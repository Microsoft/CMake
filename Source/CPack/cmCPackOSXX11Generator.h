/* Distributed under the OSI-approved BSD 3-Clause License.  See accompanying
   file Copyright.txt or https://cmake.org/licensing for details.  */
#ifndef cmCPackOSXX11Generator_h
#define cmCPackOSXX11Generator_h

#include "cmConfigure.h" // IWYU pragma: keep

#include <string>

#include "cmCPackGenerator.h"

/** \class cmCPackOSXX11Generator
 * \brief A generator for OSX X11 modules
 *
 * Based on Gimp.app
 */
class cmCPackOSXX11Generator : public cmCPackGenerator
{
public:
  cmCPackTypeMacro(cmCPackOSXX11Generator, cmCPackGenerator);

  /**
   * Construct generator
   */
  cmCPackOSXX11Generator();
<<<<<<< HEAD
  ~cmCPackOSXX11Generator() CM_OVERRIDE;
=======
  ~cmCPackOSXX11Generator() override;
>>>>>>> a1cdf537

protected:
  virtual int InitializeInternal() override;
  int PackageFiles() override;
  const char* GetPackagingInstallPrefix() override;
  const char* GetOutputExtension() override { return ".dmg"; }

  // bool CopyCreateResourceFile(const std::string& name,
  //                            const std::string& dir);
  bool CopyResourcePlistFile(const std::string& name, const std::string& dir,
                             const char* outputFileName = 0,
                             bool copyOnly = false);
  std::string InstallPrefix;
};

#endif<|MERGE_RESOLUTION|>--- conflicted
+++ resolved
@@ -23,11 +23,7 @@
    * Construct generator
    */
   cmCPackOSXX11Generator();
-<<<<<<< HEAD
-  ~cmCPackOSXX11Generator() CM_OVERRIDE;
-=======
   ~cmCPackOSXX11Generator() override;
->>>>>>> a1cdf537
 
 protected:
   virtual int InitializeInternal() override;
