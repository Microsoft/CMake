/* Distributed under the OSI-approved BSD 3-Clause License.  See accompanying
   file Copyright.txt or https://cmake.org/licensing for details.  */
#ifndef cmCPackProductBuildGenerator_h
#define cmCPackProductBuildGenerator_h

#include "cmConfigure.h" // IWYU pragma: keep

#include <string>

#include "cmCPackGenerator.h"
#include "cmCPackPKGGenerator.h"

class cmCPackComponent;

/** \class cmCPackProductBuildGenerator
 * \brief A generator for ProductBuild files
 *
 */
class cmCPackProductBuildGenerator : public cmCPackPKGGenerator
{
public:
  cmCPackTypeMacro(cmCPackProductBuildGenerator, cmCPackPKGGenerator);

  /**
   * Construct generator
   */
  cmCPackProductBuildGenerator();
<<<<<<< HEAD
  ~cmCPackProductBuildGenerator() CM_OVERRIDE;
=======
  ~cmCPackProductBuildGenerator() override;
>>>>>>> a1cdf537

protected:
  int InitializeInternal() override;
  int PackageFiles() override;
  const char* GetOutputExtension() override { return ".pkg"; }

  // Run ProductBuild with the given command line, which will (if
  // successful) produce the given package file. Returns true if
  // ProductBuild succeeds, false otherwise.
  bool RunProductBuild(const std::string& command);

  // Generate a package in the file packageFile for the given
  // component.  All of the files within this component are stored in
  // the directory packageDir. Returns true if successful, false
  // otherwise.
  bool GenerateComponentPackage(const std::string& packageFileDir,
                                const std::string& packageFileName,
                                const std::string& packageDir,
                                const cmCPackComponent* component);

  const char* GetComponentScript(const char* script,
                                 const char* script_component);
};

#endif<|MERGE_RESOLUTION|>--- conflicted
+++ resolved
@@ -25,11 +25,7 @@
    * Construct generator
    */
   cmCPackProductBuildGenerator();
-<<<<<<< HEAD
-  ~cmCPackProductBuildGenerator() CM_OVERRIDE;
-=======
   ~cmCPackProductBuildGenerator() override;
->>>>>>> a1cdf537
 
 protected:
   int InitializeInternal() override;
