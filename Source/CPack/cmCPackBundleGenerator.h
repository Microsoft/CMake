/* Distributed under the OSI-approved BSD 3-Clause License.  See accompanying
   file Copyright.txt or https://cmake.org/licensing for details.  */
#ifndef cmCPackBundleGenerator_h
#define cmCPackBundleGenerator_h

#include "cmConfigure.h" // IWYU pragma: keep

#include <string>

#include "cmCPackDragNDropGenerator.h"
#include "cmCPackGenerator.h"

/** \class cmCPackBundleGenerator
 * \brief A generator for OSX bundles
 *
 * Based on Gimp.app
 */
class cmCPackBundleGenerator : public cmCPackDragNDropGenerator
{
public:
  cmCPackTypeMacro(cmCPackBundleGenerator, cmCPackDragNDropGenerator);

  cmCPackBundleGenerator();
<<<<<<< HEAD
  ~cmCPackBundleGenerator() CM_OVERRIDE;
=======
  ~cmCPackBundleGenerator() override;
>>>>>>> a1cdf537

protected:
  int InitializeInternal() override;
  const char* GetPackagingInstallPrefix() override;
  int ConstructBundle();
  int SignBundle(const std::string& src_dir);
  int PackageFiles() override;
  bool SupportsComponentInstallation() const override;

  std::string InstallPrefix;
};

#endif<|MERGE_RESOLUTION|>--- conflicted
+++ resolved
@@ -21,11 +21,7 @@
   cmCPackTypeMacro(cmCPackBundleGenerator, cmCPackDragNDropGenerator);
 
   cmCPackBundleGenerator();
-<<<<<<< HEAD
-  ~cmCPackBundleGenerator() CM_OVERRIDE;
-=======
   ~cmCPackBundleGenerator() override;
->>>>>>> a1cdf537
 
 protected:
   int InitializeInternal() override;
