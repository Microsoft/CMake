/* Distributed under the OSI-approved BSD 3-Clause License.  See accompanying
   file Copyright.txt or https://cmake.org/licensing for details.  */
#include "cmTargetLinkLibrariesCommand.h"

#include <sstream>
#include <string.h>

#include "cmGeneratorExpression.h"
#include "cmGlobalGenerator.h"
#include "cmMakefile.h"
#include "cmPolicies.h"
#include "cmState.h"
#include "cmStateTypes.h"
#include "cmSystemTools.h"
#include "cmTarget.h"
#include "cmake.h"

class cmExecutionStatus;

const char* cmTargetLinkLibrariesCommand::LinkLibraryTypeNames[3] = {
  "general", "debug", "optimized"
};

// cmTargetLinkLibrariesCommand
bool cmTargetLinkLibrariesCommand::InitialPass(
  std::vector<std::string> const& args, cmExecutionStatus&)
{
  // Must have at least one argument.
  if (args.empty()) {
    this->SetError("called with incorrect number of arguments");
    return false;
  }
  // Alias targets cannot be on the LHS of this command.
  if (this->Makefile->IsAlias(args[0])) {
    this->SetError("can not be used on an ALIAS target.");
    return false;
  }

  // Lookup the target for which libraries are specified.
  this->Target =
    this->Makefile->GetCMakeInstance()->GetGlobalGenerator()->FindTarget(
      args[0]);
  if (!this->Target) {
    const std::vector<cmTarget*>& importedTargets =
      this->Makefile->GetOwnedImportedTargets();
    for (cmTarget* importedTarget : importedTargets) {
      if (importedTarget->GetName() == args[0]) {
        this->Target = importedTarget;
        break;
      }
    }
  }
  if (!this->Target) {
    cmake::MessageType t = cmake::FATAL_ERROR; // fail by default
    std::ostringstream e;
    e << "Cannot specify link libraries for target \"" << args[0] << "\" "
      << "which is not built by this project.";
    // The bad target is the only argument. Check how policy CMP0016 is set,
    // and accept, warn or fail respectively:
    if (args.size() < 2) {
      switch (this->Makefile->GetPolicyStatus(cmPolicies::CMP0016)) {
        case cmPolicies::WARN:
          t = cmake::AUTHOR_WARNING;
          // Print the warning.
          e << "\n"
            << "CMake does not support this but it used to work accidentally "
            << "and is being allowed for compatibility."
            << "\n"
            << cmPolicies::GetPolicyWarning(cmPolicies::CMP0016);
          break;
        case cmPolicies::OLD: // OLD behavior does not warn.
          t = cmake::MESSAGE;
          break;
        case cmPolicies::REQUIRED_IF_USED:
        case cmPolicies::REQUIRED_ALWAYS:
          e << "\n" << cmPolicies::GetRequiredPolicyError(cmPolicies::CMP0016);
          break;
        case cmPolicies::NEW: // NEW behavior prints the error.
          break;
      }
    }
    // Now actually print the message.
    switch (t) {
      case cmake::AUTHOR_WARNING:
        this->Makefile->IssueMessage(cmake::AUTHOR_WARNING, e.str());
        break;
      case cmake::FATAL_ERROR:
        this->Makefile->IssueMessage(cmake::FATAL_ERROR, e.str());
        cmSystemTools::SetFatalErrorOccured();
        break;
      default:
        break;
    }
    return true;
  }

  // Having a UTILITY library on the LHS is a bug.
  if (this->Target->GetType() == cmStateEnums::UTILITY) {
    std::ostringstream e;
    const char* modal = nullptr;
    cmake::MessageType messageType = cmake::AUTHOR_WARNING;
    switch (this->Makefile->GetPolicyStatus(cmPolicies::CMP0039)) {
      case cmPolicies::WARN:
        e << cmPolicies::GetPolicyWarning(cmPolicies::CMP0039) << "\n";
        modal = "should";
      case cmPolicies::OLD:
        break;
      case cmPolicies::REQUIRED_ALWAYS:
      case cmPolicies::REQUIRED_IF_USED:
      case cmPolicies::NEW:
        modal = "must";
        messageType = cmake::FATAL_ERROR;
    }
    if (modal) {
      e << "Utility target \"" << this->Target->GetName() << "\" " << modal
        << " not be used as the target of a target_link_libraries call.";
      this->Makefile->IssueMessage(messageType, e.str());
      if (messageType == cmake::FATAL_ERROR) {
        return false;
      }
    }
  }

  // But we might not have any libs after variable expansion.
  if (args.size() < 2) {
    return true;
  }

  // Keep track of link configuration specifiers.
  cmTargetLinkLibraryType llt = GENERAL_LibraryType;
  bool haveLLT = false;

  // Start with primary linking and switch to link interface
  // specification if the keyword is encountered as the first argument.
  this->CurrentProcessingState = ProcessingLinkLibraries;

  // Add libraries, note that there is an optional prefix
  // of debug and optimized that can be used.
  for (unsigned int i = 1; i < args.size(); ++i) {
    if (args[i] == "LINK_INTERFACE_LIBRARIES") {
      this->CurrentProcessingState = ProcessingPlainLinkInterface;
      if (i != 1) {
        this->Makefile->IssueMessage(
          cmake::FATAL_ERROR,
          "The LINK_INTERFACE_LIBRARIES option must appear as the second "
          "argument, just after the target name.");
        return true;
      }
    } else if (args[i] == "INTERFACE") {
      if (i != 1 &&
          this->CurrentProcessingState != ProcessingKeywordPrivateInterface &&
          this->CurrentProcessingState != ProcessingKeywordPublicInterface &&
          this->CurrentProcessingState != ProcessingKeywordLinkInterface) {
        this->Makefile->IssueMessage(
          cmake::FATAL_ERROR,
          "The INTERFACE, PUBLIC or PRIVATE option must appear as the second "
          "argument, just after the target name.");
        return true;
      }
      this->CurrentProcessingState = ProcessingKeywordLinkInterface;
    } else if (args[i] == "LINK_PUBLIC") {
      if (i != 1 &&
          this->CurrentProcessingState != ProcessingPlainPrivateInterface &&
          this->CurrentProcessingState != ProcessingPlainPublicInterface) {
        this->Makefile->IssueMessage(
          cmake::FATAL_ERROR,
          "The LINK_PUBLIC or LINK_PRIVATE option must appear as the second "
          "argument, just after the target name.");
        return true;
      }
      this->CurrentProcessingState = ProcessingPlainPublicInterface;
    } else if (args[i] == "PUBLIC") {
      if (i != 1 &&
          this->CurrentProcessingState != ProcessingKeywordPrivateInterface &&
          this->CurrentProcessingState != ProcessingKeywordPublicInterface &&
          this->CurrentProcessingState != ProcessingKeywordLinkInterface) {
        this->Makefile->IssueMessage(
          cmake::FATAL_ERROR,
          "The INTERFACE, PUBLIC or PRIVATE option must appear as the second "
          "argument, just after the target name.");
        return true;
      }
      this->CurrentProcessingState = ProcessingKeywordPublicInterface;
    } else if (args[i] == "LINK_PRIVATE") {
      if (i != 1 &&
          this->CurrentProcessingState != ProcessingPlainPublicInterface &&
          this->CurrentProcessingState != ProcessingPlainPrivateInterface) {
        this->Makefile->IssueMessage(
          cmake::FATAL_ERROR,
          "The LINK_PUBLIC or LINK_PRIVATE option must appear as the second "
          "argument, just after the target name.");
        return true;
      }
      this->CurrentProcessingState = ProcessingPlainPrivateInterface;
    } else if (args[i] == "PRIVATE") {
      if (i != 1 &&
          this->CurrentProcessingState != ProcessingKeywordPrivateInterface &&
          this->CurrentProcessingState != ProcessingKeywordPublicInterface &&
          this->CurrentProcessingState != ProcessingKeywordLinkInterface) {
        this->Makefile->IssueMessage(
          cmake::FATAL_ERROR,
          "The INTERFACE, PUBLIC or PRIVATE option must appear as the second "
          "argument, just after the target name.");
        return true;
      }
      this->CurrentProcessingState = ProcessingKeywordPrivateInterface;
    } else if (args[i] == "debug") {
      if (haveLLT) {
        this->LinkLibraryTypeSpecifierWarning(llt, DEBUG_LibraryType);
      }
      llt = DEBUG_LibraryType;
      haveLLT = true;
    } else if (args[i] == "optimized") {
      if (haveLLT) {
        this->LinkLibraryTypeSpecifierWarning(llt, OPTIMIZED_LibraryType);
      }
      llt = OPTIMIZED_LibraryType;
      haveLLT = true;
    } else if (args[i] == "general") {
      if (haveLLT) {
        this->LinkLibraryTypeSpecifierWarning(llt, GENERAL_LibraryType);
      }
      llt = GENERAL_LibraryType;
      haveLLT = true;
    } else if (haveLLT) {
      // The link type was specified by the previous argument.
      haveLLT = false;
      if (!this->HandleLibrary(args[i], llt)) {
        return false;
      }
    } else {
      // Lookup old-style cache entry if type is unspecified.  So if you
      // do a target_link_libraries(foo optimized bar) it will stay optimized
      // and not use the lookup.  As there may be the case where someone has
      // specified that a library is both debug and optimized.  (this check is
      // only there for backwards compatibility when mixing projects built
      // with old versions of CMake and new)
      llt = GENERAL_LibraryType;
      std::string linkType = args[0];
      linkType += "_LINK_TYPE";
      const char* linkTypeString = this->Makefile->GetDefinition(linkType);
      if (linkTypeString) {
        if (strcmp(linkTypeString, "debug") == 0) {
          llt = DEBUG_LibraryType;
        }
        if (strcmp(linkTypeString, "optimized") == 0) {
          llt = OPTIMIZED_LibraryType;
        }
      }
      if (!this->HandleLibrary(args[i], llt)) {
        return false;
      }
    }
  }

  // Make sure the last argument was not a library type specifier.
  if (haveLLT) {
    std::ostringstream e;
    e << "The \"" << this->LinkLibraryTypeNames[llt]
      << "\" argument must be followed by a library.";
    this->Makefile->IssueMessage(cmake::FATAL_ERROR, e.str());
    cmSystemTools::SetFatalErrorOccured();
  }

  const cmPolicies::PolicyStatus policy22Status =
    this->Target->GetPolicyStatusCMP0022();

  // If any of the LINK_ options were given, make sure the
  // LINK_INTERFACE_LIBRARIES target property exists.
  // Use of any of the new keywords implies awareness of
  // this property. And if no libraries are named, it should
  // result in an empty link interface.
  if ((policy22Status == cmPolicies::OLD ||
       policy22Status == cmPolicies::WARN) &&
      this->CurrentProcessingState != ProcessingLinkLibraries &&
      !this->Target->GetProperty("LINK_INTERFACE_LIBRARIES")) {
    this->Target->SetProperty("LINK_INTERFACE_LIBRARIES", "", this->GetBacktrace());
  }

  return true;
}

void cmTargetLinkLibrariesCommand::LinkLibraryTypeSpecifierWarning(int left,
                                                                   int right)
{
  std::ostringstream w;
  w << "Link library type specifier \"" << this->LinkLibraryTypeNames[left]
    << "\" is followed by specifier \"" << this->LinkLibraryTypeNames[right]
    << "\" instead of a library name.  "
    << "The first specifier will be ignored.";
  this->Makefile->IssueMessage(cmake::AUTHOR_WARNING, w.str());
}

bool cmTargetLinkLibrariesCommand::HandleLibrary(const std::string& lib,
                                                 cmTargetLinkLibraryType llt)
{
  if (this->Target->GetType() == cmStateEnums::INTERFACE_LIBRARY &&
      this->CurrentProcessingState != ProcessingKeywordLinkInterface) {
    this->Makefile->IssueMessage(
      cmake::FATAL_ERROR,
      "INTERFACE library can only be used with the INTERFACE keyword of "
      "target_link_libraries");
    return false;
  }
  if (this->Target->IsImported() &&
      this->CurrentProcessingState != ProcessingKeywordLinkInterface) {
    this->Makefile->IssueMessage(
      cmake::FATAL_ERROR,
      "IMPORTED library can only be used with the INTERFACE keyword of "
      "target_link_libraries");
    return false;
  }

  cmTarget::TLLSignature sig =
    (this->CurrentProcessingState == ProcessingPlainPrivateInterface ||
     this->CurrentProcessingState == ProcessingPlainPublicInterface ||
     this->CurrentProcessingState == ProcessingKeywordPrivateInterface ||
     this->CurrentProcessingState == ProcessingKeywordPublicInterface ||
     this->CurrentProcessingState == ProcessingKeywordLinkInterface)
    ? cmTarget::KeywordTLLSignature
    : cmTarget::PlainTLLSignature;
  if (!this->Target->PushTLLCommandTrace(
        sig, this->Makefile->GetExecutionContext())) {
    std::ostringstream e;
    const char* modal = nullptr;
    cmake::MessageType messageType = cmake::AUTHOR_WARNING;
    switch (this->Makefile->GetPolicyStatus(cmPolicies::CMP0023)) {
      case cmPolicies::WARN:
        e << cmPolicies::GetPolicyWarning(cmPolicies::CMP0023) << "\n";
        modal = "should";
      case cmPolicies::OLD:
        break;
      case cmPolicies::REQUIRED_ALWAYS:
      case cmPolicies::REQUIRED_IF_USED:
      case cmPolicies::NEW:
        modal = "must";
        messageType = cmake::FATAL_ERROR;
    }

    if (modal) {
      // If the sig is a keyword form and there is a conflict, the existing
      // form must be the plain form.
      const char* existingSig =
        (sig == cmTarget::KeywordTLLSignature ? "plain" : "keyword");
      e << "The " << existingSig
        << " signature for target_link_libraries has "
           "already been used with the target \""
        << this->Target->GetName()
        << "\".  All uses of target_link_libraries with a target " << modal
        << " be either all-keyword or all-plain.\n";
      this->Target->GetTllSignatureTraces(e,
                                          sig == cmTarget::KeywordTLLSignature
                                            ? cmTarget::PlainTLLSignature
                                            : cmTarget::KeywordTLLSignature);
      this->Makefile->IssueMessage(messageType, e.str());
      if (messageType == cmake::FATAL_ERROR) {
        return false;
      }
    }
  }

  bool warnRemoteInterface = false;
  bool rejectRemoteLinking = false;
  bool encodeRemoteReference = false;
  if (this->Makefile != this->Target->GetMakefile()) {
    // The LHS target was created in another directory.
    switch (this->Makefile->GetPolicyStatus(cmPolicies::CMP0079)) {
      case cmPolicies::WARN:
        warnRemoteInterface = true;
        CM_FALLTHROUGH;
      case cmPolicies::OLD:
        rejectRemoteLinking = true;
        break;
      case cmPolicies::REQUIRED_ALWAYS:
      case cmPolicies::REQUIRED_IF_USED:
      case cmPolicies::NEW:
        encodeRemoteReference = true;
        break;
    }
  }

  std::string libRef;
  if (encodeRemoteReference && !cmSystemTools::FileIsFullPath(lib)) {
    // This is a library name added by a caller that is not in the
    // same directory as the target was created.  Add a suffix to
    // the name to tell ResolveLinkItem to look up the name in the
    // caller's directory.
    cmDirectoryId const dirId = this->Makefile->GetDirectoryId();
    libRef = lib + CMAKE_DIRECTORY_ID_SEP + dirId.String;
  } else {
    // This is an absolute path or a library name added by a caller
    // in the same directory as the target was created.  We can use
    // the original name directly.
    libRef = lib;
  }

  // Handle normal case where the command was called with another keyword than
  // INTERFACE / LINK_INTERFACE_LIBRARIES or none at all. (The "LINK_LIBRARIES"
  // property of the target on the LHS shall be populated.)
  if (this->CurrentProcessingState != ProcessingKeywordLinkInterface &&
      this->CurrentProcessingState != ProcessingPlainLinkInterface) {

    if (rejectRemoteLinking) {
      std::ostringstream e;
      e << "Attempt to add link library \"" << lib << "\" to target \""
        << this->Target->GetName()
        << "\" which is not built in this directory.\n"
        << "This is allowed only when policy CMP0079 is set to NEW.";
      this->Makefile->IssueMessage(cmake::FATAL_ERROR, e.str());
      return false;
    }

    cmTarget* tgt = this->Makefile->GetGlobalGenerator()->FindTarget(lib);

    if (tgt && (tgt->GetType() != cmStateEnums::STATIC_LIBRARY) &&
        (tgt->GetType() != cmStateEnums::SHARED_LIBRARY) &&
        (tgt->GetType() != cmStateEnums::UNKNOWN_LIBRARY) &&
        (tgt->GetType() != cmStateEnums::OBJECT_LIBRARY) &&
        (tgt->GetType() != cmStateEnums::INTERFACE_LIBRARY) &&
        !tgt->IsExecutableWithExports()) {
      std::ostringstream e;
      e << "Target \"" << lib << "\" of type "
        << cmState::GetTargetTypeName(tgt->GetType())
        << " may not be linked into another target.  One may link only to "
           "INTERFACE, OBJECT, STATIC or SHARED libraries, or to executables "
           "with the ENABLE_EXPORTS property set.";
      this->Makefile->IssueMessage(cmake::FATAL_ERROR, e.str());
    }

<<<<<<< HEAD
    this->Target->AddLinkLibrary(*this->Makefile, lib, llt, this->GetBacktrace());
=======
    this->Target->AddLinkLibrary(*this->Makefile, lib, libRef, llt);
  }

  if (warnRemoteInterface) {
    std::ostringstream w;
    /* clang-format off */
    w << cmPolicies::GetPolicyWarning(cmPolicies::CMP0079) << "\n"
      "Target\n  " << this->Target->GetName() << "\nis not created in this "
      "directory.  For compatibility with older versions of CMake, link "
      "library\n  " << lib << "\nwill be looked up in the directory in "
      "which the target was created rather than in this calling "
      "directory.";
    /* clang-format on */
    this->Makefile->IssueMessage(cmake::AUTHOR_WARNING, w.str());
>>>>>>> 05a2ca7f
  }

  // Handle (additional) case where the command was called with PRIVATE /
  // LINK_PRIVATE and stop its processing. (The "INTERFACE_LINK_LIBRARIES"
  // property of the target on the LHS shall only be populated if it is a
  // STATIC library.)
  if (this->CurrentProcessingState == ProcessingKeywordPrivateInterface ||
      this->CurrentProcessingState == ProcessingPlainPrivateInterface) {
<<<<<<< HEAD

      if (this->Target->GetType() == cmStateEnums::STATIC_LIBRARY) {
        std::string configLib =
          this->Target->GetDebugGeneratorExpressions(lib, llt);
        if (cmGeneratorExpression::IsValidTargetName(lib) ||
            cmGeneratorExpression::Find(lib) != std::string::npos) {
          configLib = "$<LINK_ONLY:" + configLib + ">";
        }
        this->Target->AppendProperty("INTERFACE_LINK_LIBRARIES",
                                     configLib.c_str(),
                                     this->GetBacktrace());
=======
    if (this->Target->GetType() == cmStateEnums::STATIC_LIBRARY) {
      std::string configLib =
        this->Target->GetDebugGeneratorExpressions(libRef, llt);
      if (cmGeneratorExpression::IsValidTargetName(libRef) ||
          cmGeneratorExpression::Find(libRef) != std::string::npos) {
        configLib = "$<LINK_ONLY:" + configLib + ">";
>>>>>>> 05a2ca7f
      }
      // Not a 'public' or 'interface' library. Do not add to interface
      // property.
      return true;
    }

  // Handle general case where the command was called with another keyword than
  // PRIVATE / LINK_PRIVATE or none at all. (The "INTERFACE_LINK_LIBRARIES"
  // property of the target on the LHS shall be populated.)
  this->Target->AppendProperty(
    "INTERFACE_LINK_LIBRARIES",
<<<<<<< HEAD
    this->Target->GetDebugGeneratorExpressions(lib, llt).c_str(),
    this->GetBacktrace());
=======
    this->Target->GetDebugGeneratorExpressions(libRef, llt).c_str());
>>>>>>> 05a2ca7f

  // Stop processing if called without any keyword.
  if (this->CurrentProcessingState == ProcessingLinkLibraries) {
    return true;
  }
  // Stop processing if policy CMP0022 is set to NEW.
  const cmPolicies::PolicyStatus policy22Status =
    this->Target->GetPolicyStatusCMP0022();
  if (policy22Status != cmPolicies::OLD &&
      policy22Status != cmPolicies::WARN) {
    return true;
  }
  // Stop processing if called with an INTERFACE library on the LHS.
  if (this->Target->GetType() == cmStateEnums::INTERFACE_LIBRARY) {
    return true;
  }

  // Handle (additional) backward-compatibility case where the command was
  // called with PUBLIC / INTERFACE / LINK_PUBLIC / LINK_INTERFACE_LIBRARIES.
  // (The policy CMP0022 is not set to NEW.)
  {
    // Get the list of configurations considered to be DEBUG.
    std::vector<std::string> debugConfigs =
      this->Makefile->GetCMakeInstance()->GetDebugConfigs();
    std::string prop;

<<<<<<< HEAD
  // Include this library in the link interface for the target.
  if (llt == DEBUG_LibraryType || llt == GENERAL_LibraryType) {
    // Put in the DEBUG configuration interfaces.
    for (std::string const& dc : debugConfigs) {
      prop = "LINK_INTERFACE_LIBRARIES_";
      prop += dc;
      this->Target->AppendProperty(prop, lib.c_str(), this->GetBacktrace());
    }
  }
  if (llt == OPTIMIZED_LibraryType || llt == GENERAL_LibraryType) {
    // Put in the non-DEBUG configuration interfaces.
    this->Target->AppendProperty("LINK_INTERFACE_LIBRARIES", lib.c_str(), this->GetBacktrace());
=======
    // Include this library in the link interface for the target.
    if (llt == DEBUG_LibraryType || llt == GENERAL_LibraryType) {
      // Put in the DEBUG configuration interfaces.
      for (std::string const& dc : debugConfigs) {
        prop = "LINK_INTERFACE_LIBRARIES_";
        prop += dc;
        this->Target->AppendProperty(prop, libRef.c_str());
      }
    }
    if (llt == OPTIMIZED_LibraryType || llt == GENERAL_LibraryType) {
      // Put in the non-DEBUG configuration interfaces.
      this->Target->AppendProperty("LINK_INTERFACE_LIBRARIES", libRef.c_str());
>>>>>>> 05a2ca7f

    // Make sure the DEBUG configuration interfaces exist so that the
    // general one will not be used as a fall-back.
    for (std::string const& dc : debugConfigs) {
      prop = "LINK_INTERFACE_LIBRARIES_";
      prop += dc;
      if (!this->Target->GetProperty(prop)) {
        this->Target->SetProperty(prop, "", this->GetBacktrace());
		}
      }
    }
  }
  return true;
}<|MERGE_RESOLUTION|>--- conflicted
+++ resolved
@@ -427,10 +427,7 @@
       this->Makefile->IssueMessage(cmake::FATAL_ERROR, e.str());
     }
 
-<<<<<<< HEAD
-    this->Target->AddLinkLibrary(*this->Makefile, lib, llt, this->GetBacktrace());
-=======
-    this->Target->AddLinkLibrary(*this->Makefile, lib, libRef, llt);
+    this->Target->AddLinkLibrary(*this->Makefile, lib, libRef, llt, this->GetBacktrace());
   }
 
   if (warnRemoteInterface) {
@@ -444,7 +441,6 @@
       "directory.";
     /* clang-format on */
     this->Makefile->IssueMessage(cmake::AUTHOR_WARNING, w.str());
->>>>>>> 05a2ca7f
   }
 
   // Handle (additional) case where the command was called with PRIVATE /
@@ -453,43 +449,26 @@
   // STATIC library.)
   if (this->CurrentProcessingState == ProcessingKeywordPrivateInterface ||
       this->CurrentProcessingState == ProcessingPlainPrivateInterface) {
-<<<<<<< HEAD
-
-      if (this->Target->GetType() == cmStateEnums::STATIC_LIBRARY) {
-        std::string configLib =
-          this->Target->GetDebugGeneratorExpressions(lib, llt);
-        if (cmGeneratorExpression::IsValidTargetName(lib) ||
-            cmGeneratorExpression::Find(lib) != std::string::npos) {
-          configLib = "$<LINK_ONLY:" + configLib + ">";
-        }
-        this->Target->AppendProperty("INTERFACE_LINK_LIBRARIES",
-                                     configLib.c_str(),
-                                     this->GetBacktrace());
-=======
     if (this->Target->GetType() == cmStateEnums::STATIC_LIBRARY) {
       std::string configLib =
         this->Target->GetDebugGeneratorExpressions(libRef, llt);
       if (cmGeneratorExpression::IsValidTargetName(libRef) ||
           cmGeneratorExpression::Find(libRef) != std::string::npos) {
         configLib = "$<LINK_ONLY:" + configLib + ">";
->>>>>>> 05a2ca7f
-      }
-      // Not a 'public' or 'interface' library. Do not add to interface
-      // property.
-      return true;
-    }
+      }
+      this->Target->AppendProperty("INTERFACE_LINK_LIBRARIES",
+                                   configLib.c_str(),
+		                           this->GetBacktrace());
+    }
+    return true;
+  }
 
   // Handle general case where the command was called with another keyword than
   // PRIVATE / LINK_PRIVATE or none at all. (The "INTERFACE_LINK_LIBRARIES"
   // property of the target on the LHS shall be populated.)
   this->Target->AppendProperty(
     "INTERFACE_LINK_LIBRARIES",
-<<<<<<< HEAD
-    this->Target->GetDebugGeneratorExpressions(lib, llt).c_str(),
-    this->GetBacktrace());
-=======
-    this->Target->GetDebugGeneratorExpressions(libRef, llt).c_str());
->>>>>>> 05a2ca7f
+    this->Target->GetDebugGeneratorExpressions(libRef, llt).c_str(), this->GetBacktrace());
 
   // Stop processing if called without any keyword.
   if (this->CurrentProcessingState == ProcessingLinkLibraries) {
@@ -516,33 +495,18 @@
       this->Makefile->GetCMakeInstance()->GetDebugConfigs();
     std::string prop;
 
-<<<<<<< HEAD
-  // Include this library in the link interface for the target.
-  if (llt == DEBUG_LibraryType || llt == GENERAL_LibraryType) {
-    // Put in the DEBUG configuration interfaces.
-    for (std::string const& dc : debugConfigs) {
-      prop = "LINK_INTERFACE_LIBRARIES_";
-      prop += dc;
-      this->Target->AppendProperty(prop, lib.c_str(), this->GetBacktrace());
-    }
-  }
-  if (llt == OPTIMIZED_LibraryType || llt == GENERAL_LibraryType) {
-    // Put in the non-DEBUG configuration interfaces.
-    this->Target->AppendProperty("LINK_INTERFACE_LIBRARIES", lib.c_str(), this->GetBacktrace());
-=======
     // Include this library in the link interface for the target.
     if (llt == DEBUG_LibraryType || llt == GENERAL_LibraryType) {
       // Put in the DEBUG configuration interfaces.
       for (std::string const& dc : debugConfigs) {
         prop = "LINK_INTERFACE_LIBRARIES_";
         prop += dc;
-        this->Target->AppendProperty(prop, libRef.c_str());
+        this->Target->AppendProperty(prop, libRef.c_str(), this->GetBacktrace());
       }
     }
     if (llt == OPTIMIZED_LibraryType || llt == GENERAL_LibraryType) {
       // Put in the non-DEBUG configuration interfaces.
-      this->Target->AppendProperty("LINK_INTERFACE_LIBRARIES", libRef.c_str());
->>>>>>> 05a2ca7f
+      this->Target->AppendProperty("LINK_INTERFACE_LIBRARIES", libRef.c_str(), this->GetBacktrace());
 
     // Make sure the DEBUG configuration interfaces exist so that the
     // general one will not be used as a fall-back.
