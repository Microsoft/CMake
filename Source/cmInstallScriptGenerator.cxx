--- conflicted
+++ resolved
@@ -30,23 +30,9 @@
   os << indent << "if(" << component_test << ")\n";
 
   if (this->Code) {
-<<<<<<< HEAD
-    os << indent << script << "\n";
+    os << indent << this->Script << "\n";
   } else {
-    os << indent << "include(\"" << script << "\")\n";
-  }
-}
-
-void cmInstallScriptGenerator::GenerateScriptActions(std::ostream& os,
-                                                     Indent indent)
-{
-  if (this->ActionsPerConfig) {
-    this->cmInstallGenerator::GenerateScriptActions(os, indent);
-=======
-    os << indent.Next() << this->Script << "\n";
->>>>>>> 0f48fbaa
-  } else {
-    os << indent.Next() << "include(\"" << this->Script << "\")\n";
+    os << indent << "include(\"" << this->Script << "\")\n";
   }
 
   os << indent << "endif()\n\n";
