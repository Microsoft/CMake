/* Distributed under the OSI-approved BSD 3-Clause License.  See accompanying
   file Copyright.txt or https://cmake.org/licensing for details.  */
#if defined(_WIN32) && !defined(__CYGWIN__)
#include "windows.h" // this must be first to define GetCurrentDirectory
#if defined(_MSC_VER) && _MSC_VER >= 1800
#define KWSYS_WINDOWS_DEPRECATED_GetVersionEx
#endif
#endif

#include "cmGlobalGenerator.h"

#include "cmAlgorithms.h"
#include "cmCPackPropertiesGenerator.h"
#include "cmComputeTargetDepends.h"
#include "cmCustomCommand.h"
#include "cmCustomCommandLines.h"
#include "cmExportBuildFileGenerator.h"
#include "cmExternalMakefileProjectGenerator.h"
#include "cmGeneratedFileStream.h"
#include "cmGeneratorExpression.h"
#include "cmGeneratorTarget.h"
#include "cmInstallGenerator.h"
#include "cmLocalGenerator.h"
#include "cmMakefile.h"
#include "cmOutputConverter.h"
#include "cmPolicies.h"
#include "cmQtAutoGeneratorInitializer.h"
#include "cmSourceFile.h"
#include "cmState.h"
#include "cmVersion.h"
#include "cmake.h"

#include <algorithm>
#include <assert.h>
#include <cmsys/Directory.hxx>
#include <cmsys/FStream.hxx>
#include <iterator>
#include <sstream>
#include <stdio.h>
#include <stdlib.h>
#include <string.h>

#if defined(CMAKE_BUILD_WITH_CMAKE)
#include <cm_jsoncpp_value.h>
#include <cm_jsoncpp_writer.h>
#include <cmsys/MD5.h>
#endif

<<<<<<< HEAD
#include <stdlib.h> // required for atof

#include <assert.h>
#include <ctype.h>
=======
class cmInstalledFile;
>>>>>>> 12bea47f

bool cmTarget::StrictTargetComparison::operator()(cmTarget const* t1,
                                                  cmTarget const* t2) const
{
  int nameResult = strcmp(t1->GetName().c_str(), t2->GetName().c_str());
  if (nameResult == 0) {
    return strcmp(t1->GetMakefile()->GetCurrentBinaryDirectory(),
                  t2->GetMakefile()->GetCurrentBinaryDirectory()) < 0;
  }
  return nameResult < 0;
}

cmGlobalGenerator::cmGlobalGenerator(cmake* cm)
  : CMakeInstance(cm)
{
  // By default the .SYMBOLIC dependency is not needed on symbolic rules.
  this->NeedSymbolicMark = false;

  // by default use the native paths
  this->ForceUnixPaths = false;

  // By default do not try to support color.
  this->ToolSupportsColor = false;

  // By default do not use link scripts.
  this->UseLinkScript = false;

  // Whether an install target is needed.
  this->InstallTargetEnabled = false;

  // how long to let try compiles run
  this->TryCompileTimeout = 0;

  this->ExtraGenerator = CM_NULLPTR;
  this->CurrentMakefile = CM_NULLPTR;
  this->TryCompileOuterMakefile = CM_NULLPTR;

  this->ConfigureDoneCMP0026AndCMP0024 = false;
  this->FirstTimeProgress = 0.0f;

  cm->GetState()->SetMinGWMake(false);
  cm->GetState()->SetMSYSShell(false);
  cm->GetState()->SetNMake(false);
  cm->GetState()->SetWatcomWMake(false);
  cm->GetState()->SetWindowsShell(false);
  cm->GetState()->SetWindowsVSIDE(false);
}

cmGlobalGenerator::~cmGlobalGenerator()
{
  this->ClearGeneratorMembers();
  delete this->ExtraGenerator;
}

bool cmGlobalGenerator::SetGeneratorPlatform(std::string const& p,
                                             cmMakefile* mf)
{
  if (p.empty()) {
    return true;
  }

  std::ostringstream e;
  /* clang-format off */
  e <<
    "Generator\n"
    "  " << this->GetName() << "\n"
    "does not support platform specification, but platform\n"
    "  " << p << "\n"
    "was specified.";
  /* clang-format on */
  mf->IssueMessage(cmake::FATAL_ERROR, e.str());
  return false;
}

bool cmGlobalGenerator::SetGeneratorToolset(std::string const& ts,
                                            cmMakefile* mf)
{
  if (ts.empty()) {
    return true;
  }
  std::ostringstream e;
  /* clang-format off */
  e <<
    "Generator\n"
    "  " << this->GetName() << "\n"
    "does not support toolset specification, but toolset\n"
    "  " << ts << "\n"
    "was specified.";
  /* clang-format on */
  mf->IssueMessage(cmake::FATAL_ERROR, e.str());
  return false;
}

std::string cmGlobalGenerator::SelectMakeProgram(
  const std::string& inMakeProgram, const std::string& makeDefault) const
{
  std::string makeProgram = inMakeProgram;
  if (cmSystemTools::IsOff(makeProgram.c_str())) {
    const char* makeProgramCSTR =
      this->CMakeInstance->GetCacheDefinition("CMAKE_MAKE_PROGRAM");
    if (cmSystemTools::IsOff(makeProgramCSTR)) {
      makeProgram = makeDefault;
    } else {
      makeProgram = makeProgramCSTR;
    }
    if (cmSystemTools::IsOff(makeProgram.c_str()) && !makeProgram.empty()) {
      makeProgram = "CMAKE_MAKE_PROGRAM-NOTFOUND";
    }
  }
  return makeProgram;
}

void cmGlobalGenerator::ResolveLanguageCompiler(const std::string& lang,
                                                cmMakefile* mf,
                                                bool optional) const
{
  std::string langComp = "CMAKE_";
  langComp += lang;
  langComp += "_COMPILER";

  if (!mf->GetDefinition(langComp)) {
    if (!optional) {
      cmSystemTools::Error(langComp.c_str(), " not set, after EnableLanguage");
    }
    return;
  }
  const char* name = mf->GetRequiredDefinition(langComp);
  std::string path;
  if (!cmSystemTools::FileIsFullPath(name)) {
    path = cmSystemTools::FindProgram(name);
  } else {
    path = name;
  }
  if (!optional && (path.empty() || !cmSystemTools::FileExists(path))) {
    return;
  }
  const char* cname =
    this->GetCMakeInstance()->GetState()->GetInitializedCacheValue(langComp);
  std::string changeVars;
  if (cname && !optional) {
    std::string cnameString;
    if (!cmSystemTools::FileIsFullPath(cname)) {
      cnameString = cmSystemTools::FindProgram(cname);
    } else {
      cnameString = cname;
    }
    std::string pathString = path;
    // get rid of potentially multiple slashes:
    cmSystemTools::ConvertToUnixSlashes(cnameString);
    cmSystemTools::ConvertToUnixSlashes(pathString);
    if (cnameString != pathString) {
      const char* cvars =
        this->GetCMakeInstance()->GetState()->GetGlobalProperty(
          "__CMAKE_DELETE_CACHE_CHANGE_VARS_");
      if (cvars) {
        changeVars += cvars;
        changeVars += ";";
      }
      changeVars += langComp;
      changeVars += ";";
      changeVars += cname;
      this->GetCMakeInstance()->GetState()->SetGlobalProperty(
        "__CMAKE_DELETE_CACHE_CHANGE_VARS_", changeVars.c_str());
    }
  }
}

void cmGlobalGenerator::AddBuildExportSet(cmExportBuildFileGenerator* gen)
{
  this->BuildExportSets[gen->GetMainExportFileName()] = gen;
}

void cmGlobalGenerator::AddBuildExportExportSet(
  cmExportBuildFileGenerator* gen)
{
  this->BuildExportSets[gen->GetMainExportFileName()] = gen;
  this->BuildExportExportSets[gen->GetMainExportFileName()] = gen;
}

bool cmGlobalGenerator::GenerateImportFile(const std::string& file)
{
  std::map<std::string, cmExportBuildFileGenerator*>::iterator it =
    this->BuildExportSets.find(file);
  if (it != this->BuildExportSets.end()) {
    bool result = it->second->GenerateImportFile();

    if (!this->ConfigureDoneCMP0026AndCMP0024) {
      for (std::vector<cmMakefile*>::const_iterator mit =
             this->Makefiles.begin();
           mit != this->Makefiles.end(); ++mit) {
        (*mit)->RemoveExportBuildFileGeneratorCMP0024(it->second);
      }
    }

    delete it->second;
    it->second = CM_NULLPTR;
    this->BuildExportSets.erase(it);
    return result;
  }
  return false;
}

void cmGlobalGenerator::ForceLinkerLanguages()
{
}

bool cmGlobalGenerator::IsExportedTargetsFile(
  const std::string& filename) const
{
  const std::map<std::string, cmExportBuildFileGenerator*>::const_iterator it =
    this->BuildExportSets.find(filename);
  if (it == this->BuildExportSets.end()) {
    return false;
  }
  return this->BuildExportExportSets.find(filename) ==
    this->BuildExportExportSets.end();
}

// Find the make program for the generator, required for try compiles
void cmGlobalGenerator::FindMakeProgram(cmMakefile* mf)
{
  if (this->FindMakeProgramFile.empty()) {
    cmSystemTools::Error(
      "Generator implementation error, "
      "all generators must specify this->FindMakeProgramFile");
  }
  if (!mf->GetDefinition("CMAKE_MAKE_PROGRAM") ||
      cmSystemTools::IsOff(mf->GetDefinition("CMAKE_MAKE_PROGRAM"))) {
    std::string setMakeProgram =
      mf->GetModulesFile(this->FindMakeProgramFile.c_str());
    if (!setMakeProgram.empty()) {
      mf->ReadListFile(setMakeProgram.c_str());
    }
  }
  if (!mf->GetDefinition("CMAKE_MAKE_PROGRAM") ||
      cmSystemTools::IsOff(mf->GetDefinition("CMAKE_MAKE_PROGRAM"))) {
    std::ostringstream err;
    err << "CMake was unable to find a build program corresponding to \""
        << this->GetName() << "\".  CMAKE_MAKE_PROGRAM is not set.  You "
        << "probably need to select a different build tool.";
    cmSystemTools::Error(err.str().c_str());
    cmSystemTools::SetFatalErrorOccured();
    return;
  }
  std::string makeProgram = mf->GetRequiredDefinition("CMAKE_MAKE_PROGRAM");
  // if there are spaces in the make program use short path
  // but do not short path the actual program name, as
  // this can cause trouble with VSExpress
  if (makeProgram.find(' ') != makeProgram.npos) {
    std::string dir;
    std::string file;
    cmSystemTools::SplitProgramPath(makeProgram, dir, file);
    std::string saveFile = file;
    cmSystemTools::GetShortPath(makeProgram, makeProgram);
    cmSystemTools::SplitProgramPath(makeProgram, dir, file);
    makeProgram = dir;
    makeProgram += "/";
    makeProgram += saveFile;
    mf->AddCacheDefinition("CMAKE_MAKE_PROGRAM", makeProgram.c_str(),
                           "make program", cmState::FILEPATH);
  }
}

bool cmGlobalGenerator::CheckLanguages(
  std::vector<std::string> const& /* languages */, cmMakefile* /* mf */) const
{
  return true;
}

// enable the given language
//
// The following files are loaded in this order:
//
// First figure out what OS we are running on:
//
// CMakeSystem.cmake - configured file created by CMakeDetermineSystem.cmake
//   CMakeDetermineSystem.cmake - figure out os info and create
//                                CMakeSystem.cmake IF CMAKE_SYSTEM
//                                not set
//   CMakeSystem.cmake - configured file created by
//                       CMakeDetermineSystem.cmake IF CMAKE_SYSTEM_LOADED

// CMakeSystemSpecificInitialize.cmake
//   - includes Platform/${CMAKE_SYSTEM_NAME}-Initialize.cmake

// Next try and enable all languages found in the languages vector
//
// FOREACH LANG in languages
//   CMake(LANG)Compiler.cmake - configured file create by
//                               CMakeDetermine(LANG)Compiler.cmake
//     CMakeDetermine(LANG)Compiler.cmake - Finds compiler for LANG and
//                                          creates CMake(LANG)Compiler.cmake
//     CMake(LANG)Compiler.cmake - configured file created by
//                                 CMakeDetermine(LANG)Compiler.cmake
//
// CMakeSystemSpecificInformation.cmake
//   - includes Platform/${CMAKE_SYSTEM_NAME}.cmake
//     may use compiler stuff

// FOREACH LANG in languages
//   CMake(LANG)Information.cmake
//     - loads Platform/${CMAKE_SYSTEM_NAME}-${COMPILER}.cmake
//   CMakeTest(LANG)Compiler.cmake
//     - Make sure the compiler works with a try compile if
//       CMakeDetermine(LANG) was loaded
//
// Now load a few files that can override values set in any of the above
// (PROJECTNAME)Compatibility.cmake
//   - load any backwards compatibility stuff for current project
// ${CMAKE_USER_MAKE_RULES_OVERRIDE}
//   - allow users a chance to override system variables
//
//

void cmGlobalGenerator::EnableLanguage(
  std::vector<std::string> const& languages, cmMakefile* mf, bool optional)
{
  if (languages.empty()) {
    cmSystemTools::Error("EnableLanguage must have a lang specified!");
    cmSystemTools::SetFatalErrorOccured();
    return;
  }

  std::set<std::string> cur_languages(languages.begin(), languages.end());
  for (std::set<std::string>::iterator li = cur_languages.begin();
       li != cur_languages.end(); ++li) {
    if (!this->LanguagesInProgress.insert(*li).second) {
      std::ostringstream e;
      e << "Language '" << *li << "' is currently being enabled.  "
                                  "Recursive call not allowed.";
      mf->IssueMessage(cmake::FATAL_ERROR, e.str());
      cmSystemTools::SetFatalErrorOccured();
      return;
    }
  }

  if (this->TryCompileOuterMakefile) {
    // In a try-compile we can only enable languages provided by caller.
    for (std::vector<std::string>::const_iterator li = languages.begin();
         li != languages.end(); ++li) {
      if (*li == "NONE") {
        this->SetLanguageEnabled("NONE", mf);
      } else {
        const char* lang = li->c_str();
        if (this->LanguagesReady.find(lang) == this->LanguagesReady.end()) {
          std::ostringstream e;
          e << "The test project needs language " << lang
            << " which is not enabled.";
          this->TryCompileOuterMakefile->IssueMessage(cmake::FATAL_ERROR,
                                                      e.str());
          cmSystemTools::SetFatalErrorOccured();
          return;
        }
      }
    }
  }

  bool fatalError = false;

  mf->AddDefinition("RUN_CONFIGURE", true);
  std::string rootBin = this->CMakeInstance->GetHomeOutputDirectory();
  rootBin += cmake::GetCMakeFilesDirectory();

  // If the configuration files path has been set,
  // then we are in a try compile and need to copy the enable language
  // files from the parent cmake bin dir, into the try compile bin dir
  if (!this->ConfiguredFilesPath.empty()) {
    rootBin = this->ConfiguredFilesPath;
  }
  rootBin += "/";
  rootBin += cmVersion::GetCMakeVersion();

  // set the dir for parent files so they can be used by modules
  mf->AddDefinition("CMAKE_PLATFORM_INFO_DIR", rootBin.c_str());

  // find and make sure CMAKE_MAKE_PROGRAM is defined
  this->FindMakeProgram(mf);

  if (!this->CheckLanguages(languages, mf)) {
    return;
  }

  // try and load the CMakeSystem.cmake if it is there
  std::string fpath = rootBin;
  bool const readCMakeSystem = !mf->GetDefinition("CMAKE_SYSTEM_LOADED");
  if (readCMakeSystem) {
    fpath += "/CMakeSystem.cmake";
    if (cmSystemTools::FileExists(fpath.c_str())) {
      mf->ReadListFile(fpath.c_str());
    }
  }
  //  Load the CMakeDetermineSystem.cmake file and find out
  // what platform we are running on
  if (!mf->GetDefinition("CMAKE_SYSTEM")) {
#if defined(_WIN32) && !defined(__CYGWIN__)
    /* Windows version number data.  */
    OSVERSIONINFOEXW osviex;
    ZeroMemory(&osviex, sizeof(osviex));
    osviex.dwOSVersionInfoSize = sizeof(osviex);

#ifdef KWSYS_WINDOWS_DEPRECATED_GetVersionEx
#pragma warning(push)
#pragma warning(disable : 4996)
#endif
    GetVersionExW((OSVERSIONINFOW*)&osviex);
#ifdef KWSYS_WINDOWS_DEPRECATED_GetVersionEx
#pragma warning(pop)
#endif
    std::ostringstream windowsVersionString;
    windowsVersionString << osviex.dwMajorVersion << "."
                         << osviex.dwMinorVersion << "."
                         << osviex.dwBuildNumber;
    windowsVersionString.str();
    mf->AddDefinition("CMAKE_HOST_SYSTEM_VERSION",
                      windowsVersionString.str().c_str());
#endif
    // Read the DetermineSystem file
    std::string systemFile = mf->GetModulesFile("CMakeDetermineSystem.cmake");
    mf->ReadListFile(systemFile.c_str());
    // load the CMakeSystem.cmake from the binary directory
    // this file is configured by the CMakeDetermineSystem.cmake file
    fpath = rootBin;
    fpath += "/CMakeSystem.cmake";
    mf->ReadListFile(fpath.c_str());
  }

  if (readCMakeSystem) {
    // Tell the generator about the target system.
    std::string system = mf->GetSafeDefinition("CMAKE_SYSTEM_NAME");
    if (!this->SetSystemName(system, mf)) {
      cmSystemTools::SetFatalErrorOccured();
      return;
    }

    // Tell the generator about the platform, if any.
    std::string platform = mf->GetSafeDefinition("CMAKE_GENERATOR_PLATFORM");
    if (!this->SetGeneratorPlatform(platform, mf)) {
      cmSystemTools::SetFatalErrorOccured();
      return;
    }

    // Tell the generator about the toolset, if any.
    std::string toolset = mf->GetSafeDefinition("CMAKE_GENERATOR_TOOLSET");
    if (!this->SetGeneratorToolset(toolset, mf)) {
      cmSystemTools::SetFatalErrorOccured();
      return;
    }
  }

  // **** Load the system specific initialization if not yet loaded
  if (!mf->GetDefinition("CMAKE_SYSTEM_SPECIFIC_INITIALIZE_LOADED")) {
    fpath = mf->GetModulesFile("CMakeSystemSpecificInitialize.cmake");
    if (!mf->ReadListFile(fpath.c_str())) {
      cmSystemTools::Error("Could not find cmake module file: "
                           "CMakeSystemSpecificInitialize.cmake");
    }
  }

  std::map<std::string, bool> needTestLanguage;
  std::map<std::string, bool> needSetLanguageEnabledMaps;
  // foreach language
  // load the CMakeDetermine(LANG)Compiler.cmake file to find
  // the compiler

  for (std::vector<std::string>::const_iterator l = languages.begin();
       l != languages.end(); ++l) {
    const char* lang = l->c_str();
    needSetLanguageEnabledMaps[lang] = false;
    if (*l == "NONE") {
      this->SetLanguageEnabled("NONE", mf);
      continue;
    }
    std::string loadedLang = "CMAKE_";
    loadedLang += lang;
    loadedLang += "_COMPILER_LOADED";
    if (!mf->GetDefinition(loadedLang)) {
      fpath = rootBin;
      fpath += "/CMake";
      fpath += lang;
      fpath += "Compiler.cmake";

      // If the existing build tree was already configured with this
      // version of CMake then try to load the configured file first
      // to avoid duplicate compiler tests.
      if (cmSystemTools::FileExists(fpath.c_str())) {
        if (!mf->ReadListFile(fpath.c_str())) {
          cmSystemTools::Error("Could not find cmake module file: ",
                               fpath.c_str());
        }
        // if this file was found then the language was already determined
        // to be working
        needTestLanguage[lang] = false;
        this->SetLanguageEnabledFlag(lang, mf);
        needSetLanguageEnabledMaps[lang] = true;
        // this can only be called after loading CMake(LANG)Compiler.cmake
      }
    }

    if (!this->GetLanguageEnabled(lang)) {
      if (this->CMakeInstance->GetIsInTryCompile()) {
        cmSystemTools::Error("This should not have happened. "
                             "If you see this message, you are probably "
                             "using a broken CMakeLists.txt file or a "
                             "problematic release of CMake");
      }
      // if the CMake(LANG)Compiler.cmake file was not found then
      // load CMakeDetermine(LANG)Compiler.cmake
      std::string determineCompiler = "CMakeDetermine";
      determineCompiler += lang;
      determineCompiler += "Compiler.cmake";
      std::string determineFile =
        mf->GetModulesFile(determineCompiler.c_str());
      if (!mf->ReadListFile(determineFile.c_str())) {
        cmSystemTools::Error("Could not find cmake module file: ",
                             determineCompiler.c_str());
      }
      if (cmSystemTools::GetFatalErrorOccured()) {
        return;
      }
      needTestLanguage[lang] = true;
      // Some generators like visual studio should not use the env variables
      // So the global generator can specify that in this variable
      if (!mf->GetDefinition("CMAKE_GENERATOR_NO_COMPILER_ENV")) {
        // put ${CMake_(LANG)_COMPILER_ENV_VAR}=${CMAKE_(LANG)_COMPILER
        // into the environment, in case user scripts want to run
        // configure, or sub cmakes
        std::string compilerName = "CMAKE_";
        compilerName += lang;
        compilerName += "_COMPILER";
        std::string compilerEnv = "CMAKE_";
        compilerEnv += lang;
        compilerEnv += "_COMPILER_ENV_VAR";
        std::string envVar = mf->GetRequiredDefinition(compilerEnv);
        std::string envVarValue = mf->GetRequiredDefinition(compilerName);
        std::string env = envVar;
        env += "=";
        env += envVarValue;
        cmSystemTools::PutEnv(env);
      }

      // if determineLanguage was called then load the file it
      // configures CMake(LANG)Compiler.cmake
      fpath = rootBin;
      fpath += "/CMake";
      fpath += lang;
      fpath += "Compiler.cmake";
      if (!mf->ReadListFile(fpath.c_str())) {
        cmSystemTools::Error("Could not find cmake module file: ",
                             fpath.c_str());
      }
      this->SetLanguageEnabledFlag(lang, mf);
      needSetLanguageEnabledMaps[lang] = true;
      // this can only be called after loading CMake(LANG)Compiler.cmake
      // the language must be enabled for try compile to work, but we do
      // not know if it is a working compiler yet so set the test language
      // flag
      needTestLanguage[lang] = true;
    } // end if(!this->GetLanguageEnabled(lang) )
  }   // end loop over languages

  // **** Load the system specific information if not yet loaded
  if (!mf->GetDefinition("CMAKE_SYSTEM_SPECIFIC_INFORMATION_LOADED")) {
    fpath = mf->GetModulesFile("CMakeSystemSpecificInformation.cmake");
    if (!mf->ReadListFile(fpath.c_str())) {
      cmSystemTools::Error("Could not find cmake module file: "
                           "CMakeSystemSpecificInformation.cmake");
    }
  }
  // loop over languages again loading CMake(LANG)Information.cmake
  //
  for (std::vector<std::string>::const_iterator l = languages.begin();
       l != languages.end(); ++l) {
    const char* lang = l->c_str();
    if (*l == "NONE") {
      this->SetLanguageEnabled("NONE", mf);
      continue;
    }

    // Check that the compiler was found.
    std::string compilerName = "CMAKE_";
    compilerName += lang;
    compilerName += "_COMPILER";
    std::string compilerEnv = "CMAKE_";
    compilerEnv += lang;
    compilerEnv += "_COMPILER_ENV_VAR";
    std::ostringstream noCompiler;
    const char* compilerFile = mf->GetDefinition(compilerName);
    if (!compilerFile || !*compilerFile ||
        cmSystemTools::IsNOTFOUND(compilerFile)) {
      /* clang-format off */
      noCompiler <<
        "No " << compilerName << " could be found.\n"
        ;
      /* clang-format on */
    } else if (strcmp(lang, "RC") != 0 && strcmp(lang, "ASM_MASM") != 0) {
      if (!cmSystemTools::FileIsFullPath(compilerFile)) {
        /* clang-format off */
        noCompiler <<
          "The " << compilerName << ":\n"
          "  " << compilerFile << "\n"
          "is not a full path and was not found in the PATH.\n"
          ;
        /* clang-format on */
      } else if (!cmSystemTools::FileExists(compilerFile)) {
        /* clang-format off */
        noCompiler <<
          "The " << compilerName << ":\n"
          "  " << compilerFile << "\n"
          "is not a full path to an existing compiler tool.\n"
          ;
        /* clang-format on */
      }
    }
    if (!noCompiler.str().empty()) {
      // Skip testing this language since the compiler is not found.
      needTestLanguage[lang] = false;
      if (!optional) {
        // The compiler was not found and it is not optional.  Remove
        // CMake(LANG)Compiler.cmake so we try again next time CMake runs.
        std::string compilerLangFile = rootBin;
        compilerLangFile += "/CMake";
        compilerLangFile += lang;
        compilerLangFile += "Compiler.cmake";
        cmSystemTools::RemoveFile(compilerLangFile);
        if (!this->CMakeInstance->GetIsInTryCompile()) {
          this->PrintCompilerAdvice(noCompiler, lang,
                                    mf->GetDefinition(compilerEnv));
          mf->IssueMessage(cmake::FATAL_ERROR, noCompiler.str());
          fatalError = true;
        }
      }
    }

    std::string langLoadedVar = "CMAKE_";
    langLoadedVar += lang;
    langLoadedVar += "_INFORMATION_LOADED";
    if (!mf->GetDefinition(langLoadedVar)) {
      fpath = "CMake";
      fpath += lang;
      fpath += "Information.cmake";
      std::string informationFile = mf->GetModulesFile(fpath.c_str());
      if (informationFile.empty()) {
        cmSystemTools::Error("Could not find cmake module file: ",
                             fpath.c_str());
      } else if (!mf->ReadListFile(informationFile.c_str())) {
        cmSystemTools::Error("Could not process cmake module file: ",
                             informationFile.c_str());
      }
    }
    if (needSetLanguageEnabledMaps[lang]) {
      this->SetLanguageEnabledMaps(lang, mf);
    }
    this->LanguagesReady.insert(lang);

    // Test the compiler for the language just setup
    // (but only if a compiler has been actually found)
    // At this point we should have enough info for a try compile
    // which is used in the backward stuff
    // If the language is untested then test it now with a try compile.
    if (needTestLanguage[lang]) {
      if (!this->CMakeInstance->GetIsInTryCompile()) {
        std::string testLang = "CMakeTest";
        testLang += lang;
        testLang += "Compiler.cmake";
        std::string ifpath = mf->GetModulesFile(testLang.c_str());
        if (!mf->ReadListFile(ifpath.c_str())) {
          cmSystemTools::Error("Could not find cmake module file: ",
                               testLang.c_str());
        }
        std::string compilerWorks = "CMAKE_";
        compilerWorks += lang;
        compilerWorks += "_COMPILER_WORKS";
        // if the compiler did not work, then remove the
        // CMake(LANG)Compiler.cmake file so that it will get tested the
        // next time cmake is run
        if (!mf->IsOn(compilerWorks)) {
          std::string compilerLangFile = rootBin;
          compilerLangFile += "/CMake";
          compilerLangFile += lang;
          compilerLangFile += "Compiler.cmake";
          cmSystemTools::RemoveFile(compilerLangFile);
        }
      } // end if in try compile
    }   // end need test language
    // Store the shared library flags so that we can satisfy CMP0018
    std::string sharedLibFlagsVar = "CMAKE_SHARED_LIBRARY_";
    sharedLibFlagsVar += lang;
    sharedLibFlagsVar += "_FLAGS";
    const char* sharedLibFlags = mf->GetSafeDefinition(sharedLibFlagsVar);
    if (sharedLibFlags) {
      this->LanguageToOriginalSharedLibFlags[lang] = sharedLibFlags;
    }

    // Translate compiler ids for compatibility.
    this->CheckCompilerIdCompatibility(mf, lang);
  } // end for each language

  // Now load files that can override any settings on the platform or for
  // the project First load the project compatibility file if it is in
  // cmake
  std::string projectCompatibility = cmSystemTools::GetCMakeRoot();
  projectCompatibility += "/Modules/";
  projectCompatibility += mf->GetSafeDefinition("PROJECT_NAME");
  projectCompatibility += "Compatibility.cmake";
  if (cmSystemTools::FileExists(projectCompatibility.c_str())) {
    mf->ReadListFile(projectCompatibility.c_str());
  }
  // Inform any extra generator of the new language.
  if (this->ExtraGenerator) {
    this->ExtraGenerator->EnableLanguage(languages, mf, false);
  }

  if (fatalError) {
    cmSystemTools::SetFatalErrorOccured();
  }

  for (std::set<std::string>::iterator li = cur_languages.begin();
       li != cur_languages.end(); ++li) {
    this->LanguagesInProgress.erase(*li);
  }
}

void cmGlobalGenerator::PrintCompilerAdvice(std::ostream& os,
                                            std::string const& lang,
                                            const char* envVar) const
{
  // Subclasses override this method if they do not support this advice.
  os << "Tell CMake where to find the compiler by setting ";
  if (envVar) {
    os << "either the environment variable \"" << envVar << "\" or ";
  }
  os << "the CMake cache entry CMAKE_" << lang
     << "_COMPILER "
        "to the full path to the compiler, or to the compiler name "
        "if it is in the PATH.";
}

void cmGlobalGenerator::CheckCompilerIdCompatibility(
  cmMakefile* mf, std::string const& lang) const
{
  std::string compilerIdVar = "CMAKE_" + lang + "_COMPILER_ID";
  const char* compilerId = mf->GetDefinition(compilerIdVar);
  if (!compilerId) {
    return;
  }

  if (strcmp(compilerId, "AppleClang") == 0) {
    switch (mf->GetPolicyStatus(cmPolicies::CMP0025)) {
      case cmPolicies::WARN:
        if (!this->CMakeInstance->GetIsInTryCompile() &&
            mf->PolicyOptionalWarningEnabled("CMAKE_POLICY_WARNING_CMP0025")) {
          std::ostringstream w;
          /* clang-format off */
          w << cmPolicies::GetPolicyWarning(cmPolicies::CMP0025) << "\n"
            "Converting " << lang <<
            " compiler id \"AppleClang\" to \"Clang\" for compatibility."
            ;
          /* clang-format on */
          mf->IssueMessage(cmake::AUTHOR_WARNING, w.str());
        }
      case cmPolicies::OLD:
        // OLD behavior is to convert AppleClang to Clang.
        mf->AddDefinition(compilerIdVar, "Clang");
        break;
      case cmPolicies::REQUIRED_IF_USED:
      case cmPolicies::REQUIRED_ALWAYS:
        mf->IssueMessage(
          cmake::FATAL_ERROR,
          cmPolicies::GetRequiredPolicyError(cmPolicies::CMP0025));
      case cmPolicies::NEW:
        // NEW behavior is to keep AppleClang.
        break;
    }
  }

  if (strcmp(compilerId, "QCC") == 0) {
    switch (mf->GetPolicyStatus(cmPolicies::CMP0047)) {
      case cmPolicies::WARN:
        if (!this->CMakeInstance->GetIsInTryCompile() &&
            mf->PolicyOptionalWarningEnabled("CMAKE_POLICY_WARNING_CMP0047")) {
          std::ostringstream w;
          /* clang-format off */
          w << cmPolicies::GetPolicyWarning(cmPolicies::CMP0047) << "\n"
            "Converting " << lang <<
            " compiler id \"QCC\" to \"GNU\" for compatibility."
            ;
          /* clang-format on */
          mf->IssueMessage(cmake::AUTHOR_WARNING, w.str());
        }
      case cmPolicies::OLD:
        // OLD behavior is to convert QCC to GNU.
        mf->AddDefinition(compilerIdVar, "GNU");
        if (lang == "C") {
          mf->AddDefinition("CMAKE_COMPILER_IS_GNUCC", "1");
        } else if (lang == "CXX") {
          mf->AddDefinition("CMAKE_COMPILER_IS_GNUCXX", "1");
        }
        break;
      case cmPolicies::REQUIRED_IF_USED:
      case cmPolicies::REQUIRED_ALWAYS:
        mf->IssueMessage(
          cmake::FATAL_ERROR,
          cmPolicies::GetRequiredPolicyError(cmPolicies::CMP0047));
      case cmPolicies::NEW:
        // NEW behavior is to keep QCC.
        break;
    }
  }
}

std::string cmGlobalGenerator::GetLanguageOutputExtension(
  cmSourceFile const& source) const
{
  const std::string& lang = source.GetLanguage();
  if (!lang.empty()) {
    std::map<std::string, std::string>::const_iterator it =
      this->LanguageToOutputExtension.find(lang);

    if (it != this->LanguageToOutputExtension.end()) {
      return it->second;
    }
  } else {
    // if no language is found then check to see if it is already an
    // ouput extension for some language.  In that case it should be ignored
    // and in this map, so it will not be compiled but will just be used.
    std::string const& ext = source.GetExtension();
    if (!ext.empty()) {
      if (this->OutputExtensions.count(ext)) {
        return ext;
      }
    }
  }
  return "";
}

std::string cmGlobalGenerator::GetLanguageFromExtension(const char* ext) const
{
  // if there is an extension and it starts with . then move past the
  // . because the extensions are not stored with a .  in the map
  if (ext && *ext == '.') {
    ++ext;
  }
  std::map<std::string, std::string>::const_iterator it =
    this->ExtensionToLanguage.find(ext);
  if (it != this->ExtensionToLanguage.end()) {
    return it->second;
  }
  return "";
}

/* SetLanguageEnabled() is now split in two parts:
at first the enabled-flag is set. This can then be used in EnabledLanguage()
for checking whether the language is already enabled. After setting this
flag still the values from the cmake variables have to be copied into the
internal maps, this is done in SetLanguageEnabledMaps() which is called
after the system- and compiler specific files have been loaded.

This split was done originally so that compiler-specific configuration
files could change the object file extension
(CMAKE_<LANG>_OUTPUT_EXTENSION) before the CMake variables were copied
to the C++ maps.
*/
void cmGlobalGenerator::SetLanguageEnabled(const std::string& l,
                                           cmMakefile* mf)
{
  this->SetLanguageEnabledFlag(l, mf);
  this->SetLanguageEnabledMaps(l, mf);
}

void cmGlobalGenerator::SetLanguageEnabledFlag(const std::string& l,
                                               cmMakefile* mf)
{
  this->CMakeInstance->GetState()->SetLanguageEnabled(l);

  // Fill the language-to-extension map with the current variable
  // settings to make sure it is available for the try_compile()
  // command source file signature.  In SetLanguageEnabledMaps this
  // will be done again to account for any compiler- or
  // platform-specific entries.
  this->FillExtensionToLanguageMap(l, mf);
}

void cmGlobalGenerator::SetLanguageEnabledMaps(const std::string& l,
                                               cmMakefile* mf)
{
  // use LanguageToLinkerPreference to detect whether this functions has
  // run before
  if (this->LanguageToLinkerPreference.find(l) !=
      this->LanguageToLinkerPreference.end()) {
    return;
  }

  std::string linkerPrefVar =
    std::string("CMAKE_") + std::string(l) + std::string("_LINKER_PREFERENCE");
  const char* linkerPref = mf->GetDefinition(linkerPrefVar);
  int preference = 0;
  if (linkerPref) {
    if (sscanf(linkerPref, "%d", &preference) != 1) {
      // backward compatibility: before 2.6 LINKER_PREFERENCE
      // was either "None" or "Preferred", and only the first character was
      // tested. So if there is a custom language out there and it is
      // "Preferred", set its preference high
      if (linkerPref[0] == 'P') {
        preference = 100;
      } else {
        preference = 0;
      }
    }
  }

  if (preference < 0) {
    std::string msg = linkerPrefVar;
    msg += " is negative, adjusting it to 0";
    cmSystemTools::Message(msg.c_str(), "Warning");
    preference = 0;
  }

  this->LanguageToLinkerPreference[l] = preference;

  std::string outputExtensionVar =
    std::string("CMAKE_") + std::string(l) + std::string("_OUTPUT_EXTENSION");
  const char* outputExtension = mf->GetDefinition(outputExtensionVar);
  if (outputExtension) {
    this->LanguageToOutputExtension[l] = outputExtension;
    this->OutputExtensions[outputExtension] = outputExtension;
    if (outputExtension[0] == '.') {
      this->OutputExtensions[outputExtension + 1] = outputExtension + 1;
    }
  }

  // The map was originally filled by SetLanguageEnabledFlag, but
  // since then the compiler- and platform-specific files have been
  // loaded which might have added more entries.
  this->FillExtensionToLanguageMap(l, mf);

  std::string ignoreExtensionsVar =
    std::string("CMAKE_") + std::string(l) + std::string("_IGNORE_EXTENSIONS");
  std::string ignoreExts = mf->GetSafeDefinition(ignoreExtensionsVar);
  std::vector<std::string> extensionList;
  cmSystemTools::ExpandListArgument(ignoreExts, extensionList);
  for (std::vector<std::string>::iterator i = extensionList.begin();
       i != extensionList.end(); ++i) {
    this->IgnoreExtensions[*i] = true;
  }
}

void cmGlobalGenerator::FillExtensionToLanguageMap(const std::string& l,
                                                   cmMakefile* mf)
{
  std::string extensionsVar = std::string("CMAKE_") + std::string(l) +
    std::string("_SOURCE_FILE_EXTENSIONS");
  std::string exts = mf->GetSafeDefinition(extensionsVar);
  std::vector<std::string> extensionList;
  cmSystemTools::ExpandListArgument(exts, extensionList);
  for (std::vector<std::string>::iterator i = extensionList.begin();
       i != extensionList.end(); ++i) {
    this->ExtensionToLanguage[*i] = l;
  }
}

const char* cmGlobalGenerator::GetGlobalSetting(std::string const& name) const
{
  assert(!this->Makefiles.empty());
  return this->Makefiles[0]->GetDefinition(name);
}

bool cmGlobalGenerator::GlobalSettingIsOn(std::string const& name) const
{
  assert(!this->Makefiles.empty());
  return this->Makefiles[0]->IsOn(name);
}

const char* cmGlobalGenerator::GetSafeGlobalSetting(
  std::string const& name) const
{
  assert(!this->Makefiles.empty());
  return this->Makefiles[0]->GetSafeDefinition(name);
}

bool cmGlobalGenerator::IgnoreFile(const char* ext) const
{
  if (!this->GetLanguageFromExtension(ext).empty()) {
    return false;
  }
  return (this->IgnoreExtensions.count(ext) > 0);
}

bool cmGlobalGenerator::GetLanguageEnabled(const std::string& l) const
{
  return this->CMakeInstance->GetState()->GetLanguageEnabled(l);
}

void cmGlobalGenerator::ClearEnabledLanguages()
{
  return this->CMakeInstance->GetState()->ClearEnabledLanguages();
}

void cmGlobalGenerator::CreateLocalGenerators()
{
  cmDeleteAll(this->LocalGenerators);
  this->LocalGenerators.clear();
  this->LocalGenerators.reserve(this->Makefiles.size());
  for (std::vector<cmMakefile*>::const_iterator it = this->Makefiles.begin();
       it != this->Makefiles.end(); ++it) {
    this->LocalGenerators.push_back(this->CreateLocalGenerator(*it));
  }
}

void cmGlobalGenerator::Configure()
{
  this->FirstTimeProgress = 0.0f;
  this->ClearGeneratorMembers();

  cmState::Snapshot snapshot = this->CMakeInstance->GetCurrentSnapshot();

  snapshot.GetDirectory().SetCurrentSource(
    this->CMakeInstance->GetHomeDirectory());
  snapshot.GetDirectory().SetCurrentBinary(
    this->CMakeInstance->GetHomeOutputDirectory());

  cmMakefile* dirMf = new cmMakefile(this, snapshot);
  this->Makefiles.push_back(dirMf);
  this->IndexMakefile(dirMf);

  this->BinaryDirectories.insert(
    this->CMakeInstance->GetHomeOutputDirectory());

  // now do it
  this->ConfigureDoneCMP0026AndCMP0024 = false;
  dirMf->Configure();
  dirMf->EnforceDirectoryLevelRules();

  this->ConfigureDoneCMP0026AndCMP0024 = true;

  // Put a copy of each global target in every directory.
  std::vector<GlobalTargetInfo> globalTargets;
  this->CreateDefaultGlobalTargets(globalTargets);

  for (unsigned int i = 0; i < this->Makefiles.size(); ++i) {
    cmMakefile* mf = this->Makefiles[i];
    cmTargets* targets = &(mf->GetTargets());
    for (std::vector<GlobalTargetInfo>::iterator gti = globalTargets.begin();
         gti != globalTargets.end(); ++gti) {
      targets->insert(
        cmTargets::value_type(gti->Name, this->CreateGlobalTarget(*gti, mf)));
    }
  }

  // update the cache entry for the number of local generators, this is used
  // for progress
  char num[100];
  sprintf(num, "%d", static_cast<int>(this->Makefiles.size()));
  this->GetCMakeInstance()->AddCacheEntry("CMAKE_NUMBER_OF_MAKEFILES", num,
                                          "number of local generators",
                                          cmState::INTERNAL);

  // check for link libraries and include directories containing "NOTFOUND"
  // and for infinite loops
  this->CheckTargetProperties();

  if (this->CMakeInstance->GetWorkingMode() == cmake::NORMAL_MODE) {
    std::ostringstream msg;
    if (cmSystemTools::GetErrorOccuredFlag()) {
      msg << "Configuring incomplete, errors occurred!";
      const char* logs[] = { "CMakeOutput.log", "CMakeError.log", CM_NULLPTR };
      for (const char** log = logs; *log; ++log) {
        std::string f = this->CMakeInstance->GetHomeOutputDirectory();
        f += this->CMakeInstance->GetCMakeFilesDirectory();
        f += "/";
        f += *log;
        if (cmSystemTools::FileExists(f.c_str())) {
          msg << "\nSee also \"" << f << "\".";
        }
      }
    } else {
      msg << "Configuring done";
    }
    this->CMakeInstance->UpdateProgress(msg.str().c_str(), -1);
  }
}

void cmGlobalGenerator::CreateGenerationObjects(TargetTypes targetTypes)
{
  this->CreateLocalGenerators();
  this->CreateGeneratorTargets(targetTypes);
  this->ComputeBuildFileGenerators();
}

void cmGlobalGenerator::CreateImportedGenerationObjects(
  cmMakefile* mf, const std::vector<std::string>& targets,
  std::vector<const cmGeneratorTarget*>& exports)
{
  this->CreateGenerationObjects(ImportedOnly);
  std::vector<cmMakefile*>::iterator mfit =
    std::find(this->Makefiles.begin(), this->Makefiles.end(), mf);
  cmLocalGenerator* lg =
    this->LocalGenerators[std::distance(this->Makefiles.begin(), mfit)];
  for (std::vector<std::string>::const_iterator it = targets.begin();
       it != targets.end(); ++it) {
    cmGeneratorTarget* gt = lg->FindGeneratorTargetToUse(*it);
    if (gt) {
      exports.push_back(gt);
    }
  }
}

cmExportBuildFileGenerator* cmGlobalGenerator::GetExportedTargetsFile(
  const std::string& filename) const
{
  std::map<std::string, cmExportBuildFileGenerator*>::const_iterator it =
    this->BuildExportSets.find(filename);
  return it == this->BuildExportSets.end() ? CM_NULLPTR : it->second;
}

void cmGlobalGenerator::AddCMP0042WarnTarget(const std::string& target)
{
  this->CMP0042WarnTargets.insert(target);
}

bool cmGlobalGenerator::CheckALLOW_DUPLICATE_CUSTOM_TARGETS() const
{
  // If the property is not enabled then okay.
  if (!this->CMakeInstance->GetState()->GetGlobalPropertyAsBool(
        "ALLOW_DUPLICATE_CUSTOM_TARGETS")) {
    return true;
  }

  // This generator does not support duplicate custom targets.
  std::ostringstream e;
  e << "This project has enabled the ALLOW_DUPLICATE_CUSTOM_TARGETS "
    << "global property.  "
    << "The \"" << this->GetName() << "\" generator does not support "
    << "duplicate custom targets.  "
    << "Consider using a Makefiles generator or fix the project to not "
    << "use duplicate target names.";
  cmSystemTools::Error(e.str().c_str());
  return false;
}

void cmGlobalGenerator::ComputeBuildFileGenerators()
{
  for (unsigned int i = 0; i < this->LocalGenerators.size(); ++i) {
    std::vector<cmExportBuildFileGenerator*> gens =
      this->Makefiles[i]->GetExportBuildFileGenerators();
    for (std::vector<cmExportBuildFileGenerator*>::const_iterator it =
           gens.begin();
         it != gens.end(); ++it) {
      (*it)->Compute(this->LocalGenerators[i]);
    }
  }
}

bool cmGlobalGenerator::Compute()
{
  // Some generators track files replaced during the Generate.
  // Start with an empty vector:
  this->FilesReplacedDuringGenerate.clear();

  // clear targets to issue warning CMP0042 for
  this->CMP0042WarnTargets.clear();

  // Check whether this generator is allowed to run.
  if (!this->CheckALLOW_DUPLICATE_CUSTOM_TARGETS()) {
    return false;
  }
  this->FinalizeTargetCompileInfo();

  this->CreateGenerationObjects();

  // at this point this->LocalGenerators has been filled,
  // so create the map from project name to vector of local generators
  this->FillProjectMap();

#ifdef CMAKE_BUILD_WITH_CMAKE
  // Iterate through all targets and set up automoc for those which have
  // the AUTOMOC, AUTOUIC or AUTORCC property set
  std::vector<cmGeneratorTarget const*> autogenTargets =
    this->CreateQtAutoGeneratorsTargets();
#endif

  unsigned int i;

  // Add generator specific helper commands
  for (i = 0; i < this->LocalGenerators.size(); ++i) {
    this->LocalGenerators[i]->AddHelperCommands();
  }

#ifdef CMAKE_BUILD_WITH_CMAKE
  for (std::vector<cmGeneratorTarget const*>::iterator it =
         autogenTargets.begin();
       it != autogenTargets.end(); ++it) {
    cmQtAutoGeneratorInitializer::SetupAutoGenerateTarget(*it);
  }
#endif

  for (i = 0; i < this->LocalGenerators.size(); ++i) {
    cmMakefile* mf = this->LocalGenerators[i]->GetMakefile();
    std::vector<cmInstallGenerator*>& gens = mf->GetInstallGenerators();
    for (std::vector<cmInstallGenerator*>::const_iterator git = gens.begin();
         git != gens.end(); ++git) {
      (*git)->Compute(this->LocalGenerators[i]);
    }
  }

  this->AddExtraIDETargets();

  // Trace the dependencies, after that no custom commands should be added
  // because their dependencies might not be handled correctly
  for (i = 0; i < this->LocalGenerators.size(); ++i) {
    this->LocalGenerators[i]->TraceDependencies();
  }

  this->ForceLinkerLanguages();

  // Compute the manifest of main targets generated.
  for (i = 0; i < this->LocalGenerators.size(); ++i) {
    this->LocalGenerators[i]->ComputeTargetManifest();
  }

  // Compute the inter-target dependencies.
  if (!this->ComputeTargetDepends()) {
    return false;
  }

  for (i = 0; i < this->LocalGenerators.size(); ++i) {
    this->LocalGenerators[i]->ComputeHomeRelativeOutputPath();
  }

  return true;
}

void cmGlobalGenerator::Generate()
{
  // Create a map from local generator to the complete set of targets
  // it builds by default.
  this->InitializeProgressMarks();

  this->ProcessEvaluationFiles();

  // Generate project files
  for (unsigned int i = 0; i < this->LocalGenerators.size(); ++i) {
    this->SetCurrentMakefile(this->LocalGenerators[i]->GetMakefile());
    this->LocalGenerators[i]->Generate();
    if (!this->LocalGenerators[i]->GetMakefile()->IsOn(
          "CMAKE_SKIP_INSTALL_RULES")) {
      this->LocalGenerators[i]->GenerateInstallRules();
    }
    this->LocalGenerators[i]->GenerateTestFiles();
    this->CMakeInstance->UpdateProgress(
      "Generating", (static_cast<float>(i) + 1.0f) /
        static_cast<float>(this->LocalGenerators.size()));
  }
  this->SetCurrentMakefile(CM_NULLPTR);

  if (!this->GenerateCPackPropertiesFile()) {
    this->GetCMakeInstance()->IssueMessage(
      cmake::FATAL_ERROR, "Could not write CPack properties file.");
  }

  for (std::map<std::string, cmExportBuildFileGenerator*>::iterator it =
         this->BuildExportSets.begin();
       it != this->BuildExportSets.end(); ++it) {
    if (!it->second->GenerateImportFile() &&
        !cmSystemTools::GetErrorOccuredFlag()) {
      this->GetCMakeInstance()->IssueMessage(cmake::FATAL_ERROR,
                                             "Could not write export file.");
      return;
    }
  }
  // Update rule hashes.
  this->CheckRuleHashes();

  this->WriteSummary();

  if (this->ExtraGenerator != CM_NULLPTR) {
    this->ExtraGenerator->Generate();
  }

  if (!this->CMP0042WarnTargets.empty()) {
    std::ostringstream w;
    w << cmPolicies::GetPolicyWarning(cmPolicies::CMP0042) << "\n";
    w << "MACOSX_RPATH is not specified for"
         " the following targets:\n";
    for (std::set<std::string>::iterator iter =
           this->CMP0042WarnTargets.begin();
         iter != this->CMP0042WarnTargets.end(); ++iter) {
      w << " " << *iter << "\n";
    }
    this->GetCMakeInstance()->IssueMessage(cmake::AUTHOR_WARNING, w.str());
  }

  this->CMakeInstance->UpdateProgress("Generating done", -1);
}

bool cmGlobalGenerator::ComputeTargetDepends()
{
  cmComputeTargetDepends ctd(this);
  if (!ctd.Compute()) {
    return false;
  }
  std::vector<cmGeneratorTarget const*> const& targets = ctd.GetTargets();
  for (std::vector<cmGeneratorTarget const*>::const_iterator ti =
         targets.begin();
       ti != targets.end(); ++ti) {
    ctd.GetTargetDirectDepends(*ti, this->TargetDependencies[*ti]);
  }
  return true;
}

std::vector<const cmGeneratorTarget*>
cmGlobalGenerator::CreateQtAutoGeneratorsTargets()
{
  std::vector<const cmGeneratorTarget*> autogenTargets;

#ifdef CMAKE_BUILD_WITH_CMAKE
  for (unsigned int i = 0; i < this->LocalGenerators.size(); ++i) {
    std::vector<cmGeneratorTarget*> targets =
      this->LocalGenerators[i]->GetGeneratorTargets();
    std::vector<cmGeneratorTarget*> filteredTargets;
    filteredTargets.reserve(targets.size());
    for (std::vector<cmGeneratorTarget*>::iterator ti = targets.begin();
         ti != targets.end(); ++ti) {
      if ((*ti)->GetType() == cmState::GLOBAL_TARGET) {
        continue;
      }
      if ((*ti)->GetType() != cmState::EXECUTABLE &&
          (*ti)->GetType() != cmState::STATIC_LIBRARY &&
          (*ti)->GetType() != cmState::SHARED_LIBRARY &&
          (*ti)->GetType() != cmState::MODULE_LIBRARY &&
          (*ti)->GetType() != cmState::OBJECT_LIBRARY) {
        continue;
      }
      if ((!(*ti)->GetPropertyAsBool("AUTOMOC") &&
           !(*ti)->GetPropertyAsBool("AUTOUIC") &&
           !(*ti)->GetPropertyAsBool("AUTORCC")) ||
          (*ti)->IsImported()) {
        continue;
      }
      // don't do anything if there is no Qt4 or Qt5Core (which contains moc):
      cmMakefile* mf = (*ti)->Target->GetMakefile();
      std::string qtMajorVersion = mf->GetSafeDefinition("QT_VERSION_MAJOR");
      if (qtMajorVersion == "") {
        qtMajorVersion = mf->GetSafeDefinition("Qt5Core_VERSION_MAJOR");
      }
      if (qtMajorVersion != "4" && qtMajorVersion != "5") {
        continue;
      }

      cmGeneratorTarget* gt = *ti;

      cmQtAutoGeneratorInitializer::InitializeAutogenSources(gt);
      filteredTargets.push_back(gt);
    }
    for (std::vector<cmGeneratorTarget*>::iterator ti =
           filteredTargets.begin();
         ti != filteredTargets.end(); ++ti) {
      cmQtAutoGeneratorInitializer::InitializeAutogenTarget(
        this->LocalGenerators[i], *ti);
      autogenTargets.push_back(*ti);
    }
  }
#endif
  return autogenTargets;
}

void cmGlobalGenerator::FinalizeTargetCompileInfo()
{
  std::vector<std::string> const langs =
    this->CMakeInstance->GetState()->GetEnabledLanguages();

  // Construct per-target generator information.
  for (unsigned int i = 0; i < this->Makefiles.size(); ++i) {
    cmMakefile* mf = this->Makefiles[i];

    const cmStringRange noconfig_compile_definitions =
      mf->GetCompileDefinitionsEntries();
    const cmBacktraceRange noconfig_compile_definitions_bts =
      mf->GetCompileDefinitionsBacktraces();

    cmTargets& targets = mf->GetTargets();
    for (cmTargets::iterator ti = targets.begin(); ti != targets.end(); ++ti) {
      cmTarget* t = &ti->second;
      if (t->GetType() == cmState::GLOBAL_TARGET) {
        continue;
      }

      t->AppendBuildInterfaceIncludes();

      if (t->GetType() == cmState::INTERFACE_LIBRARY) {
        continue;
      }

      cmBacktraceRange::const_iterator btIt =
        noconfig_compile_definitions_bts.begin();
      for (cmStringRange::const_iterator
             it = noconfig_compile_definitions.begin();
           it != noconfig_compile_definitions.end(); ++it, ++btIt) {
        t->InsertCompileDefinition(*it, *btIt);
      }

      cmPolicies::PolicyStatus polSt =
        mf->GetPolicyStatus(cmPolicies::CMP0043);
      if (polSt == cmPolicies::WARN || polSt == cmPolicies::OLD) {
        std::vector<std::string> configs;
        mf->GetConfigurations(configs);

        for (std::vector<std::string>::const_iterator ci = configs.begin();
             ci != configs.end(); ++ci) {
          std::string defPropName = "COMPILE_DEFINITIONS_";
          defPropName += cmSystemTools::UpperCase(*ci);
          t->AppendProperty(defPropName, mf->GetProperty(defPropName));
        }
      }
    }

    // The standard include directories for each language
    // should be treated as system include directories.
    std::set<std::string> standardIncludesSet;
    for (std::vector<std::string>::const_iterator li = langs.begin();
         li != langs.end(); ++li) {
      std::string const standardIncludesVar =
        "CMAKE_" + *li + "_STANDARD_INCLUDE_DIRECTORIES";
      std::string const standardIncludesStr =
        mf->GetSafeDefinition(standardIncludesVar);
      std::vector<std::string> standardIncludesVec;
      cmSystemTools::ExpandListArgument(standardIncludesStr,
                                        standardIncludesVec);
      standardIncludesSet.insert(standardIncludesVec.begin(),
                                 standardIncludesVec.end());
    }
    mf->AddSystemIncludeDirectories(standardIncludesSet);
  }
}

void cmGlobalGenerator::CreateGeneratorTargets(
  TargetTypes targetTypes, cmMakefile* mf, cmLocalGenerator* lg,
  std::map<cmTarget*, cmGeneratorTarget*> const& importedMap)
{
  if (targetTypes == AllTargets) {
    cmTargets& targets = mf->GetTargets();
    for (cmTargets::iterator ti = targets.begin(); ti != targets.end(); ++ti) {
      cmTarget* t = &ti->second;
      cmGeneratorTarget* gt = new cmGeneratorTarget(t, lg);
      lg->AddGeneratorTarget(gt);
    }
  }

  std::vector<cmTarget*> itgts = mf->GetImportedTargets();

  for (std::vector<cmTarget*>::const_iterator j = itgts.begin();
       j != itgts.end(); ++j) {
    lg->AddImportedGeneratorTarget(importedMap.find(*j)->second);
  }
}

void cmGlobalGenerator::CreateGeneratorTargets(TargetTypes targetTypes)
{
  std::map<cmTarget*, cmGeneratorTarget*> importedMap;
  for (unsigned int i = 0; i < this->Makefiles.size(); ++i) {
    cmMakefile* mf = this->Makefiles[i];
    for (std::vector<cmTarget*>::const_iterator j =
           mf->GetOwnedImportedTargets().begin();
         j != mf->GetOwnedImportedTargets().end(); ++j) {
      cmLocalGenerator* lg = this->LocalGenerators[i];
      cmGeneratorTarget* gt = new cmGeneratorTarget(*j, lg);
      lg->AddOwnedImportedGeneratorTarget(gt);
      importedMap[*j] = gt;
    }
  }

  // Construct per-target generator information.
  for (unsigned int i = 0; i < this->LocalGenerators.size(); ++i) {
    this->CreateGeneratorTargets(targetTypes, this->Makefiles[i],
                                 this->LocalGenerators[i], importedMap);
  }
}

void cmGlobalGenerator::ClearGeneratorMembers()
{
  cmDeleteAll(this->BuildExportSets);
  this->BuildExportSets.clear();

  cmDeleteAll(this->Makefiles);
  this->Makefiles.clear();

  cmDeleteAll(this->LocalGenerators);
  this->LocalGenerators.clear();

  this->ExportSets.clear();
  this->TargetDependencies.clear();
  this->TargetSearchIndex.clear();
  this->GeneratorTargetSearchIndex.clear();
  this->MakefileSearchIndex.clear();
  this->ProjectMap.clear();
  this->RuleHashes.clear();
  this->DirectoryContentMap.clear();
  this->BinaryDirectories.clear();
}

void cmGlobalGenerator::ComputeTargetObjectDirectory(
  cmGeneratorTarget* /*unused*/) const
{
}

void cmGlobalGenerator::CheckTargetProperties()
{
  std::map<std::string, std::string> notFoundMap;
  //  std::set<std::string> notFoundMap;
  // after it is all done do a ConfigureFinalPass
  cmState* state = this->GetCMakeInstance()->GetState();
  for (unsigned int i = 0; i < this->Makefiles.size(); ++i) {
    this->Makefiles[i]->ConfigureFinalPass();
    cmTargets& targets = this->Makefiles[i]->GetTargets();
    for (cmTargets::iterator l = targets.begin(); l != targets.end(); l++) {
      if (l->second.GetType() == cmState::INTERFACE_LIBRARY) {
        continue;
      }
      const cmTarget::LinkLibraryVectorType& libs =
        l->second.GetOriginalLinkLibraries();
      for (cmTarget::LinkLibraryVectorType::const_iterator lib = libs.begin();
           lib != libs.end(); ++lib) {
        if (lib->first.size() > 9 &&
            cmSystemTools::IsNOTFOUND(lib->first.c_str())) {
          std::string varName = lib->first.substr(0, lib->first.size() - 9);
          if (state->GetCacheEntryPropertyAsBool(varName, "ADVANCED")) {
            varName += " (ADVANCED)";
          }
          std::string text = notFoundMap[varName];
          text += "\n    linked by target \"";
          text += l->second.GetName();
          text += "\" in directory ";
          text += this->Makefiles[i]->GetCurrentSourceDirectory();
          notFoundMap[varName] = text;
        }
      }
      std::vector<std::string> incs;
      const char* incDirProp = l->second.GetProperty("INCLUDE_DIRECTORIES");
      if (!incDirProp) {
        continue;
      }

      std::string incDirs = cmGeneratorExpression::Preprocess(
        incDirProp, cmGeneratorExpression::StripAllGeneratorExpressions);

      cmSystemTools::ExpandListArgument(incDirs, incs);

      for (std::vector<std::string>::const_iterator incDir = incs.begin();
           incDir != incs.end(); ++incDir) {
        if (incDir->size() > 9 && cmSystemTools::IsNOTFOUND(incDir->c_str())) {
          std::string varName = incDir->substr(0, incDir->size() - 9);
          if (state->GetCacheEntryPropertyAsBool(varName, "ADVANCED")) {
            varName += " (ADVANCED)";
          }
          std::string text = notFoundMap[varName];
          text += "\n   used as include directory in directory ";
          text += this->Makefiles[i]->GetCurrentSourceDirectory();
          notFoundMap[varName] = text;
        }
      }
    }
    this->CMakeInstance->UpdateProgress(
      "Configuring", 0.9f +
        0.1f * (static_cast<float>(i) + 1.0f) /
          static_cast<float>(this->Makefiles.size()));
  }

  if (!notFoundMap.empty()) {
    std::string notFoundVars;
    for (std::map<std::string, std::string>::const_iterator ii =
           notFoundMap.begin();
         ii != notFoundMap.end(); ++ii) {
      notFoundVars += ii->first;
      notFoundVars += ii->second;
      notFoundVars += "\n";
    }
    cmSystemTools::Error("The following variables are used in this project, "
                         "but they are set to NOTFOUND.\n"
                         "Please set them or make sure they are set and "
                         "tested correctly in the CMake files:\n",
                         notFoundVars.c_str());
  }
}

int cmGlobalGenerator::TryCompile(const std::string& srcdir,
                                  const std::string& bindir,
                                  const std::string& projectName,
                                  const std::string& target, bool fast,
                                  std::string& output, cmMakefile* mf)
{
  // if this is not set, then this is a first time configure
  // and there is a good chance that the try compile stuff will
  // take the bulk of the time, so try and guess some progress
  // by getting closer and closer to 100 without actually getting there.
  if (!this->CMakeInstance->GetState()->GetInitializedCacheValue(
        "CMAKE_NUMBER_OF_MAKEFILES")) {
    // If CMAKE_NUMBER_OF_MAKEFILES is not set
    // we are in the first time progress and we have no
    // idea how long it will be.  So, just move 1/10th of the way
    // there each time, and don't go over 95%
    this->FirstTimeProgress += ((1.0f - this->FirstTimeProgress) / 30.0f);
    if (this->FirstTimeProgress > 0.95f) {
      this->FirstTimeProgress = 0.95f;
    }
    this->CMakeInstance->UpdateProgress("Configuring",
                                        this->FirstTimeProgress);
  }

  std::string newTarget;
  if (!target.empty()) {
    newTarget += target;
#if 0
#if defined(_WIN32) || defined(__CYGWIN__)
    std::string tmp = target;
    // if the target does not already end in . something
    // then assume .exe
    if(tmp.size() < 4 || tmp[tmp.size()-4] != '.')
      {
      newTarget += ".exe";
      }
#endif // WIN32
#endif
  }
  std::string config =
    mf->GetSafeDefinition("CMAKE_TRY_COMPILE_CONFIGURATION");
  return this->Build(srcdir, bindir, projectName, newTarget, output, "",
                     config, false, fast, false, this->TryCompileTimeout);
}

void cmGlobalGenerator::GenerateBuildCommand(
  std::vector<std::string>& makeCommand, const std::string& /*unused*/,
  const std::string& /*unused*/, const std::string& /*unused*/,
  const std::string& /*unused*/, const std::string& /*unused*/,
  bool /*unused*/, bool /*unused*/, std::vector<std::string> const& /*unused*/)
{
  makeCommand.push_back(
    "cmGlobalGenerator::GenerateBuildCommand not implemented");
}

int cmGlobalGenerator::Build(const std::string& /*unused*/,
                             const std::string& bindir,
                             const std::string& projectName,
                             const std::string& target, std::string& output,
                             const std::string& makeCommandCSTR,
                             const std::string& config, bool clean, bool fast,
                             bool verbose, double timeout,
                             cmSystemTools::OutputOption outputflag,
                             std::vector<std::string> const& nativeOptions)
{
  /**
   * Run an executable command and put the stdout in output.
   */
  std::string cwd = cmSystemTools::GetCurrentWorkingDirectory();
  cmSystemTools::ChangeDirectory(bindir);
  output += "Change Dir: ";
  output += bindir;
  output += "\n";

  int retVal;
  bool hideconsole = cmSystemTools::GetRunCommandHideConsole();
  cmSystemTools::SetRunCommandHideConsole(true);
  std::string outputBuffer;
  std::string* outputPtr = &outputBuffer;

  std::vector<std::string> makeCommand;
  this->GenerateBuildCommand(makeCommand, makeCommandCSTR, projectName, bindir,
                             target, config, fast, verbose, nativeOptions);

  // Workaround to convince VCExpress.exe to produce output.
  if (outputflag == cmSystemTools::OUTPUT_PASSTHROUGH &&
      !makeCommand.empty() &&
      cmSystemTools::LowerCase(
        cmSystemTools::GetFilenameName(makeCommand[0])) == "vcexpress.exe") {
    outputflag = cmSystemTools::OUTPUT_FORWARD;
  }

  // should we do a clean first?
  if (clean) {
    std::vector<std::string> cleanCommand;
    this->GenerateBuildCommand(cleanCommand, makeCommandCSTR, projectName,
                               bindir, "clean", config, fast, verbose);
    output += "\nRun Clean Command:";
    output += cmSystemTools::PrintSingleCommand(cleanCommand);
    output += "\n";

    if (!cmSystemTools::RunSingleCommand(cleanCommand, outputPtr, outputPtr,
                                         &retVal, CM_NULLPTR, outputflag,
                                         timeout)) {
      cmSystemTools::SetRunCommandHideConsole(hideconsole);
      cmSystemTools::Error("Generator: execution of make clean failed.");
      output += *outputPtr;
      output += "\nGenerator: execution of make clean failed.\n";

      // return to the original directory
      cmSystemTools::ChangeDirectory(cwd);
      return 1;
    }
    output += *outputPtr;
  }

  // now build
  std::string makeCommandStr = cmSystemTools::PrintSingleCommand(makeCommand);
  output += "\nRun Build Command:";
  output += makeCommandStr;
  output += "\n";

  // inject additional flags to msbuild.exe.
  if (!makeCommand.empty()) {
    auto build = makeCommand[0];
    std::transform(build.begin(),build.end(),build.begin(),tolower);
    if (build.find("msbuild.exe") != std::string::npos) {
      auto const flag = this->CMakeInstance->GetCacheDefinition("MSBUILD_FLAGS");
      if (flag) {
        makeCommand.emplace_back(flag);
      }
    }
  }

  if (!cmSystemTools::RunSingleCommand(makeCommand, outputPtr, outputPtr,
                                       &retVal, CM_NULLPTR, outputflag,
                                       timeout)) {
    cmSystemTools::SetRunCommandHideConsole(hideconsole);
    cmSystemTools::Error(
      "Generator: execution of make failed. Make command was: ",
      makeCommandStr.c_str());
    output += *outputPtr;
    output += "\nGenerator: execution of make failed. Make command was: " +
      makeCommandStr + "\n";

    // return to the original directory
    cmSystemTools::ChangeDirectory(cwd);
    return 1;
  }
  output += *outputPtr;
  cmSystemTools::SetRunCommandHideConsole(hideconsole);

  // The SGI MipsPro 7.3 compiler does not return an error code when
  // the source has a #error in it!  This is a work-around for such
  // compilers.
  if ((retVal == 0) && (output.find("#error") != std::string::npos)) {
    retVal = 1;
  }

  cmSystemTools::ChangeDirectory(cwd);
  return retVal;
}

std::string cmGlobalGenerator::GenerateCMakeBuildCommand(
  const std::string& target, const std::string& config,
  const std::string& native, bool ignoreErrors)
{
  std::string makeCommand = cmSystemTools::GetCMakeCommand();
  makeCommand = cmSystemTools::ConvertToOutputPath(makeCommand.c_str());
  makeCommand += " --build .";
  if (!config.empty()) {
    makeCommand += " --config \"";
    makeCommand += config;
    makeCommand += "\"";
  }
  if (!target.empty()) {
    makeCommand += " --target \"";
    makeCommand += target;
    makeCommand += "\"";
  }
  const char* sep = " -- ";
  if (ignoreErrors) {
    const char* iflag = this->GetBuildIgnoreErrorsFlag();
    if (iflag && *iflag) {
      makeCommand += sep;
      makeCommand += iflag;
      sep = " ";
    }
  }
  if (!native.empty()) {
    makeCommand += sep;
    makeCommand += native;
  }
  return makeCommand;
}

void cmGlobalGenerator::AddMakefile(cmMakefile* mf)
{
  this->Makefiles.push_back(mf);
  this->IndexMakefile(mf);

  // update progress
  // estimate how many lg there will be
  const char* numGenC =
    this->CMakeInstance->GetState()->GetInitializedCacheValue(
      "CMAKE_NUMBER_OF_MAKEFILES");

  if (!numGenC) {
    // If CMAKE_NUMBER_OF_MAKEFILES is not set
    // we are in the first time progress and we have no
    // idea how long it will be.  So, just move half way
    // there each time, and don't go over 95%
    this->FirstTimeProgress += ((1.0f - this->FirstTimeProgress) / 30.0f);
    if (this->FirstTimeProgress > 0.95f) {
      this->FirstTimeProgress = 0.95f;
    }
    this->CMakeInstance->UpdateProgress("Configuring",
                                        this->FirstTimeProgress);
    return;
  }

  int numGen = atoi(numGenC);
  float prog = 0.9f * static_cast<float>(this->Makefiles.size()) /
    static_cast<float>(numGen);
  if (prog > 0.9f) {
    prog = 0.9f;
  }
  this->CMakeInstance->UpdateProgress("Configuring", prog);
}

void cmGlobalGenerator::AddInstallComponent(const char* component)
{
  if (component && *component) {
    this->InstallComponents.insert(component);
  }
}

void cmGlobalGenerator::EnableInstallTarget()
{
  this->InstallTargetEnabled = true;
}

cmLocalGenerator* cmGlobalGenerator::CreateLocalGenerator(cmMakefile* mf)
{
  return new cmLocalGenerator(this, mf);
}

void cmGlobalGenerator::EnableLanguagesFromGenerator(cmGlobalGenerator* gen,
                                                     cmMakefile* mf)
{
  this->SetConfiguredFilesPath(gen);
  this->TryCompileOuterMakefile = mf;
  const char* make =
    gen->GetCMakeInstance()->GetCacheDefinition("CMAKE_MAKE_PROGRAM");
  this->GetCMakeInstance()->AddCacheEntry("CMAKE_MAKE_PROGRAM", make,
                                          "make program", cmState::FILEPATH);
  // copy the enabled languages
  this->GetCMakeInstance()->GetState()->SetEnabledLanguages(
    gen->GetCMakeInstance()->GetState()->GetEnabledLanguages());
  this->LanguagesReady = gen->LanguagesReady;
  this->ExtensionToLanguage = gen->ExtensionToLanguage;
  this->IgnoreExtensions = gen->IgnoreExtensions;
  this->LanguageToOutputExtension = gen->LanguageToOutputExtension;
  this->LanguageToLinkerPreference = gen->LanguageToLinkerPreference;
  this->OutputExtensions = gen->OutputExtensions;
}

void cmGlobalGenerator::SetConfiguredFilesPath(cmGlobalGenerator* gen)
{
  if (!gen->ConfiguredFilesPath.empty()) {
    this->ConfiguredFilesPath = gen->ConfiguredFilesPath;
  } else {
    this->ConfiguredFilesPath = gen->CMakeInstance->GetHomeOutputDirectory();
    this->ConfiguredFilesPath += cmake::GetCMakeFilesDirectory();
  }
}

bool cmGlobalGenerator::IsExcluded(cmState::Snapshot const& rootSnp,
                                   cmState::Snapshot const& snp_) const
{
  cmState::Snapshot snp = snp_;
  while (snp.IsValid()) {
    if (snp == rootSnp) {
      // No directory excludes itself.
      return false;
    }

    if (snp.GetDirectory().GetPropertyAsBool("EXCLUDE_FROM_ALL")) {
      // This directory is excluded from its parent.
      return true;
    }
    snp = snp.GetBuildsystemDirectoryParent();
  }
  return false;
}

bool cmGlobalGenerator::IsExcluded(cmLocalGenerator* root,
                                   cmLocalGenerator* gen) const
{
  assert(gen);

  cmState::Snapshot rootSnp = root->GetStateSnapshot();
  cmState::Snapshot snp = gen->GetStateSnapshot();

  return this->IsExcluded(rootSnp, snp);
}

bool cmGlobalGenerator::IsExcluded(cmLocalGenerator* root,
                                   cmGeneratorTarget* target) const
{
  if (target->GetType() == cmState::INTERFACE_LIBRARY ||
      target->GetPropertyAsBool("EXCLUDE_FROM_ALL")) {
    // This target is excluded from its directory.
    return true;
  }
  // This target is included in its directory.  Check whether the
  // directory is excluded.
  return this->IsExcluded(root, target->GetLocalGenerator());
}

void cmGlobalGenerator::GetEnabledLanguages(
  std::vector<std::string>& lang) const
{
  lang = this->CMakeInstance->GetState()->GetEnabledLanguages();
}

int cmGlobalGenerator::GetLinkerPreference(const std::string& lang) const
{
  std::map<std::string, int>::const_iterator it =
    this->LanguageToLinkerPreference.find(lang);
  if (it != this->LanguageToLinkerPreference.end()) {
    return it->second;
  }
  return 0;
}

void cmGlobalGenerator::FillProjectMap()
{
  this->ProjectMap.clear(); // make sure we start with a clean map
  unsigned int i;
  for (i = 0; i < this->LocalGenerators.size(); ++i) {
    // for each local generator add all projects
    cmState::Snapshot snp = this->LocalGenerators[i]->GetStateSnapshot();
    std::string name;
    do {
      std::string snpProjName = snp.GetProjectName();
      if (name != snpProjName) {
        name = snpProjName;
        this->ProjectMap[name].push_back(this->LocalGenerators[i]);
      }
      snp = snp.GetBuildsystemDirectoryParent();
    } while (snp.IsValid());
  }
}

cmMakefile* cmGlobalGenerator::FindMakefile(const std::string& start_dir) const
{
  MakefileMap::const_iterator i = this->MakefileSearchIndex.find(start_dir);
  if (i != this->MakefileSearchIndex.end()) {
    return i->second;
  }
  return CM_NULLPTR;
}

///! Find a local generator by its startdirectory
cmLocalGenerator* cmGlobalGenerator::FindLocalGenerator(
  const std::string& start_dir) const
{
  for (std::vector<cmLocalGenerator*>::const_iterator it =
         this->LocalGenerators.begin();
       it != this->LocalGenerators.end(); ++it) {
    std::string sd = (*it)->GetCurrentSourceDirectory();
    if (sd == start_dir) {
      return *it;
    }
  }
  return CM_NULLPTR;
}

void cmGlobalGenerator::AddAlias(const std::string& name,
                                 std::string const& tgtName)
{
  this->AliasTargets[name] = tgtName;
}

bool cmGlobalGenerator::IsAlias(const std::string& name) const
{
  return this->AliasTargets.find(name) != this->AliasTargets.end();
}

void cmGlobalGenerator::IndexTarget(cmTarget* t)
{
  if (!t->IsImported() || t->IsImportedGloballyVisible()) {
    this->TargetSearchIndex[t->GetName()] = t;
  }
}

void cmGlobalGenerator::IndexGeneratorTarget(cmGeneratorTarget* gt)
{
  if (!gt->IsImported() || gt->IsImportedGloballyVisible()) {
    this->GeneratorTargetSearchIndex[gt->GetName()] = gt;
  }
}

void cmGlobalGenerator::IndexMakefile(cmMakefile* mf)
{
  // FIXME: add_subdirectory supports multiple build directories
  // sharing the same source directory.  We currently index only the
  // first one, because that is what FindMakefile has always returned.
  // All of its callers will need to be modified to support looking
  // up directories by build directory path.
  this->MakefileSearchIndex.insert(
    MakefileMap::value_type(mf->GetCurrentSourceDirectory(), mf));
}

cmTarget* cmGlobalGenerator::FindTargetImpl(std::string const& name) const
{
  TargetMap::const_iterator i = this->TargetSearchIndex.find(name);
  if (i != this->TargetSearchIndex.end()) {
    return i->second;
  }
  return CM_NULLPTR;
}

cmGeneratorTarget* cmGlobalGenerator::FindGeneratorTargetImpl(
  std::string const& name) const
{
  GeneratorTargetMap::const_iterator i =
    this->GeneratorTargetSearchIndex.find(name);
  if (i != this->GeneratorTargetSearchIndex.end()) {
    return i->second;
  }
  return CM_NULLPTR;
}

cmTarget* cmGlobalGenerator::FindTarget(const std::string& name,
                                        bool excludeAliases) const
{
  if (!excludeAliases) {
    std::map<std::string, std::string>::const_iterator ai =
      this->AliasTargets.find(name);
    if (ai != this->AliasTargets.end()) {
      return this->FindTargetImpl(ai->second);
    }
  }
  return this->FindTargetImpl(name);
}

cmGeneratorTarget* cmGlobalGenerator::FindGeneratorTarget(
  const std::string& name) const
{
  std::map<std::string, std::string>::const_iterator ai =
    this->AliasTargets.find(name);
  if (ai != this->AliasTargets.end()) {
    return this->FindGeneratorTargetImpl(ai->second);
  }
  return this->FindGeneratorTargetImpl(name);
}

bool cmGlobalGenerator::NameResolvesToFramework(
  const std::string& libname) const
{
  if (cmSystemTools::IsPathToFramework(libname.c_str())) {
    return true;
  }

  if (cmTarget* tgt = this->FindTarget(libname)) {
    if (tgt->IsFrameworkOnApple()) {
      return true;
    }
  }

  return false;
}

inline std::string removeQuotes(const std::string& s)
{
  if (s[0] == '\"' && s[s.size() - 1] == '\"') {
    return s.substr(1, s.size() - 2);
  }
  return s;
}

void cmGlobalGenerator::CreateDefaultGlobalTargets(
  std::vector<GlobalTargetInfo>& targets)
{
  this->AddGlobalTarget_Package(targets);
  this->AddGlobalTarget_PackageSource(targets);
  this->AddGlobalTarget_Test(targets);
  this->AddGlobalTarget_EditCache(targets);
  this->AddGlobalTarget_RebuildCache(targets);
  this->AddGlobalTarget_Install(targets);
}

void cmGlobalGenerator::AddGlobalTarget_Package(
  std::vector<GlobalTargetInfo>& targets)
{
  cmMakefile* mf = this->Makefiles[0];
  const char* cmakeCfgIntDir = this->GetCMakeCFGIntDir();
  GlobalTargetInfo gti;
  gti.Name = this->GetPackageTargetName();
  gti.Message = "Run CPack packaging tool...";
  gti.UsesTerminal = true;
  gti.WorkingDir = mf->GetCurrentBinaryDirectory();
  cmCustomCommandLine singleLine;
  singleLine.push_back(cmSystemTools::GetCPackCommand());
  if (cmakeCfgIntDir && *cmakeCfgIntDir && cmakeCfgIntDir[0] != '.') {
    singleLine.push_back("-C");
    singleLine.push_back(cmakeCfgIntDir);
  }
  singleLine.push_back("--config");
  std::string configFile = mf->GetCurrentBinaryDirectory();
  configFile += "/CPackConfig.cmake";
  std::string relConfigFile = "./CPackConfig.cmake";
  singleLine.push_back(relConfigFile);
  gti.CommandLines.push_back(singleLine);
  if (this->GetPreinstallTargetName()) {
    gti.Depends.push_back(this->GetPreinstallTargetName());
  } else {
    const char* noPackageAll =
      mf->GetDefinition("CMAKE_SKIP_PACKAGE_ALL_DEPENDENCY");
    if (!noPackageAll || cmSystemTools::IsOff(noPackageAll)) {
      gti.Depends.push_back(this->GetAllTargetName());
    }
  }
  if (cmSystemTools::FileExists(configFile.c_str())) {
    targets.push_back(gti);
  }
}

void cmGlobalGenerator::AddGlobalTarget_PackageSource(
  std::vector<GlobalTargetInfo>& targets)
{
  cmMakefile* mf = this->Makefiles[0];
  const char* packageSourceTargetName = this->GetPackageSourceTargetName();
  if (packageSourceTargetName) {
    GlobalTargetInfo gti;
    gti.Name = packageSourceTargetName;
    gti.Message = "Run CPack packaging tool for source...";
    gti.WorkingDir = mf->GetCurrentBinaryDirectory();
    gti.UsesTerminal = true;
    cmCustomCommandLine singleLine;
    singleLine.push_back(cmSystemTools::GetCPackCommand());
    singleLine.push_back("--config");
    std::string configFile = mf->GetCurrentBinaryDirectory();
    configFile += "/CPackSourceConfig.cmake";
    std::string relConfigFile = "./CPackSourceConfig.cmake";
    singleLine.push_back(relConfigFile);
    if (cmSystemTools::FileExists(configFile.c_str())) {
      singleLine.push_back(configFile);
      gti.CommandLines.push_back(singleLine);
      targets.push_back(gti);
    }
  }
}

void cmGlobalGenerator::AddGlobalTarget_Test(
  std::vector<GlobalTargetInfo>& targets)
{
  cmMakefile* mf = this->Makefiles[0];
  const char* cmakeCfgIntDir = this->GetCMakeCFGIntDir();
  if (mf->IsOn("CMAKE_TESTING_ENABLED")) {
    GlobalTargetInfo gti;
    gti.Name = this->GetTestTargetName();
    gti.Message = "Running tests...";
    gti.UsesTerminal = true;
    cmCustomCommandLine singleLine;
    singleLine.push_back(cmSystemTools::GetCTestCommand());
    singleLine.push_back("--force-new-ctest-process");
    if (cmakeCfgIntDir && *cmakeCfgIntDir && cmakeCfgIntDir[0] != '.') {
      singleLine.push_back("-C");
      singleLine.push_back(cmakeCfgIntDir);
    } else // TODO: This is a hack. Should be something to do with the
           // generator
    {
      singleLine.push_back("$(ARGS)");
    }
    gti.CommandLines.push_back(singleLine);
    targets.push_back(gti);
  }
}

void cmGlobalGenerator::AddGlobalTarget_EditCache(
  std::vector<GlobalTargetInfo>& targets)
{
  const char* editCacheTargetName = this->GetEditCacheTargetName();
  if (editCacheTargetName) {
    GlobalTargetInfo gti;
    gti.Name = editCacheTargetName;
    cmCustomCommandLine singleLine;

    // Use generator preference for the edit_cache rule if it is defined.
    std::string edit_cmd = this->GetEditCacheCommand();
    if (!edit_cmd.empty()) {
      singleLine.push_back(edit_cmd);
      singleLine.push_back("-H$(CMAKE_SOURCE_DIR)");
      singleLine.push_back("-B$(CMAKE_BINARY_DIR)");
      gti.Message = "Running CMake cache editor...";
      gti.UsesTerminal = true;
      gti.CommandLines.push_back(singleLine);
    } else {
      singleLine.push_back(cmSystemTools::GetCMakeCommand());
      singleLine.push_back("-E");
      singleLine.push_back("echo");
      singleLine.push_back("No interactive CMake dialog available.");
      gti.Message = "No interactive CMake dialog available...";
      gti.UsesTerminal = false;
      gti.CommandLines.push_back(singleLine);
    }

    targets.push_back(gti);
  }
}

void cmGlobalGenerator::AddGlobalTarget_RebuildCache(
  std::vector<GlobalTargetInfo>& targets)
{
  const char* rebuildCacheTargetName = this->GetRebuildCacheTargetName();
  if (rebuildCacheTargetName) {
    GlobalTargetInfo gti;
    gti.Name = rebuildCacheTargetName;
    gti.Message = "Running CMake to regenerate build system...";
    gti.UsesTerminal = true;
    cmCustomCommandLine singleLine;
    singleLine.push_back(cmSystemTools::GetCMakeCommand());
    singleLine.push_back("-H$(CMAKE_SOURCE_DIR)");
    singleLine.push_back("-B$(CMAKE_BINARY_DIR)");
    gti.CommandLines.push_back(singleLine);
    targets.push_back(gti);
  }
}

void cmGlobalGenerator::AddGlobalTarget_Install(
  std::vector<GlobalTargetInfo>& targets)
{
  cmMakefile* mf = this->Makefiles[0];
  const char* cmakeCfgIntDir = this->GetCMakeCFGIntDir();
  bool skipInstallRules = mf->IsOn("CMAKE_SKIP_INSTALL_RULES");
  if (this->InstallTargetEnabled && skipInstallRules) {
    this->CMakeInstance->IssueMessage(
      cmake::WARNING, "CMAKE_SKIP_INSTALL_RULES was enabled even though "
                      "installation rules have been specified",
      mf->GetBacktrace());
  } else if (this->InstallTargetEnabled && !skipInstallRules) {
    if (!cmakeCfgIntDir || !*cmakeCfgIntDir || cmakeCfgIntDir[0] == '.') {
      std::set<std::string>* componentsSet = &this->InstallComponents;
      std::ostringstream ostr;
      if (!componentsSet->empty()) {
        ostr << "Available install components are: ";
        ostr << cmWrap('"', *componentsSet, '"', " ");
      } else {
        ostr << "Only default component available";
      }
      GlobalTargetInfo gti;
      gti.Name = "list_install_components";
      gti.Message = ostr.str();
      gti.UsesTerminal = false;
      targets.push_back(gti);
    }
    std::string cmd = cmSystemTools::GetCMakeCommand();
    GlobalTargetInfo gti;
    gti.Name = this->GetInstallTargetName();
    gti.Message = "Install the project...";
    gti.UsesTerminal = true;
    cmCustomCommandLine singleLine;
    if (this->GetPreinstallTargetName()) {
      gti.Depends.push_back(this->GetPreinstallTargetName());
    } else {
      const char* noall =
        mf->GetDefinition("CMAKE_SKIP_INSTALL_ALL_DEPENDENCY");
      if (!noall || cmSystemTools::IsOff(noall)) {
        gti.Depends.push_back(this->GetAllTargetName());
      }
    }
    if (mf->GetDefinition("CMake_BINARY_DIR") &&
        !mf->IsOn("CMAKE_CROSSCOMPILING")) {
      // We are building CMake itself.  We cannot use the original
      // executable to install over itself.  The generator will
      // automatically convert this name to the build-time location.
      cmd = "cmake";
    }
    singleLine.push_back(cmd);
    if (cmakeCfgIntDir && *cmakeCfgIntDir && cmakeCfgIntDir[0] != '.') {
      std::string cfgArg = "-DBUILD_TYPE=";
      bool iosPlatform = mf->PlatformIsAppleIos();
      if (iosPlatform) {
        cfgArg += "$(CONFIGURATION)";
        singleLine.push_back(cfgArg);
        cfgArg = "-DEFFECTIVE_PLATFORM_NAME=$(EFFECTIVE_PLATFORM_NAME)";
      } else {
        cfgArg += mf->GetSafeDefinition("CMAKE_CFG_INTDIR");
      }
      singleLine.push_back(cfgArg);
    }
    singleLine.push_back("-P");
    singleLine.push_back("cmake_install.cmake");
    gti.CommandLines.push_back(singleLine);
    targets.push_back(gti);

    // install_local
    if (const char* install_local = this->GetInstallLocalTargetName()) {
      gti.Name = install_local;
      gti.Message = "Installing only the local directory...";
      gti.UsesTerminal = true;
      gti.CommandLines.clear();

      cmCustomCommandLine localCmdLine = singleLine;

      localCmdLine.insert(localCmdLine.begin() + 1,
                          "-DCMAKE_INSTALL_LOCAL_ONLY=1");

      gti.CommandLines.push_back(localCmdLine);
      targets.push_back(gti);
    }

    // install_strip
    const char* install_strip = this->GetInstallStripTargetName();
    if ((install_strip != CM_NULLPTR) && (mf->IsSet("CMAKE_STRIP"))) {
      gti.Name = install_strip;
      gti.Message = "Installing the project stripped...";
      gti.UsesTerminal = true;
      gti.CommandLines.clear();

      cmCustomCommandLine stripCmdLine = singleLine;

      stripCmdLine.insert(stripCmdLine.begin() + 1,
                          "-DCMAKE_INSTALL_DO_STRIP=1");
      gti.CommandLines.push_back(stripCmdLine);
      targets.push_back(gti);
    }
  }
}

const char* cmGlobalGenerator::GetPredefinedTargetsFolder()
{
  const char* prop = this->GetCMakeInstance()->GetState()->GetGlobalProperty(
    "PREDEFINED_TARGETS_FOLDER");

  if (prop) {
    return prop;
  }

  return "CMakePredefinedTargets";
}

bool cmGlobalGenerator::UseFolderProperty()
{
  const char* prop =
    this->GetCMakeInstance()->GetState()->GetGlobalProperty("USE_FOLDERS");

  // If this property is defined, let the setter turn this on or off...
  //
  if (prop) {
    return cmSystemTools::IsOn(prop);
  }

  // By default, this feature is OFF, since it is not supported in the
  // Visual Studio Express editions until VS11:
  //
  return false;
}

cmTarget cmGlobalGenerator::CreateGlobalTarget(GlobalTargetInfo const& gti,
                                               cmMakefile* mf)
{
  // Package
  cmTarget target(gti.Name, cmState::GLOBAL_TARGET, cmTarget::VisibilityNormal,
                  mf);
  target.SetProperty("EXCLUDE_FROM_ALL", "TRUE");

  std::vector<std::string> no_outputs;
  std::vector<std::string> no_byproducts;
  std::vector<std::string> no_depends;
  // Store the custom command in the target.
  cmCustomCommand cc(CM_NULLPTR, no_outputs, no_byproducts, no_depends,
                     gti.CommandLines, CM_NULLPTR, gti.WorkingDir.c_str());
  cc.SetUsesTerminal(gti.UsesTerminal);
  target.AddPostBuildCommand(cc);
  if (!gti.Message.empty()) {
    target.SetProperty("EchoString", gti.Message.c_str());
  }
  for (std::vector<std::string>::const_iterator dit = gti.Depends.begin();
       dit != gti.Depends.end(); ++dit) {
    target.AddUtility(*dit);
  }

  // Organize in the "predefined targets" folder:
  //
  if (this->UseFolderProperty()) {
    target.SetProperty("FOLDER", this->GetPredefinedTargetsFolder());
  }

  return target;
}

std::string cmGlobalGenerator::GenerateRuleFile(
  std::string const& output) const
{
  std::string ruleFile = output;
  ruleFile += ".rule";
  const char* dir = this->GetCMakeCFGIntDir();
  if (dir && dir[0] == '$') {
    cmSystemTools::ReplaceString(ruleFile, dir,
                                 cmake::GetCMakeFilesDirectory());
  }
  return ruleFile;
}

std::string cmGlobalGenerator::GetSharedLibFlagsForLanguage(
  std::string const& l) const
{
  std::map<std::string, std::string>::const_iterator it =
    this->LanguageToOriginalSharedLibFlags.find(l);
  if (it != this->LanguageToOriginalSharedLibFlags.end()) {
    return it->second;
  }
  return "";
}

void cmGlobalGenerator::AppendDirectoryForConfig(const std::string& /*unused*/,
                                                 const std::string& /*unused*/,
                                                 const std::string& /*unused*/,
                                                 std::string& /*unused*/)
{
  // Subclasses that support multiple configurations should implement
  // this method to append the subdirectory for the given build
  // configuration.
}

cmGlobalGenerator::TargetDependSet const&
cmGlobalGenerator::GetTargetDirectDepends(cmGeneratorTarget const* target)
{
  return this->TargetDependencies[target];
}

bool cmGlobalGenerator::IsReservedTarget(std::string const& name)
{
  // The following is a list of targets reserved
  // by one or more of the cmake generators.

  // Adding additional targets to this list will require a policy!
  const char* reservedTargets[] = {
    "all",        "ALL_BUILD", "help",       "install",        "INSTALL",
    "preinstall", "clean",     "edit_cache", "rebuild_cache",  "test",
    "RUN_TESTS",  "package",   "PACKAGE",    "package_source", "ZERO_CHECK"
  };

  return std::find(cmArrayBegin(reservedTargets), cmArrayEnd(reservedTargets),
                   name) != cmArrayEnd(reservedTargets);
}

void cmGlobalGenerator::SetExternalMakefileProjectGenerator(
  cmExternalMakefileProjectGenerator* extraGenerator)
{
  this->ExtraGenerator = extraGenerator;
  if (this->ExtraGenerator != CM_NULLPTR) {
    this->ExtraGenerator->SetGlobalGenerator(this);
  }
}

std::string cmGlobalGenerator::GetExtraGeneratorName() const
{
  return this->ExtraGenerator ? this->ExtraGenerator->GetName()
                              : std::string();
}

void cmGlobalGenerator::FileReplacedDuringGenerate(const std::string& filename)
{
  this->FilesReplacedDuringGenerate.push_back(filename);
}

void cmGlobalGenerator::GetFilesReplacedDuringGenerate(
  std::vector<std::string>& filenames)
{
  filenames.clear();
  std::copy(this->FilesReplacedDuringGenerate.begin(),
            this->FilesReplacedDuringGenerate.end(),
            std::back_inserter(filenames));
}

void cmGlobalGenerator::GetTargetSets(TargetDependSet& projectTargets,
                                      TargetDependSet& originalTargets,
                                      cmLocalGenerator* root,
                                      GeneratorVector const& generators)
{
  // loop over all local generators
  for (std::vector<cmLocalGenerator*>::const_iterator i = generators.begin();
       i != generators.end(); ++i) {
    // check to make sure generator is not excluded
    if (this->IsExcluded(root, *i)) {
      continue;
    }
    // Get the targets in the makefile
    std::vector<cmGeneratorTarget*> tgts = (*i)->GetGeneratorTargets();
    // loop over all the targets
    for (std::vector<cmGeneratorTarget*>::iterator l = tgts.begin();
         l != tgts.end(); ++l) {
      cmGeneratorTarget* target = *l;
      if (this->IsRootOnlyTarget(target) &&
          target->GetLocalGenerator() != root) {
        continue;
      }
      // put the target in the set of original targets
      originalTargets.insert(target);
      // Get the set of targets that depend on target
      this->AddTargetDepends(target, projectTargets);
    }
  }
}

bool cmGlobalGenerator::IsRootOnlyTarget(cmGeneratorTarget* target) const
{
  return (target->GetType() == cmState::GLOBAL_TARGET ||
          target->GetName() == this->GetAllTargetName());
}

void cmGlobalGenerator::AddTargetDepends(cmGeneratorTarget const* target,
                                         TargetDependSet& projectTargets)
{
  // add the target itself
  if (projectTargets.insert(target).second) {
    // This is the first time we have encountered the target.
    // Recursively follow its dependencies.
    TargetDependSet const& ts = this->GetTargetDirectDepends(target);
    for (TargetDependSet::const_iterator i = ts.begin(); i != ts.end(); ++i) {
      this->AddTargetDepends(*i, projectTargets);
    }
  }
}

void cmGlobalGenerator::AddToManifest(std::string const& f)
{
  // Add to the content listing for the file's directory.
  std::string dir = cmSystemTools::GetFilenamePath(f);
  std::string file = cmSystemTools::GetFilenameName(f);
  DirectoryContent& dc = this->DirectoryContentMap[dir];
  dc.Generated.insert(file);
  dc.All.insert(file);
}

std::set<std::string> const& cmGlobalGenerator::GetDirectoryContent(
  std::string const& dir, bool needDisk)
{
  DirectoryContent& dc = this->DirectoryContentMap[dir];
  if (needDisk) {
    long mt = cmSystemTools::ModifiedTime(dir);
    if (mt != dc.LastDiskTime) {
      // Reset to non-loaded directory content.
      dc.All = dc.Generated;

      // Load the directory content from disk.
      cmsys::Directory d;
      if (d.Load(dir)) {
        unsigned long n = d.GetNumberOfFiles();
        for (unsigned long i = 0; i < n; ++i) {
          const char* f = d.GetFile(i);
          if (strcmp(f, ".") != 0 && strcmp(f, "..") != 0) {
            dc.All.insert(f);
          }
        }
      }
      dc.LastDiskTime = mt;
    }
  }
  return dc.All;
}

void cmGlobalGenerator::AddRuleHash(const std::vector<std::string>& outputs,
                                    std::string const& content)
{
#if defined(CMAKE_BUILD_WITH_CMAKE)
  // Ignore if there are no outputs.
  if (outputs.empty()) {
    return;
  }

  // Compute a hash of the rule.
  RuleHash hash;
  {
    unsigned char const* data =
      reinterpret_cast<unsigned char const*>(content.c_str());
    int length = static_cast<int>(content.length());
    cmsysMD5* sum = cmsysMD5_New();
    cmsysMD5_Initialize(sum);
    cmsysMD5_Append(sum, data, length);
    cmsysMD5_FinalizeHex(sum, hash.Data);
    cmsysMD5_Delete(sum);
  }

  // Shorten the output name (in expected use case).
  cmOutputConverter converter(this->GetMakefiles()[0]->GetStateSnapshot());
  std::string fname = converter.ConvertToRelativePath(
    this->GetMakefiles()[0]->GetState()->GetBinaryDirectory(), outputs[0]);

  // Associate the hash with this output.
  this->RuleHashes[fname] = hash;
#else
  (void)outputs;
  (void)content;
#endif
}

void cmGlobalGenerator::CheckRuleHashes()
{
#if defined(CMAKE_BUILD_WITH_CMAKE)
  std::string home = this->GetCMakeInstance()->GetHomeOutputDirectory();
  std::string pfile = home;
  pfile += this->GetCMakeInstance()->GetCMakeFilesDirectory();
  pfile += "/CMakeRuleHashes.txt";
  this->CheckRuleHashes(pfile, home);
  this->WriteRuleHashes(pfile);
#endif
}

void cmGlobalGenerator::CheckRuleHashes(std::string const& pfile,
                                        std::string const& home)
{
#if defined(_WIN32) || defined(__CYGWIN__)
  cmsys::ifstream fin(pfile.c_str(), std::ios::in | std::ios::binary);
#else
  cmsys::ifstream fin(pfile.c_str());
#endif
  if (!fin) {
    return;
  }
  std::string line;
  std::string fname;
  while (cmSystemTools::GetLineFromStream(fin, line)) {
    // Line format is a 32-byte hex string followed by a space
    // followed by a file name (with no escaping).

    // Skip blank and comment lines.
    if (line.size() < 34 || line[0] == '#') {
      continue;
    }

    // Get the filename.
    fname = line.substr(33, line.npos);

    // Look for a hash for this file's rule.
    std::map<std::string, RuleHash>::const_iterator rhi =
      this->RuleHashes.find(fname);
    if (rhi != this->RuleHashes.end()) {
      // Compare the rule hash in the file to that we were given.
      if (strncmp(line.c_str(), rhi->second.Data, 32) != 0) {
        // The rule has changed.  Delete the output so it will be
        // built again.
        fname = cmSystemTools::CollapseFullPath(fname, home.c_str());
        cmSystemTools::RemoveFile(fname);
      }
    } else {
      // We have no hash for a rule previously listed.  This may be a
      // case where a user has turned off a build option and might
      // want to turn it back on later, so do not delete the file.
      // Instead, we keep the rule hash as long as the file exists so
      // that if the feature is turned back on and the rule has
      // changed the file is still rebuilt.
      std::string fpath = cmSystemTools::CollapseFullPath(fname, home.c_str());
      if (cmSystemTools::FileExists(fpath.c_str())) {
        RuleHash hash;
        strncpy(hash.Data, line.c_str(), 32);
        this->RuleHashes[fname] = hash;
      }
    }
  }
}

void cmGlobalGenerator::WriteRuleHashes(std::string const& pfile)
{
  // Now generate a new persistence file with the current hashes.
  if (this->RuleHashes.empty()) {
    cmSystemTools::RemoveFile(pfile);
  } else {
    cmGeneratedFileStream fout(pfile.c_str());
    fout << "# Hashes of file build rules.\n";
    for (std::map<std::string, RuleHash>::const_iterator rhi =
           this->RuleHashes.begin();
         rhi != this->RuleHashes.end(); ++rhi) {
      fout.write(rhi->second.Data, 32);
      fout << " " << rhi->first << "\n";
    }
  }
}

void cmGlobalGenerator::WriteSummary()
{
  // Record all target directories in a central location.
  std::string fname = this->CMakeInstance->GetHomeOutputDirectory();
  fname += cmake::GetCMakeFilesDirectory();
  fname += "/TargetDirectories.txt";
  cmGeneratedFileStream fout(fname.c_str());

  for (unsigned int i = 0; i < this->LocalGenerators.size(); ++i) {
    std::vector<cmGeneratorTarget*> tgts =
      this->LocalGenerators[i]->GetGeneratorTargets();
    for (std::vector<cmGeneratorTarget*>::iterator it = tgts.begin();
         it != tgts.end(); ++it) {
      if ((*it)->GetType() == cmState::INTERFACE_LIBRARY) {
        continue;
      }
      this->WriteSummary(*it);
      fout << (*it)->GetSupportDirectory() << "\n";
    }
  }
}

void cmGlobalGenerator::WriteSummary(cmGeneratorTarget* target)
{
  // Place the labels file in a per-target support directory.
  std::string dir = target->GetSupportDirectory();
  std::string file = dir;
  file += "/Labels.txt";
  std::string json_file = dir + "/Labels.json";

#ifdef CMAKE_BUILD_WITH_CMAKE
  // Check whether labels are enabled for this target.
  if (const char* value = target->GetProperty("LABELS")) {
    Json::Value lj_root(Json::objectValue);
    Json::Value& lj_target = lj_root["target"] = Json::objectValue;
    lj_target["name"] = target->GetName();
    Json::Value& lj_target_labels = lj_target["labels"] = Json::arrayValue;
    Json::Value& lj_sources = lj_root["sources"] = Json::arrayValue;

    cmSystemTools::MakeDirectory(dir.c_str());
    cmGeneratedFileStream fout(file.c_str());

    // List the target-wide labels.  All sources in the target get
    // these labels.
    std::vector<std::string> labels;
    cmSystemTools::ExpandListArgument(value, labels);
    if (!labels.empty()) {
      fout << "# Target labels\n";
      for (std::vector<std::string>::const_iterator li = labels.begin();
           li != labels.end(); ++li) {
        fout << " " << *li << "\n";
        lj_target_labels.append(*li);
      }
    }

    // List the source files with any per-source labels.
    fout << "# Source files and their labels\n";
    std::vector<cmSourceFile*> sources;
    std::vector<std::string> configs;
    target->Target->GetMakefile()->GetConfigurations(configs);
    if (configs.empty()) {
      configs.push_back("");
    }
    for (std::vector<std::string>::const_iterator ci = configs.begin();
         ci != configs.end(); ++ci) {
      target->GetSourceFiles(sources, *ci);
    }
    std::vector<cmSourceFile*>::const_iterator sourcesEnd =
      cmRemoveDuplicates(sources);
    for (std::vector<cmSourceFile*>::const_iterator si = sources.begin();
         si != sourcesEnd; ++si) {
      Json::Value& lj_source = lj_sources.append(Json::objectValue);
      cmSourceFile* sf = *si;
      std::string const& sfp = sf->GetFullPath();
      fout << sfp << "\n";
      lj_source["file"] = sfp;
      if (const char* svalue = sf->GetProperty("LABELS")) {
        labels.clear();
        Json::Value& lj_source_labels = lj_source["labels"] = Json::arrayValue;
        cmSystemTools::ExpandListArgument(svalue, labels);
        for (std::vector<std::string>::const_iterator li = labels.begin();
             li != labels.end(); ++li) {
          fout << " " << *li << "\n";
          lj_source_labels.append(*li);
        }
      }
    }
    cmGeneratedFileStream json_fout(json_file.c_str());
    json_fout << lj_root;
  } else
#endif
  {
    cmSystemTools::RemoveFile(file);
    cmSystemTools::RemoveFile(json_file);
  }
}

// static
std::string cmGlobalGenerator::EscapeJSON(const std::string& s)
{
  std::string result;
  for (std::string::size_type i = 0; i < s.size(); ++i) {
    if (s[i] == '"' || s[i] == '\\') {
      result += '\\';
    }
    result += s[i];
  }
  return result;
}

void cmGlobalGenerator::SetFilenameTargetDepends(
  cmSourceFile* sf, std::set<cmGeneratorTarget const*> const& tgts)
{
  this->FilenameTargetDepends[sf] = tgts;
}

std::set<cmGeneratorTarget const*> const&
cmGlobalGenerator::GetFilenameTargetDepends(cmSourceFile* sf) const
{
  return this->FilenameTargetDepends[sf];
}

void cmGlobalGenerator::CreateEvaluationSourceFiles(
  std::string const& config) const
{
  unsigned int i;
  for (i = 0; i < this->LocalGenerators.size(); ++i) {
    this->LocalGenerators[i]->CreateEvaluationFileOutputs(config);
  }
}

void cmGlobalGenerator::ProcessEvaluationFiles()
{
  std::vector<std::string> generatedFiles;
  unsigned int i;
  for (i = 0; i < this->LocalGenerators.size(); ++i) {
    this->LocalGenerators[i]->ProcessEvaluationFiles(generatedFiles);
  }
}

std::string cmGlobalGenerator::ExpandCFGIntDir(
  const std::string& str, const std::string& /*config*/) const
{
  return str;
}

bool cmGlobalGenerator::GenerateCPackPropertiesFile()
{
  cmake::InstalledFilesMap const& installedFiles =
    this->CMakeInstance->GetInstalledFiles();

  cmLocalGenerator* lg = this->LocalGenerators[0];
  cmMakefile* mf = lg->GetMakefile();

  std::vector<std::string> configs;
  std::string config = mf->GetConfigurations(configs, false);

  std::string path = this->CMakeInstance->GetHomeOutputDirectory();
  path += "/CPackProperties.cmake";

  if (!cmSystemTools::FileExists(path.c_str()) && installedFiles.empty()) {
    return true;
  }

  cmGeneratedFileStream file(path.c_str());
  file << "# CPack properties\n";

  for (cmake::InstalledFilesMap::const_iterator i = installedFiles.begin();
       i != installedFiles.end(); ++i) {
    cmInstalledFile const& installedFile = i->second;

    cmCPackPropertiesGenerator cpackPropertiesGenerator(lg, installedFile,
                                                        configs);

    cpackPropertiesGenerator.Generate(file, config, configs);
  }

  return true;
}<|MERGE_RESOLUTION|>--- conflicted
+++ resolved
@@ -8,6 +8,16 @@
 #endif
 
 #include "cmGlobalGenerator.h"
+
+#include <algorithm>
+#include <assert.h>
+#include <cmsys/Directory.hxx>
+#include <cmsys/FStream.hxx>
+#include <iterator>
+#include <sstream>
+#include <stdio.h>
+#include <stdlib.h>
+#include <string.h>
 
 #include "cmAlgorithms.h"
 #include "cmCPackPropertiesGenerator.h"
@@ -20,40 +30,30 @@
 #include "cmGeneratorExpression.h"
 #include "cmGeneratorTarget.h"
 #include "cmInstallGenerator.h"
+#include "cmLinkLineComputer.h"
 #include "cmLocalGenerator.h"
+#include "cmMSVC60LinkLineComputer.h"
 #include "cmMakefile.h"
 #include "cmOutputConverter.h"
 #include "cmPolicies.h"
 #include "cmQtAutoGeneratorInitializer.h"
 #include "cmSourceFile.h"
 #include "cmState.h"
+#include "cmStateDirectory.h"
+#include "cmStateTypes.h"
 #include "cmVersion.h"
 #include "cmake.h"
 
-#include <algorithm>
-#include <assert.h>
-#include <cmsys/Directory.hxx>
-#include <cmsys/FStream.hxx>
-#include <iterator>
-#include <sstream>
-#include <stdio.h>
-#include <stdlib.h>
-#include <string.h>
-
 #if defined(CMAKE_BUILD_WITH_CMAKE)
+#include "cmCryptoHash.h"
 #include <cm_jsoncpp_value.h>
 #include <cm_jsoncpp_writer.h>
-#include <cmsys/MD5.h>
 #endif
 
-<<<<<<< HEAD
-#include <stdlib.h> // required for atof
-
-#include <assert.h>
-#include <ctype.h>
-=======
+const std::string kCMAKE_PLATFORM_INFO_INITIALIZED =
+  "CMAKE_PLATFORM_INFO_INITIALIZED";
+
 class cmInstalledFile;
->>>>>>> 12bea47f
 
 bool cmTarget::StrictTargetComparison::operator()(cmTarget const* t1,
                                                   cmTarget const* t2) const
@@ -273,12 +273,13 @@
 }
 
 // Find the make program for the generator, required for try compiles
-void cmGlobalGenerator::FindMakeProgram(cmMakefile* mf)
+bool cmGlobalGenerator::FindMakeProgram(cmMakefile* mf)
 {
   if (this->FindMakeProgramFile.empty()) {
     cmSystemTools::Error(
       "Generator implementation error, "
       "all generators must specify this->FindMakeProgramFile");
+    return false;
   }
   if (!mf->GetDefinition("CMAKE_MAKE_PROGRAM") ||
       cmSystemTools::IsOff(mf->GetDefinition("CMAKE_MAKE_PROGRAM"))) {
@@ -296,7 +297,7 @@
         << "probably need to select a different build tool.";
     cmSystemTools::Error(err.str().c_str());
     cmSystemTools::SetFatalErrorOccured();
-    return;
+    return false;
   }
   std::string makeProgram = mf->GetRequiredDefinition("CMAKE_MAKE_PROGRAM");
   // if there are spaces in the make program use short path
@@ -313,8 +314,9 @@
     makeProgram += "/";
     makeProgram += saveFile;
     mf->AddCacheDefinition("CMAKE_MAKE_PROGRAM", makeProgram.c_str(),
-                           "make program", cmState::FILEPATH);
-  }
+                           "make program", cmStateEnums::FILEPATH);
+  }
+  return true;
 }
 
 bool cmGlobalGenerator::CheckLanguages(
@@ -429,8 +431,27 @@
   // set the dir for parent files so they can be used by modules
   mf->AddDefinition("CMAKE_PLATFORM_INFO_DIR", rootBin.c_str());
 
+  if (!this->CMakeInstance->GetIsInTryCompile()) {
+    // Keep a mark in the cache to indicate that we've initialized the
+    // platform information directory.  If the platform information
+    // directory exists but the mark is missing then CMakeCache.txt
+    // has been removed or replaced without also removing the CMakeFiles/
+    // directory.  In this case remove the platform information directory
+    // so that it will be re-initialized and the relevant information
+    // restored in the cache.
+    if (cmSystemTools::FileIsDirectory(rootBin) &&
+        !mf->IsOn(kCMAKE_PLATFORM_INFO_INITIALIZED)) {
+      cmSystemTools::RemoveADirectory(rootBin);
+    }
+    this->GetCMakeInstance()->AddCacheEntry(
+      kCMAKE_PLATFORM_INFO_INITIALIZED, "1",
+      "Platform information initialized", cmStateEnums::INTERNAL);
+  }
+
   // find and make sure CMAKE_MAKE_PROGRAM is defined
-  this->FindMakeProgram(mf);
+  if (!this->FindMakeProgram(mf)) {
+    return;
+  }
 
   if (!this->CheckLanguages(languages, mf)) {
     return;
@@ -1067,7 +1088,7 @@
   this->FirstTimeProgress = 0.0f;
   this->ClearGeneratorMembers();
 
-  cmState::Snapshot snapshot = this->CMakeInstance->GetCurrentSnapshot();
+  cmStateSnapshot snapshot = this->CMakeInstance->GetCurrentSnapshot();
 
   snapshot.GetDirectory().SetCurrentSource(
     this->CMakeInstance->GetHomeDirectory());
@@ -1108,7 +1129,7 @@
   sprintf(num, "%d", static_cast<int>(this->Makefiles.size()));
   this->GetCMakeInstance()->AddCacheEntry("CMAKE_NUMBER_OF_MAKEFILES", num,
                                           "number of local generators",
-                                          cmState::INTERNAL);
+                                          cmStateEnums::INTERNAL);
 
   // check for link libraries and include directories containing "NOTFOUND"
   // and for infinite loops
@@ -1376,14 +1397,14 @@
     filteredTargets.reserve(targets.size());
     for (std::vector<cmGeneratorTarget*>::iterator ti = targets.begin();
          ti != targets.end(); ++ti) {
-      if ((*ti)->GetType() == cmState::GLOBAL_TARGET) {
+      if ((*ti)->GetType() == cmStateEnums::GLOBAL_TARGET) {
         continue;
       }
-      if ((*ti)->GetType() != cmState::EXECUTABLE &&
-          (*ti)->GetType() != cmState::STATIC_LIBRARY &&
-          (*ti)->GetType() != cmState::SHARED_LIBRARY &&
-          (*ti)->GetType() != cmState::MODULE_LIBRARY &&
-          (*ti)->GetType() != cmState::OBJECT_LIBRARY) {
+      if ((*ti)->GetType() != cmStateEnums::EXECUTABLE &&
+          (*ti)->GetType() != cmStateEnums::STATIC_LIBRARY &&
+          (*ti)->GetType() != cmStateEnums::SHARED_LIBRARY &&
+          (*ti)->GetType() != cmStateEnums::MODULE_LIBRARY &&
+          (*ti)->GetType() != cmStateEnums::OBJECT_LIBRARY) {
         continue;
       }
       if ((!(*ti)->GetPropertyAsBool("AUTOMOC") &&
@@ -1419,6 +1440,18 @@
   return autogenTargets;
 }
 
+cmLinkLineComputer* cmGlobalGenerator::CreateLinkLineComputer(
+  cmOutputConverter* outputConverter, cmStateDirectory stateDir) const
+{
+  return new cmLinkLineComputer(outputConverter, stateDir);
+}
+
+cmLinkLineComputer* cmGlobalGenerator::CreateMSVC60LinkLineComputer(
+  cmOutputConverter* outputConverter, cmStateDirectory stateDir) const
+{
+  return new cmMSVC60LinkLineComputer(outputConverter, stateDir);
+}
+
 void cmGlobalGenerator::FinalizeTargetCompileInfo()
 {
   std::vector<std::string> const langs =
@@ -1436,13 +1469,13 @@
     cmTargets& targets = mf->GetTargets();
     for (cmTargets::iterator ti = targets.begin(); ti != targets.end(); ++ti) {
       cmTarget* t = &ti->second;
-      if (t->GetType() == cmState::GLOBAL_TARGET) {
+      if (t->GetType() == cmStateEnums::GLOBAL_TARGET) {
         continue;
       }
 
       t->AppendBuildInterfaceIncludes();
 
-      if (t->GetType() == cmState::INTERFACE_LIBRARY) {
+      if (t->GetType() == cmStateEnums::INTERFACE_LIBRARY) {
         continue;
       }
 
@@ -1568,7 +1601,7 @@
     this->Makefiles[i]->ConfigureFinalPass();
     cmTargets& targets = this->Makefiles[i]->GetTargets();
     for (cmTargets::iterator l = targets.begin(); l != targets.end(); l++) {
-      if (l->second.GetType() == cmState::INTERFACE_LIBRARY) {
+      if (l->second.GetType() == cmStateEnums::INTERFACE_LIBRARY) {
         continue;
       }
       const cmTarget::LinkLibraryVectorType& libs =
@@ -1759,18 +1792,6 @@
   output += makeCommandStr;
   output += "\n";
 
-  // inject additional flags to msbuild.exe.
-  if (!makeCommand.empty()) {
-    auto build = makeCommand[0];
-    std::transform(build.begin(),build.end(),build.begin(),tolower);
-    if (build.find("msbuild.exe") != std::string::npos) {
-      auto const flag = this->CMakeInstance->GetCacheDefinition("MSBUILD_FLAGS");
-      if (flag) {
-        makeCommand.emplace_back(flag);
-      }
-    }
-  }
-
   if (!cmSystemTools::RunSingleCommand(makeCommand, outputPtr, outputPtr,
                                        &retVal, CM_NULLPTR, outputflag,
                                        timeout)) {
@@ -1891,8 +1912,8 @@
   this->TryCompileOuterMakefile = mf;
   const char* make =
     gen->GetCMakeInstance()->GetCacheDefinition("CMAKE_MAKE_PROGRAM");
-  this->GetCMakeInstance()->AddCacheEntry("CMAKE_MAKE_PROGRAM", make,
-                                          "make program", cmState::FILEPATH);
+  this->GetCMakeInstance()->AddCacheEntry(
+    "CMAKE_MAKE_PROGRAM", make, "make program", cmStateEnums::FILEPATH);
   // copy the enabled languages
   this->GetCMakeInstance()->GetState()->SetEnabledLanguages(
     gen->GetCMakeInstance()->GetState()->GetEnabledLanguages());
@@ -1914,10 +1935,10 @@
   }
 }
 
-bool cmGlobalGenerator::IsExcluded(cmState::Snapshot const& rootSnp,
-                                   cmState::Snapshot const& snp_) const
-{
-  cmState::Snapshot snp = snp_;
+bool cmGlobalGenerator::IsExcluded(cmStateSnapshot const& rootSnp,
+                                   cmStateSnapshot const& snp_) const
+{
+  cmStateSnapshot snp = snp_;
   while (snp.IsValid()) {
     if (snp == rootSnp) {
       // No directory excludes itself.
@@ -1938,8 +1959,8 @@
 {
   assert(gen);
 
-  cmState::Snapshot rootSnp = root->GetStateSnapshot();
-  cmState::Snapshot snp = gen->GetStateSnapshot();
+  cmStateSnapshot rootSnp = root->GetStateSnapshot();
+  cmStateSnapshot snp = gen->GetStateSnapshot();
 
   return this->IsExcluded(rootSnp, snp);
 }
@@ -1947,7 +1968,7 @@
 bool cmGlobalGenerator::IsExcluded(cmLocalGenerator* root,
                                    cmGeneratorTarget* target) const
 {
-  if (target->GetType() == cmState::INTERFACE_LIBRARY ||
+  if (target->GetType() == cmStateEnums::INTERFACE_LIBRARY ||
       target->GetPropertyAsBool("EXCLUDE_FROM_ALL")) {
     // This target is excluded from its directory.
     return true;
@@ -1979,7 +2000,7 @@
   unsigned int i;
   for (i = 0; i < this->LocalGenerators.size(); ++i) {
     // for each local generator add all projects
-    cmState::Snapshot snp = this->LocalGenerators[i]->GetStateSnapshot();
+    cmStateSnapshot snp = this->LocalGenerators[i]->GetStateSnapshot();
     std::string name;
     do {
       std::string snpProjName = snp.GetProjectName();
@@ -2327,7 +2348,7 @@
         singleLine.push_back(cfgArg);
         cfgArg = "-DEFFECTIVE_PLATFORM_NAME=$(EFFECTIVE_PLATFORM_NAME)";
       } else {
-        cfgArg += mf->GetSafeDefinition("CMAKE_CFG_INTDIR");
+        cfgArg += mf->GetDefinition("CMAKE_CFG_INTDIR");
       }
       singleLine.push_back(cfgArg);
     }
@@ -2382,7 +2403,7 @@
   return "CMakePredefinedTargets";
 }
 
-bool cmGlobalGenerator::UseFolderProperty()
+bool cmGlobalGenerator::UseFolderProperty() const
 {
   const char* prop =
     this->GetCMakeInstance()->GetState()->GetGlobalProperty("USE_FOLDERS");
@@ -2403,8 +2424,8 @@
                                                cmMakefile* mf)
 {
   // Package
-  cmTarget target(gti.Name, cmState::GLOBAL_TARGET, cmTarget::VisibilityNormal,
-                  mf);
+  cmTarget target(gti.Name, cmStateEnums::GLOBAL_TARGET,
+                  cmTarget::VisibilityNormal, mf);
   target.SetProperty("EXCLUDE_FROM_ALL", "TRUE");
 
   std::vector<std::string> no_outputs;
@@ -2549,7 +2570,7 @@
 
 bool cmGlobalGenerator::IsRootOnlyTarget(cmGeneratorTarget* target) const
 {
-  return (target->GetType() == cmState::GLOBAL_TARGET ||
+  return (target->GetType() == cmStateEnums::GLOBAL_TARGET ||
           target->GetName() == this->GetAllTargetName());
 }
 
@@ -2616,14 +2637,9 @@
   // Compute a hash of the rule.
   RuleHash hash;
   {
-    unsigned char const* data =
-      reinterpret_cast<unsigned char const*>(content.c_str());
-    int length = static_cast<int>(content.length());
-    cmsysMD5* sum = cmsysMD5_New();
-    cmsysMD5_Initialize(sum);
-    cmsysMD5_Append(sum, data, length);
-    cmsysMD5_FinalizeHex(sum, hash.Data);
-    cmsysMD5_Delete(sum);
+    cmCryptoHash md5(cmCryptoHash::AlgoMD5);
+    std::string const md5_hex = md5.HashString(content);
+    memcpy(hash.Data, md5_hex.c_str(), 32);
   }
 
   // Shorten the output name (in expected use case).
@@ -2734,7 +2750,7 @@
       this->LocalGenerators[i]->GetGeneratorTargets();
     for (std::vector<cmGeneratorTarget*>::iterator it = tgts.begin();
          it != tgts.end(); ++it) {
-      if ((*it)->GetType() == cmState::INTERFACE_LIBRARY) {
+      if ((*it)->GetType() == cmStateEnums::INTERFACE_LIBRARY) {
         continue;
       }
       this->WriteSummary(*it);
