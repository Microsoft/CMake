/* Distributed under the OSI-approved BSD 3-Clause License.  See accompanying
   file Copyright.txt or https://cmake.org/licensing for details.  */
#include "cmGlobalGenerator.h"

#include <algorithm>
#include <cassert>
#include <cstdio>
#include <cstdlib>
#include <cstring>
#include <initializer_list>
#include <iterator>
#include <sstream>
#include <utility>

#include <cm/memory>

#include "cmsys/Directory.hxx"
#include "cmsys/FStream.hxx"

#if defined(_WIN32) && !defined(__CYGWIN__)
#  include <windows.h>
#endif

#include "cmAlgorithms.h"
#include "cmCPackPropertiesGenerator.h"
#include "cmComputeTargetDepends.h"
#include "cmCustomCommand.h"
#include "cmCustomCommandLines.h"
#include "cmDuration.h"
#include "cmExportBuildFileGenerator.h"
#include "cmExternalMakefileProjectGenerator.h"
#include "cmGeneratedFileStream.h"
#include "cmGeneratorExpression.h"
#include "cmGeneratorTarget.h"
#include "cmInstallGenerator.h"
#include "cmLinkLineComputer.h"
#include "cmListFileCache.h"
#include "cmLocalGenerator.h"
#include "cmMSVC60LinkLineComputer.h"
#include "cmMakefile.h"
#include "cmMessageType.h"
#include "cmPolicies.h"
#include "cmRange.h"
#include "cmSourceFile.h"
#include "cmState.h"
#include "cmStateDirectory.h"
#include "cmStateTypes.h"
#include "cmVersion.h"
#include "cmWorkingDirectory.h"
#include "cmake.h"

#if !defined(CMAKE_BOOTSTRAP)
#  include "cm_jsoncpp_value.h"
#  include "cm_jsoncpp_writer.h"

#  include "cmCryptoHash.h"
#  include "cmQtAutoGenGlobalInitializer.h"
#endif

#if defined(_MSC_VER) && _MSC_VER >= 1800
#  define KWSYS_WINDOWS_DEPRECATED_GetVersionEx
#endif

const std::string kCMAKE_PLATFORM_INFO_INITIALIZED =
  "CMAKE_PLATFORM_INFO_INITIALIZED";

class cmInstalledFile;

bool cmTarget::StrictTargetComparison::operator()(cmTarget const* t1,
                                                  cmTarget const* t2) const
{
  int nameResult = strcmp(t1->GetName().c_str(), t2->GetName().c_str());
  if (nameResult == 0) {
    return strcmp(t1->GetMakefile()->GetCurrentBinaryDirectory().c_str(),
                  t2->GetMakefile()->GetCurrentBinaryDirectory().c_str()) < 0;
  }
  return nameResult < 0;
}

cmGlobalGenerator::cmGlobalGenerator(cmake* cm)
  : CMakeInstance(cm)
{
  // By default the .SYMBOLIC dependency is not needed on symbolic rules.
  this->NeedSymbolicMark = false;

  // by default use the native paths
  this->ForceUnixPaths = false;

  // By default do not try to support color.
  this->ToolSupportsColor = false;

  // By default do not use link scripts.
  this->UseLinkScript = false;

  // Whether an install target is needed.
  this->InstallTargetEnabled = false;

  // how long to let try compiles run
  this->TryCompileTimeout = cmDuration::zero();

  this->CurrentConfigureMakefile = nullptr;
  this->TryCompileOuterMakefile = nullptr;

  this->ConfigureDoneCMP0026AndCMP0024 = false;
  this->FirstTimeProgress = 0.0f;

  this->RecursionDepth = 0;

  cm->GetState()->SetIsGeneratorMultiConfig(false);
  cm->GetState()->SetMinGWMake(false);
  cm->GetState()->SetMSYSShell(false);
  cm->GetState()->SetNMake(false);
  cm->GetState()->SetWatcomWMake(false);
  cm->GetState()->SetWindowsShell(false);
  cm->GetState()->SetWindowsVSIDE(false);
}

cmGlobalGenerator::~cmGlobalGenerator()
{
  this->ClearGeneratorMembers();
}

#if !defined(CMAKE_BOOTSTRAP)
Json::Value cmGlobalGenerator::GetJson() const
{
  Json::Value generator = Json::objectValue;
  generator["name"] = this->GetName();
  generator["multiConfig"] = this->IsMultiConfig();
  return generator;
}
#endif

bool cmGlobalGenerator::SetGeneratorInstance(std::string const& i,
                                             cmMakefile* mf)
{
  if (i.empty()) {
    return true;
  }

  std::ostringstream e;
  /* clang-format off */
  e <<
    "Generator\n"
    "  " << this->GetName() << "\n"
    "does not support instance specification, but instance\n"
    "  " << i << "\n"
    "was specified.";
  /* clang-format on */
  mf->IssueMessage(MessageType::FATAL_ERROR, e.str());
  return false;
}

bool cmGlobalGenerator::SetGeneratorPlatform(std::string const& p,
                                             cmMakefile* mf)
{
  if (p.empty()) {
    return true;
  }

  std::ostringstream e;
  /* clang-format off */
  e <<
    "Generator\n"
    "  " << this->GetName() << "\n"
    "does not support platform specification, but platform\n"
    "  " << p << "\n"
    "was specified.";
  /* clang-format on */
  mf->IssueMessage(MessageType::FATAL_ERROR, e.str());
  return false;
}

bool cmGlobalGenerator::SetGeneratorToolset(std::string const& ts, bool,
                                            cmMakefile* mf)
{
  if (ts.empty()) {
    return true;
  }
  std::ostringstream e;
  /* clang-format off */
  e <<
    "Generator\n"
    "  " << this->GetName() << "\n"
    "does not support toolset specification, but toolset\n"
    "  " << ts << "\n"
    "was specified.";
  /* clang-format on */
  mf->IssueMessage(MessageType::FATAL_ERROR, e.str());
  return false;
}

std::string cmGlobalGenerator::SelectMakeProgram(
  const std::string& inMakeProgram, const std::string& makeDefault) const
{
  std::string makeProgram = inMakeProgram;
  if (cmIsOff(makeProgram)) {
    const char* makeProgramCSTR =
      this->CMakeInstance->GetCacheDefinition("CMAKE_MAKE_PROGRAM");
    if (cmIsOff(makeProgramCSTR)) {
      makeProgram = makeDefault;
    } else {
      makeProgram = makeProgramCSTR;
    }
    if (cmIsOff(makeProgram) && !makeProgram.empty()) {
      makeProgram = "CMAKE_MAKE_PROGRAM-NOTFOUND";
    }
  }
  return makeProgram;
}

void cmGlobalGenerator::ResolveLanguageCompiler(const std::string& lang,
                                                cmMakefile* mf,
                                                bool optional) const
{
  std::string langComp = cmStrCat("CMAKE_", lang, "_COMPILER");

  if (!mf->GetDefinition(langComp)) {
    if (!optional) {
      cmSystemTools::Error(langComp + " not set, after EnableLanguage");
    }
    return;
  }
  std::string const& name = mf->GetRequiredDefinition(langComp);
  std::string path;
  if (!cmSystemTools::FileIsFullPath(name)) {
    path = cmSystemTools::FindProgram(name);
  } else {
    path = name;
  }
  if (!optional && (path.empty() || !cmSystemTools::FileExists(path))) {
    return;
  }
  const std::string* cname =
    this->GetCMakeInstance()->GetState()->GetInitializedCacheValue(langComp);
  std::string changeVars;
  if (cname && !optional) {
    std::string cnameString;
    if (!cmSystemTools::FileIsFullPath(*cname)) {
      cnameString = cmSystemTools::FindProgram(*cname);
    } else {
      cnameString = *cname;
    }
    std::string pathString = path;
    // get rid of potentially multiple slashes:
    cmSystemTools::ConvertToUnixSlashes(cnameString);
    cmSystemTools::ConvertToUnixSlashes(pathString);
    if (cnameString != pathString) {
      const char* cvars =
        this->GetCMakeInstance()->GetState()->GetGlobalProperty(
          "__CMAKE_DELETE_CACHE_CHANGE_VARS_");
      if (cvars) {
        changeVars += cvars;
        changeVars += ";";
      }
      changeVars += langComp;
      changeVars += ";";
      changeVars += *cname;
      this->GetCMakeInstance()->GetState()->SetGlobalProperty(
        "__CMAKE_DELETE_CACHE_CHANGE_VARS_", changeVars.c_str());
    }
  }
}

void cmGlobalGenerator::AddBuildExportSet(cmExportBuildFileGenerator* gen)
{
  this->BuildExportSets[gen->GetMainExportFileName()] = gen;
}

void cmGlobalGenerator::AddBuildExportExportSet(
  cmExportBuildFileGenerator* gen)
{
  this->BuildExportSets[gen->GetMainExportFileName()] = gen;
  this->BuildExportExportSets[gen->GetMainExportFileName()] = gen;
}

bool cmGlobalGenerator::GenerateImportFile(const std::string& file)
{
  auto const it = this->BuildExportSets.find(file);
  if (it != this->BuildExportSets.end()) {
    bool result = it->second->GenerateImportFile();

    if (!this->ConfigureDoneCMP0026AndCMP0024) {
      for (cmMakefile* m : this->Makefiles) {
        m->RemoveExportBuildFileGeneratorCMP0024(it->second);
      }
    }

    delete it->second;
    it->second = nullptr;
    this->BuildExportSets.erase(it);
    return result;
  }
  return false;
}

void cmGlobalGenerator::ForceLinkerLanguages()
{
}

bool cmGlobalGenerator::CheckTargetsForMissingSources() const
{
  bool failed = false;
  for (cmLocalGenerator* localGen : this->LocalGenerators) {
    for (const auto& target : localGen->GetGeneratorTargets()) {
      if (target->GetType() == cmStateEnums::TargetType::GLOBAL_TARGET ||
          target->GetType() == cmStateEnums::TargetType::INTERFACE_LIBRARY ||
          target->GetType() == cmStateEnums::TargetType::UTILITY ||
          cmIsOn(target->GetProperty("ghs_integrity_app"))) {
        continue;
      }

      std::vector<std::string> configs;
      target->Makefile->GetConfigurations(configs);
      std::vector<cmSourceFile*> srcs;
      if (configs.empty()) {
        target->GetSourceFiles(srcs, "");
      } else {
        for (std::string const& config : configs) {
          target->GetSourceFiles(srcs, config);
          if (srcs.empty()) {
            break;
          }
        }
      }
      if (srcs.empty()) {
        std::ostringstream e;
        e << "No SOURCES given to target: " << target->GetName();
        this->GetCMakeInstance()->IssueMessage(
          MessageType::FATAL_ERROR, e.str(), target->GetBacktrace());
        failed = true;
      }
    }
  }
  return failed;
}

bool cmGlobalGenerator::CheckTargetsForType() const
{
  if (!this->GetLanguageEnabled("Swift")) {
    return false;
  }
  bool failed = false;
  for (cmLocalGenerator* generator : this->LocalGenerators) {
    for (const auto& target : generator->GetGeneratorTargets()) {
      if (target->GetType() == cmStateEnums::EXECUTABLE &&
          target->GetPropertyAsBool("WIN32_EXECUTABLE")) {
        std::vector<std::string> const& configs =
          target->Makefile->GetGeneratorConfigs();
        for (std::string const& config : configs) {
          if (target->GetLinkerLanguage(config) == "Swift") {
            this->GetCMakeInstance()->IssueMessage(
              MessageType::FATAL_ERROR,
              "WIN32_EXECUTABLE property is not supported on Swift "
              "executables",
              target->GetBacktrace());
            failed = true;
          }
        }
      }
    }
  }
  return failed;
}

bool cmGlobalGenerator::CheckTargetsForPchCompilePdb() const
{
  if (!this->GetLanguageEnabled("C") && !this->GetLanguageEnabled("CXX")) {
    return false;
  }
  bool failed = false;
  for (cmLocalGenerator* generator : this->LocalGenerators) {
    for (const auto& target : generator->GetGeneratorTargets()) {
      if (target->GetType() == cmStateEnums::TargetType::GLOBAL_TARGET ||
          target->GetType() == cmStateEnums::TargetType::INTERFACE_LIBRARY ||
          target->GetType() == cmStateEnums::TargetType::UTILITY ||
          cmIsOn(target->GetProperty("ghs_integrity_app"))) {
        continue;
      }

      const std::string reuseFrom =
        target->GetSafeProperty("PRECOMPILE_HEADERS_REUSE_FROM");
      const std::string compilePdb =
        target->GetSafeProperty("COMPILE_PDB_NAME");

      if (!reuseFrom.empty() && reuseFrom != compilePdb) {
        const std::string e = cmStrCat(
          "PRECOMPILE_HEADERS_REUSE_FROM property is set on target (\"",
          target->GetName(),
          "\"). Reusable precompile headers requires the COMPILE_PDB_NAME"
          " property to have the value \"",
          reuseFrom, "\"\n");
        this->GetCMakeInstance()->IssueMessage(MessageType::FATAL_ERROR, e,
                                               target->GetBacktrace());
        failed = true;
      }
    }
  }
  return failed;
}

bool cmGlobalGenerator::IsExportedTargetsFile(
  const std::string& filename) const
{
  auto const it = this->BuildExportSets.find(filename);
  if (it == this->BuildExportSets.end()) {
    return false;
  }
  return !cmContains(this->BuildExportExportSets, filename);
}

// Find the make program for the generator, required for try compiles
bool cmGlobalGenerator::FindMakeProgram(cmMakefile* mf)
{
  if (this->FindMakeProgramFile.empty()) {
    cmSystemTools::Error(
      "Generator implementation error, "
      "all generators must specify this->FindMakeProgramFile");
    return false;
  }
  if (!mf->GetDefinition("CMAKE_MAKE_PROGRAM") ||
      cmIsOff(mf->GetDefinition("CMAKE_MAKE_PROGRAM"))) {
    std::string setMakeProgram = mf->GetModulesFile(this->FindMakeProgramFile);
    if (!setMakeProgram.empty()) {
      mf->ReadListFile(setMakeProgram);
    }
  }
  if (!mf->GetDefinition("CMAKE_MAKE_PROGRAM") ||
      cmIsOff(mf->GetDefinition("CMAKE_MAKE_PROGRAM"))) {
    std::ostringstream err;
    err << "CMake was unable to find a build program corresponding to \""
        << this->GetName() << "\".  CMAKE_MAKE_PROGRAM is not set.  You "
        << "probably need to select a different build tool.";
    cmSystemTools::Error(err.str());
    cmSystemTools::SetFatalErrorOccured();
    return false;
  }
  std::string makeProgram = mf->GetRequiredDefinition("CMAKE_MAKE_PROGRAM");
  // if there are spaces in the make program use short path
  // but do not short path the actual program name, as
  // this can cause trouble with VSExpress
  if (makeProgram.find(' ') != std::string::npos) {
    std::string dir;
    std::string file;
    cmSystemTools::SplitProgramPath(makeProgram, dir, file);
    std::string saveFile = file;
    cmSystemTools::GetShortPath(makeProgram, makeProgram);
    cmSystemTools::SplitProgramPath(makeProgram, dir, file);
    makeProgram = cmStrCat(dir, '/', saveFile);
    mf->AddCacheDefinition("CMAKE_MAKE_PROGRAM", makeProgram.c_str(),
                           "make program", cmStateEnums::FILEPATH);
  }
  return true;
}

bool cmGlobalGenerator::CheckLanguages(
  std::vector<std::string> const& /* languages */, cmMakefile* /* mf */) const
{
  return true;
}

// enable the given language
//
// The following files are loaded in this order:
//
// First figure out what OS we are running on:
//
// CMakeSystem.cmake - configured file created by CMakeDetermineSystem.cmake
//   CMakeDetermineSystem.cmake - figure out os info and create
//                                CMakeSystem.cmake IF CMAKE_SYSTEM
//                                not set
//   CMakeSystem.cmake - configured file created by
//                       CMakeDetermineSystem.cmake IF CMAKE_SYSTEM_LOADED

// CMakeSystemSpecificInitialize.cmake
//   - includes Platform/${CMAKE_SYSTEM_NAME}-Initialize.cmake

// Next try and enable all languages found in the languages vector
//
// FOREACH LANG in languages
//   CMake(LANG)Compiler.cmake - configured file create by
//                               CMakeDetermine(LANG)Compiler.cmake
//     CMakeDetermine(LANG)Compiler.cmake - Finds compiler for LANG and
//                                          creates CMake(LANG)Compiler.cmake
//     CMake(LANG)Compiler.cmake - configured file created by
//                                 CMakeDetermine(LANG)Compiler.cmake
//
// CMakeSystemSpecificInformation.cmake
//   - includes Platform/${CMAKE_SYSTEM_NAME}.cmake
//     may use compiler stuff

// FOREACH LANG in languages
//   CMake(LANG)Information.cmake
//     - loads Platform/${CMAKE_SYSTEM_NAME}-${COMPILER}.cmake
//   CMakeTest(LANG)Compiler.cmake
//     - Make sure the compiler works with a try compile if
//       CMakeDetermine(LANG) was loaded
//
// Now load a few files that can override values set in any of the above
// (PROJECTNAME)Compatibility.cmake
//   - load any backwards compatibility stuff for current project
// ${CMAKE_USER_MAKE_RULES_OVERRIDE}
//   - allow users a chance to override system variables
//
//

void cmGlobalGenerator::EnableLanguage(
  std::vector<std::string> const& languages, cmMakefile* mf, bool optional)
{
  if (languages.empty()) {
    cmSystemTools::Error("EnableLanguage must have a lang specified!");
    cmSystemTools::SetFatalErrorOccured();
    return;
  }

  std::set<std::string> cur_languages(languages.begin(), languages.end());
  for (std::string const& li : cur_languages) {
    if (!this->LanguagesInProgress.insert(li).second) {
      std::ostringstream e;
      e << "Language '" << li
        << "' is currently being enabled.  "
           "Recursive call not allowed.";
      mf->IssueMessage(MessageType::FATAL_ERROR, e.str());
      cmSystemTools::SetFatalErrorOccured();
      return;
    }
  }

  if (this->TryCompileOuterMakefile) {
    // In a try-compile we can only enable languages provided by caller.
    for (std::string const& lang : languages) {
      if (lang == "NONE") {
        this->SetLanguageEnabled("NONE", mf);
      } else {
        if (!cmContains(this->LanguagesReady, lang)) {
          std::ostringstream e;
          e << "The test project needs language " << lang
            << " which is not enabled.";
          this->TryCompileOuterMakefile->IssueMessage(MessageType::FATAL_ERROR,
                                                      e.str());
          cmSystemTools::SetFatalErrorOccured();
          return;
        }
      }
    }
  }

  bool fatalError = false;

  mf->AddDefinitionBool("RUN_CONFIGURE", true);
  std::string rootBin =
    cmStrCat(this->CMakeInstance->GetHomeOutputDirectory(), "/CMakeFiles");

  // If the configuration files path has been set,
  // then we are in a try compile and need to copy the enable language
  // files from the parent cmake bin dir, into the try compile bin dir
  if (!this->ConfiguredFilesPath.empty()) {
    rootBin = this->ConfiguredFilesPath;
  }
  rootBin += '/';
  rootBin += cmVersion::GetCMakeVersion();

  // set the dir for parent files so they can be used by modules
  mf->AddDefinition("CMAKE_PLATFORM_INFO_DIR", rootBin);

  if (!this->CMakeInstance->GetIsInTryCompile()) {
    // Keep a mark in the cache to indicate that we've initialized the
    // platform information directory.  If the platform information
    // directory exists but the mark is missing then CMakeCache.txt
    // has been removed or replaced without also removing the CMakeFiles/
    // directory.  In this case remove the platform information directory
    // so that it will be re-initialized and the relevant information
    // restored in the cache.
    if (cmSystemTools::FileIsDirectory(rootBin) &&
        !mf->IsOn(kCMAKE_PLATFORM_INFO_INITIALIZED)) {
      cmSystemTools::RemoveADirectory(rootBin);
    }
    this->GetCMakeInstance()->AddCacheEntry(
      kCMAKE_PLATFORM_INFO_INITIALIZED, "1",
      "Platform information initialized", cmStateEnums::INTERNAL);
  }

  // try and load the CMakeSystem.cmake if it is there
  std::string fpath = rootBin;
  bool const readCMakeSystem = !mf->GetDefinition("CMAKE_SYSTEM_LOADED");
  if (readCMakeSystem) {
    fpath += "/CMakeSystem.cmake";
    if (cmSystemTools::FileExists(fpath)) {
      mf->ReadListFile(fpath);
    }
  }
  //  Load the CMakeDetermineSystem.cmake file and find out
  // what platform we are running on
  if (!mf->GetDefinition("CMAKE_SYSTEM")) {
#if defined(_WIN32) && !defined(__CYGWIN__)
    /* Windows version number data.  */
    OSVERSIONINFOEXW osviex;
    ZeroMemory(&osviex, sizeof(osviex));
    osviex.dwOSVersionInfoSize = sizeof(osviex);

#  ifdef KWSYS_WINDOWS_DEPRECATED_GetVersionEx
#    pragma warning(push)
#    ifdef __INTEL_COMPILER
#      pragma warning(disable : 1478)
#    elif defined __clang__
#      pragma clang diagnostic push
#      pragma clang diagnostic ignored "-Wdeprecated-declarations"
#    else
#      pragma warning(disable : 4996)
#    endif
#  endif
    GetVersionExW((OSVERSIONINFOW*)&osviex);
#  ifdef KWSYS_WINDOWS_DEPRECATED_GetVersionEx
#    ifdef __clang__
#      pragma clang diagnostic pop
#    else
#      pragma warning(pop)
#    endif
#  endif
    std::ostringstream windowsVersionString;
    windowsVersionString << osviex.dwMajorVersion << "."
                         << osviex.dwMinorVersion << "."
                         << osviex.dwBuildNumber;
    mf->AddDefinition("CMAKE_HOST_SYSTEM_VERSION", windowsVersionString.str());
#endif
    // Read the DetermineSystem file
    std::string systemFile = mf->GetModulesFile("CMakeDetermineSystem.cmake");
    mf->ReadListFile(systemFile);
    // load the CMakeSystem.cmake from the binary directory
    // this file is configured by the CMakeDetermineSystem.cmake file
    fpath = cmStrCat(rootBin, "/CMakeSystem.cmake");
    mf->ReadListFile(fpath);
  }

  if (readCMakeSystem) {
    // Tell the generator about the instance, if any.
    std::string instance = mf->GetSafeDefinition("CMAKE_GENERATOR_INSTANCE");
    if (!this->SetGeneratorInstance(instance, mf)) {
      cmSystemTools::SetFatalErrorOccured();
      return;
    }

    // Tell the generator about the target system.
    std::string system = mf->GetSafeDefinition("CMAKE_SYSTEM_NAME");
    if (!this->SetSystemName(system, mf)) {
      cmSystemTools::SetFatalErrorOccured();
      return;
    }

    // Tell the generator about the platform, if any.
    std::string platform = mf->GetSafeDefinition("CMAKE_GENERATOR_PLATFORM");
    if (!this->SetGeneratorPlatform(platform, mf)) {
      cmSystemTools::SetFatalErrorOccured();
      return;
    }

    // Tell the generator about the toolset, if any.
    std::string toolset = mf->GetSafeDefinition("CMAKE_GENERATOR_TOOLSET");
    if (!this->SetGeneratorToolset(toolset, false, mf)) {
      cmSystemTools::SetFatalErrorOccured();
      return;
    }

    // Find the native build tool for this generator.
    if (!this->FindMakeProgram(mf)) {
      return;
    }
  }

  // Check that the languages are supported by the generator and its
  // native build tool found above.
  if (!this->CheckLanguages(languages, mf)) {
    return;
  }

  // **** Load the system specific initialization if not yet loaded
  if (!mf->GetDefinition("CMAKE_SYSTEM_SPECIFIC_INITIALIZE_LOADED")) {
    fpath = mf->GetModulesFile("CMakeSystemSpecificInitialize.cmake");
    if (!mf->ReadListFile(fpath)) {
      cmSystemTools::Error("Could not find cmake module file: "
                           "CMakeSystemSpecificInitialize.cmake");
    }
  }

  std::map<std::string, bool> needTestLanguage;
  std::map<std::string, bool> needSetLanguageEnabledMaps;
  // foreach language
  // load the CMakeDetermine(LANG)Compiler.cmake file to find
  // the compiler

  for (std::string const& lang : languages) {
    needSetLanguageEnabledMaps[lang] = false;
    if (lang == "NONE") {
      this->SetLanguageEnabled("NONE", mf);
      continue;
    }
    std::string loadedLang = cmStrCat("CMAKE_", lang, "_COMPILER_LOADED");
    if (!mf->GetDefinition(loadedLang)) {
      fpath = cmStrCat(rootBin, "/CMake", lang, "Compiler.cmake");

      // If the existing build tree was already configured with this
      // version of CMake then try to load the configured file first
      // to avoid duplicate compiler tests.
      if (cmSystemTools::FileExists(fpath)) {
        if (!mf->ReadListFile(fpath)) {
          cmSystemTools::Error("Could not find cmake module file: " + fpath);
        }
        // if this file was found then the language was already determined
        // to be working
        needTestLanguage[lang] = false;
        this->SetLanguageEnabledFlag(lang, mf);
        needSetLanguageEnabledMaps[lang] = true;
        // this can only be called after loading CMake(LANG)Compiler.cmake
      }
    }

    if (!this->GetLanguageEnabled(lang)) {
      if (this->CMakeInstance->GetIsInTryCompile()) {
        cmSystemTools::Error("This should not have happened. "
                             "If you see this message, you are probably "
                             "using a broken CMakeLists.txt file or a "
                             "problematic release of CMake");
      }
      // if the CMake(LANG)Compiler.cmake file was not found then
      // load CMakeDetermine(LANG)Compiler.cmake
      std::string determineCompiler =
        cmStrCat("CMakeDetermine", lang, "Compiler.cmake");
      std::string determineFile = mf->GetModulesFile(determineCompiler);
      if (!mf->ReadListFile(determineFile)) {
        cmSystemTools::Error("Could not find cmake module file: " +
                             determineCompiler);
      }
      if (cmSystemTools::GetFatalErrorOccured()) {
        return;
      }
      needTestLanguage[lang] = true;
      // Some generators like visual studio should not use the env variables
      // So the global generator can specify that in this variable
      if (!mf->GetDefinition("CMAKE_GENERATOR_NO_COMPILER_ENV")) {
        // put ${CMake_(LANG)_COMPILER_ENV_VAR}=${CMAKE_(LANG)_COMPILER
        // into the environment, in case user scripts want to run
        // configure, or sub cmakes
        std::string compilerName = cmStrCat("CMAKE_", lang, "_COMPILER");
        std::string compilerEnv =
          cmStrCat("CMAKE_", lang, "_COMPILER_ENV_VAR");
        const std::string& envVar = mf->GetRequiredDefinition(compilerEnv);
        const std::string& envVarValue =
          mf->GetRequiredDefinition(compilerName);
        std::string env = cmStrCat(envVar, '=', envVarValue);
        cmSystemTools::PutEnv(env);
      }

      // if determineLanguage was called then load the file it
      // configures CMake(LANG)Compiler.cmake
      fpath = cmStrCat(rootBin, "/CMake", lang, "Compiler.cmake");
      if (!mf->ReadListFile(fpath)) {
        cmSystemTools::Error("Could not find cmake module file: " + fpath);
      }
      this->SetLanguageEnabledFlag(lang, mf);
      needSetLanguageEnabledMaps[lang] = true;
      // this can only be called after loading CMake(LANG)Compiler.cmake
      // the language must be enabled for try compile to work, but we do
      // not know if it is a working compiler yet so set the test language
      // flag
      needTestLanguage[lang] = true;
    } // end if(!this->GetLanguageEnabled(lang) )
  }   // end loop over languages

  // **** Load the system specific information if not yet loaded
  if (!mf->GetDefinition("CMAKE_SYSTEM_SPECIFIC_INFORMATION_LOADED")) {
    fpath = mf->GetModulesFile("CMakeSystemSpecificInformation.cmake");
    if (!mf->ReadListFile(fpath)) {
      cmSystemTools::Error("Could not find cmake module file: "
                           "CMakeSystemSpecificInformation.cmake");
    }
  }
  // loop over languages again loading CMake(LANG)Information.cmake
  //
  for (std::string const& lang : languages) {
    if (lang == "NONE") {
      this->SetLanguageEnabled("NONE", mf);
      continue;
    }

    // Check that the compiler was found.
    std::string compilerName = cmStrCat("CMAKE_", lang, "_COMPILER");
    std::string compilerEnv = cmStrCat("CMAKE_", lang, "_COMPILER_ENV_VAR");
    std::ostringstream noCompiler;
    const char* compilerFile = mf->GetDefinition(compilerName);
    if (!compilerFile || !*compilerFile || cmIsNOTFOUND(compilerFile)) {
      /* clang-format off */
      noCompiler <<
        "No " << compilerName << " could be found.\n"
        ;
      /* clang-format on */
    } else if ((lang != "RC") && (lang != "ASM_MASM")) {
      if (!cmSystemTools::FileIsFullPath(compilerFile)) {
        /* clang-format off */
        noCompiler <<
          "The " << compilerName << ":\n"
          "  " << compilerFile << "\n"
          "is not a full path and was not found in the PATH.\n"
          ;
        /* clang-format on */
      } else if (!cmSystemTools::FileExists(compilerFile)) {
        /* clang-format off */
        noCompiler <<
          "The " << compilerName << ":\n"
          "  " << compilerFile << "\n"
          "is not a full path to an existing compiler tool.\n"
          ;
        /* clang-format on */
      }
    }
    if (!noCompiler.str().empty()) {
      // Skip testing this language since the compiler is not found.
      needTestLanguage[lang] = false;
      if (!optional) {
        // The compiler was not found and it is not optional.  Remove
        // CMake(LANG)Compiler.cmake so we try again next time CMake runs.
        std::string compilerLangFile =
          cmStrCat(rootBin, "/CMake", lang, "Compiler.cmake");
        cmSystemTools::RemoveFile(compilerLangFile);
        if (!this->CMakeInstance->GetIsInTryCompile()) {
          this->PrintCompilerAdvice(noCompiler, lang,
                                    mf->GetDefinition(compilerEnv));
          mf->IssueMessage(MessageType::FATAL_ERROR, noCompiler.str());
          fatalError = true;
        }
      }
    }

    std::string langLoadedVar =
      cmStrCat("CMAKE_", lang, "_INFORMATION_LOADED");
    if (!mf->GetDefinition(langLoadedVar)) {
      fpath = cmStrCat("CMake", lang, "Information.cmake");
      std::string informationFile = mf->GetModulesFile(fpath);
      if (informationFile.empty()) {
        cmSystemTools::Error("Could not find cmake module file: " + fpath);
      } else if (!mf->ReadListFile(informationFile)) {
        cmSystemTools::Error("Could not process cmake module file: " +
                             informationFile);
      }
    }
    if (needSetLanguageEnabledMaps[lang]) {
      this->SetLanguageEnabledMaps(lang, mf);
    }
    this->LanguagesReady.insert(lang);

    // Test the compiler for the language just setup
    // (but only if a compiler has been actually found)
    // At this point we should have enough info for a try compile
    // which is used in the backward stuff
    // If the language is untested then test it now with a try compile.
    if (needTestLanguage[lang]) {
      if (!this->CMakeInstance->GetIsInTryCompile()) {
        std::string testLang = cmStrCat("CMakeTest", lang, "Compiler.cmake");
        std::string ifpath = mf->GetModulesFile(testLang);
        if (!mf->ReadListFile(ifpath)) {
          cmSystemTools::Error("Could not find cmake module file: " +
                               testLang);
        }
        std::string compilerWorks =
          cmStrCat("CMAKE_", lang, "_COMPILER_WORKS");
        // if the compiler did not work, then remove the
        // CMake(LANG)Compiler.cmake file so that it will get tested the
        // next time cmake is run
        if (!mf->IsOn(compilerWorks)) {
          std::string compilerLangFile =
            cmStrCat(rootBin, "/CMake", lang, "Compiler.cmake");
          cmSystemTools::RemoveFile(compilerLangFile);
        }
      } // end if in try compile
    }   // end need test language
    // Store the shared library flags so that we can satisfy CMP0018
    std::string sharedLibFlagsVar =
      cmStrCat("CMAKE_SHARED_LIBRARY_", lang, "_FLAGS");
    this->LanguageToOriginalSharedLibFlags[lang] =
      mf->GetSafeDefinition(sharedLibFlagsVar);

    // Translate compiler ids for compatibility.
    this->CheckCompilerIdCompatibility(mf, lang);
  } // end for each language

  // Now load files that can override any settings on the platform or for
  // the project First load the project compatibility file if it is in
  // cmake
  std::string projectCompatibility =
    cmStrCat(cmSystemTools::GetCMakeRoot(), "/Modules/",
             mf->GetSafeDefinition("PROJECT_NAME"), "Compatibility.cmake");
  if (cmSystemTools::FileExists(projectCompatibility)) {
    mf->ReadListFile(projectCompatibility);
  }
  // Inform any extra generator of the new language.
  if (this->ExtraGenerator) {
    this->ExtraGenerator->EnableLanguage(languages, mf, false);
  }

  if (fatalError) {
    cmSystemTools::SetFatalErrorOccured();
  }

  for (std::string const& lang : cur_languages) {
    this->LanguagesInProgress.erase(lang);
  }
}

void cmGlobalGenerator::PrintCompilerAdvice(std::ostream& os,
                                            std::string const& lang,
                                            const char* envVar) const
{
  // Subclasses override this method if they do not support this advice.
  os << "Tell CMake where to find the compiler by setting ";
  if (envVar) {
    os << "either the environment variable \"" << envVar << "\" or ";
  }
  os << "the CMake cache entry CMAKE_" << lang
     << "_COMPILER "
        "to the full path to the compiler, or to the compiler name "
        "if it is in the PATH.";
}

void cmGlobalGenerator::CheckCompilerIdCompatibility(
  cmMakefile* mf, std::string const& lang) const
{
  std::string compilerIdVar = "CMAKE_" + lang + "_COMPILER_ID";
  std::string const compilerId = mf->GetSafeDefinition(compilerIdVar);

  if (compilerId == "AppleClang") {
    switch (mf->GetPolicyStatus(cmPolicies::CMP0025)) {
      case cmPolicies::WARN:
        if (!this->CMakeInstance->GetIsInTryCompile() &&
            mf->PolicyOptionalWarningEnabled("CMAKE_POLICY_WARNING_CMP0025")) {
          std::ostringstream w;
          /* clang-format off */
          w << cmPolicies::GetPolicyWarning(cmPolicies::CMP0025) << "\n"
            "Converting " << lang <<
            R"( compiler id "AppleClang" to "Clang" for compatibility.)"
            ;
          /* clang-format on */
          mf->IssueMessage(MessageType::AUTHOR_WARNING, w.str());
        }
        CM_FALLTHROUGH;
      case cmPolicies::OLD:
        // OLD behavior is to convert AppleClang to Clang.
        mf->AddDefinition(compilerIdVar, "Clang");
        break;
      case cmPolicies::REQUIRED_IF_USED:
      case cmPolicies::REQUIRED_ALWAYS:
        mf->IssueMessage(
          MessageType::FATAL_ERROR,
          cmPolicies::GetRequiredPolicyError(cmPolicies::CMP0025));
      case cmPolicies::NEW:
        // NEW behavior is to keep AppleClang.
        break;
    }
  }

  if (compilerId == "QCC") {
    switch (mf->GetPolicyStatus(cmPolicies::CMP0047)) {
      case cmPolicies::WARN:
        if (!this->CMakeInstance->GetIsInTryCompile() &&
            mf->PolicyOptionalWarningEnabled("CMAKE_POLICY_WARNING_CMP0047")) {
          std::ostringstream w;
          /* clang-format off */
          w << cmPolicies::GetPolicyWarning(cmPolicies::CMP0047) << "\n"
            "Converting " << lang <<
            R"( compiler id "QCC" to "GNU" for compatibility.)"
            ;
          /* clang-format on */
          mf->IssueMessage(MessageType::AUTHOR_WARNING, w.str());
        }
        CM_FALLTHROUGH;
      case cmPolicies::OLD:
        // OLD behavior is to convert QCC to GNU.
        mf->AddDefinition(compilerIdVar, "GNU");
        if (lang == "C") {
          mf->AddDefinition("CMAKE_COMPILER_IS_GNUCC", "1");
        } else if (lang == "CXX") {
          mf->AddDefinition("CMAKE_COMPILER_IS_GNUCXX", "1");
        }
        break;
      case cmPolicies::REQUIRED_IF_USED:
      case cmPolicies::REQUIRED_ALWAYS:
        mf->IssueMessage(
          MessageType::FATAL_ERROR,
          cmPolicies::GetRequiredPolicyError(cmPolicies::CMP0047));
        CM_FALLTHROUGH;
      case cmPolicies::NEW:
        // NEW behavior is to keep QCC.
        break;
    }
  }

  if (compilerId == "XLClang") {
    switch (mf->GetPolicyStatus(cmPolicies::CMP0089)) {
      case cmPolicies::WARN:
        if (!this->CMakeInstance->GetIsInTryCompile() &&
            mf->PolicyOptionalWarningEnabled("CMAKE_POLICY_WARNING_CMP0089")) {
          std::ostringstream w;
          /* clang-format off */
          w << cmPolicies::GetPolicyWarning(cmPolicies::CMP0089) << "\n"
            "Converting " << lang <<
            R"( compiler id "XLClang" to "XL" for compatibility.)"
            ;
          /* clang-format on */
          mf->IssueMessage(MessageType::AUTHOR_WARNING, w.str());
        }
        CM_FALLTHROUGH;
      case cmPolicies::OLD:
        // OLD behavior is to convert XLClang to XL.
        mf->AddDefinition(compilerIdVar, "XL");
        break;
      case cmPolicies::REQUIRED_IF_USED:
      case cmPolicies::REQUIRED_ALWAYS:
        mf->IssueMessage(
          MessageType::FATAL_ERROR,
          cmPolicies::GetRequiredPolicyError(cmPolicies::CMP0089));
      case cmPolicies::NEW:
        // NEW behavior is to keep AppleClang.
        break;
    }
  }
}

std::string cmGlobalGenerator::GetLanguageOutputExtension(
  cmSourceFile const& source) const
{
  const std::string& lang = source.GetLanguage();
  if (!lang.empty()) {
    auto const it = this->LanguageToOutputExtension.find(lang);
    if (it != this->LanguageToOutputExtension.end()) {
      return it->second;
    }
  } else {
    // if no language is found then check to see if it is already an
    // output extension for some language.  In that case it should be ignored
    // and in this map, so it will not be compiled but will just be used.
    std::string const& ext = source.GetExtension();
    if (!ext.empty()) {
      if (this->OutputExtensions.count(ext)) {
        return ext;
      }
    }
  }
  return "";
}

std::string cmGlobalGenerator::GetLanguageFromExtension(const char* ext) const
{
  // if there is an extension and it starts with . then move past the
  // . because the extensions are not stored with a .  in the map
  if (ext && *ext == '.') {
    ++ext;
  }
  auto const it = this->ExtensionToLanguage.find(ext);
  if (it != this->ExtensionToLanguage.end()) {
    return it->second;
  }
  return "";
}

/* SetLanguageEnabled() is now split in two parts:
at first the enabled-flag is set. This can then be used in EnabledLanguage()
for checking whether the language is already enabled. After setting this
flag still the values from the cmake variables have to be copied into the
internal maps, this is done in SetLanguageEnabledMaps() which is called
after the system- and compiler specific files have been loaded.

This split was done originally so that compiler-specific configuration
files could change the object file extension
(CMAKE_<LANG>_OUTPUT_EXTENSION) before the CMake variables were copied
to the C++ maps.
*/
void cmGlobalGenerator::SetLanguageEnabled(const std::string& l,
                                           cmMakefile* mf)
{
  this->SetLanguageEnabledFlag(l, mf);
  this->SetLanguageEnabledMaps(l, mf);
}

void cmGlobalGenerator::SetLanguageEnabledFlag(const std::string& l,
                                               cmMakefile* mf)
{
  this->CMakeInstance->GetState()->SetLanguageEnabled(l);

  // Fill the language-to-extension map with the current variable
  // settings to make sure it is available for the try_compile()
  // command source file signature.  In SetLanguageEnabledMaps this
  // will be done again to account for any compiler- or
  // platform-specific entries.
  this->FillExtensionToLanguageMap(l, mf);
}

void cmGlobalGenerator::SetLanguageEnabledMaps(const std::string& l,
                                               cmMakefile* mf)
{
  // use LanguageToLinkerPreference to detect whether this functions has
  // run before
  if (cmContains(this->LanguageToLinkerPreference, l)) {
    return;
  }

  std::string linkerPrefVar =
    std::string("CMAKE_") + std::string(l) + std::string("_LINKER_PREFERENCE");
  const char* linkerPref = mf->GetDefinition(linkerPrefVar);
  int preference = 0;
  if (linkerPref) {
    if (sscanf(linkerPref, "%d", &preference) != 1) {
      // backward compatibility: before 2.6 LINKER_PREFERENCE
      // was either "None" or "Preferred", and only the first character was
      // tested. So if there is a custom language out there and it is
      // "Preferred", set its preference high
      if (linkerPref[0] == 'P') {
        preference = 100;
      } else {
        preference = 0;
      }
    }
  }

  if (preference < 0) {
    std::string msg =
      cmStrCat(linkerPrefVar, " is negative, adjusting it to 0");
    cmSystemTools::Message(msg, "Warning");
    preference = 0;
  }

  this->LanguageToLinkerPreference[l] = preference;

  std::string outputExtensionVar =
    std::string("CMAKE_") + std::string(l) + std::string("_OUTPUT_EXTENSION");
  const char* outputExtension = mf->GetDefinition(outputExtensionVar);
  if (outputExtension) {
    this->LanguageToOutputExtension[l] = outputExtension;
    this->OutputExtensions[outputExtension] = outputExtension;
    if (outputExtension[0] == '.') {
      this->OutputExtensions[outputExtension + 1] = outputExtension + 1;
    }
  }

  // The map was originally filled by SetLanguageEnabledFlag, but
  // since then the compiler- and platform-specific files have been
  // loaded which might have added more entries.
  this->FillExtensionToLanguageMap(l, mf);

  std::string ignoreExtensionsVar =
    std::string("CMAKE_") + std::string(l) + std::string("_IGNORE_EXTENSIONS");
  std::string ignoreExts = mf->GetSafeDefinition(ignoreExtensionsVar);
  std::vector<std::string> extensionList = cmExpandedList(ignoreExts);
  for (std::string const& i : extensionList) {
    this->IgnoreExtensions[i] = true;
  }
}

void cmGlobalGenerator::FillExtensionToLanguageMap(const std::string& l,
                                                   cmMakefile* mf)
{
  std::string extensionsVar = std::string("CMAKE_") + std::string(l) +
    std::string("_SOURCE_FILE_EXTENSIONS");
  const std::string& exts = mf->GetSafeDefinition(extensionsVar);
  std::vector<std::string> extensionList = cmExpandedList(exts);
  for (std::string const& i : extensionList) {
    this->ExtensionToLanguage[i] = l;
  }
}

const char* cmGlobalGenerator::GetGlobalSetting(std::string const& name) const
{
  assert(!this->Makefiles.empty());
  return this->Makefiles[0]->GetDefinition(name);
}

bool cmGlobalGenerator::GlobalSettingIsOn(std::string const& name) const
{
  assert(!this->Makefiles.empty());
  return this->Makefiles[0]->IsOn(name);
}

std::string cmGlobalGenerator::GetSafeGlobalSetting(
  std::string const& name) const
{
  assert(!this->Makefiles.empty());
  return this->Makefiles[0]->GetSafeDefinition(name);
}

bool cmGlobalGenerator::IgnoreFile(const char* ext) const
{
  if (!this->GetLanguageFromExtension(ext).empty()) {
    return false;
  }
  return (this->IgnoreExtensions.count(ext) > 0);
}

bool cmGlobalGenerator::GetLanguageEnabled(const std::string& l) const
{
  return this->CMakeInstance->GetState()->GetLanguageEnabled(l);
}

void cmGlobalGenerator::ClearEnabledLanguages()
{
  this->CMakeInstance->GetState()->ClearEnabledLanguages();
}

void cmGlobalGenerator::CreateLocalGenerators()
{
  this->LocalGeneratorSearchIndex.clear();
  cmDeleteAll(this->LocalGenerators);
  this->LocalGenerators.clear();
  this->LocalGenerators.reserve(this->Makefiles.size());
  for (cmMakefile* m : this->Makefiles) {
    cmLocalGenerator* lg = this->CreateLocalGenerator(m);
    this->LocalGenerators.push_back(lg);
    this->IndexLocalGenerator(lg);
  }
}

void cmGlobalGenerator::Configure()
{
  this->FirstTimeProgress = 0.0f;
  this->ClearGeneratorMembers();

  cmStateSnapshot snapshot = this->CMakeInstance->GetCurrentSnapshot();

  snapshot.GetDirectory().SetCurrentSource(
    this->CMakeInstance->GetHomeDirectory());
  snapshot.GetDirectory().SetCurrentBinary(
    this->CMakeInstance->GetHomeOutputDirectory());

  cmMakefile* dirMf = new cmMakefile(this, snapshot);
  dirMf->SetRecursionDepth(this->RecursionDepth);
  this->Makefiles.push_back(dirMf);
  this->IndexMakefile(dirMf);

  this->BinaryDirectories.insert(
    this->CMakeInstance->GetHomeOutputDirectory());

  // now do it
  this->ConfigureDoneCMP0026AndCMP0024 = false;
  dirMf->Configure();
  dirMf->EnforceDirectoryLevelRules();

  this->ConfigureDoneCMP0026AndCMP0024 = true;

  // Put a copy of each global target in every directory.
  {
    std::vector<GlobalTargetInfo> globalTargets;
    this->CreateDefaultGlobalTargets(globalTargets);

    for (cmMakefile* mf : this->Makefiles) {
      auto& targets = mf->GetTargets();
      for (GlobalTargetInfo const& globalTarget : globalTargets) {
        targets.emplace(globalTarget.Name,
                        this->CreateGlobalTarget(globalTarget, mf));
      }
    }
  }

  // update the cache entry for the number of local generators, this is used
  // for progress
  char num[100];
  sprintf(num, "%d", static_cast<int>(this->Makefiles.size()));
  this->GetCMakeInstance()->AddCacheEntry("CMAKE_NUMBER_OF_MAKEFILES", num,
                                          "number of local generators",
                                          cmStateEnums::INTERNAL);

  if (this->CMakeInstance->GetWorkingMode() == cmake::NORMAL_MODE) {
    std::ostringstream msg;
    if (cmSystemTools::GetErrorOccuredFlag()) {
      msg << "Configuring incomplete, errors occurred!";
      const char* logs[] = { "CMakeOutput.log", "CMakeError.log", nullptr };
      for (const char** log = logs; *log; ++log) {
        std::string f = cmStrCat(this->CMakeInstance->GetHomeOutputDirectory(),
                                 "/CMakeFiles/", *log);
        if (cmSystemTools::FileExists(f)) {
          msg << "\nSee also \"" << f << "\".";
        }
      }
    } else {
      msg << "Configuring done";
    }
    this->CMakeInstance->UpdateProgress(msg.str(), -1);
  }
}

void cmGlobalGenerator::CreateGenerationObjects(TargetTypes targetTypes)
{
  this->CreateLocalGenerators();
  // Commit side effects only if we are actually generating
  if (this->GetConfigureDoneCMP0026()) {
    this->CheckTargetProperties();
  }
  this->CreateGeneratorTargets(targetTypes);
  this->ComputeBuildFileGenerators();
}

void cmGlobalGenerator::CreateImportedGenerationObjects(
  cmMakefile* mf, const std::vector<std::string>& targets,
  std::vector<const cmGeneratorTarget*>& exports)
{
  this->CreateGenerationObjects(ImportedOnly);
  auto const mfit =
    std::find(this->Makefiles.begin(), this->Makefiles.end(), mf);
  cmLocalGenerator* lg =
    this->LocalGenerators[std::distance(this->Makefiles.begin(), mfit)];
  for (std::string const& t : targets) {
    cmGeneratorTarget* gt = lg->FindGeneratorTargetToUse(t);
    if (gt) {
      exports.push_back(gt);
    }
  }
}

cmExportBuildFileGenerator* cmGlobalGenerator::GetExportedTargetsFile(
  const std::string& filename) const
{
  auto const it = this->BuildExportSets.find(filename);
  return it == this->BuildExportSets.end() ? nullptr : it->second;
}

void cmGlobalGenerator::AddCMP0042WarnTarget(const std::string& target)
{
  this->CMP0042WarnTargets.insert(target);
}

void cmGlobalGenerator::AddCMP0068WarnTarget(const std::string& target)
{
  this->CMP0068WarnTargets.insert(target);
}

bool cmGlobalGenerator::CheckALLOW_DUPLICATE_CUSTOM_TARGETS() const
{
  // If the property is not enabled then okay.
  if (!this->CMakeInstance->GetState()->GetGlobalPropertyAsBool(
        "ALLOW_DUPLICATE_CUSTOM_TARGETS")) {
    return true;
  }

  // This generator does not support duplicate custom targets.
  std::ostringstream e;
  e << "This project has enabled the ALLOW_DUPLICATE_CUSTOM_TARGETS "
    << "global property.  "
    << "The \"" << this->GetName() << "\" generator does not support "
    << "duplicate custom targets.  "
    << "Consider using a Makefiles generator or fix the project to not "
    << "use duplicate target names.";
  cmSystemTools::Error(e.str());
  return false;
}

void cmGlobalGenerator::ComputeBuildFileGenerators()
{
  for (unsigned int i = 0; i < this->LocalGenerators.size(); ++i) {
    std::vector<cmExportBuildFileGenerator*> gens =
      this->Makefiles[i]->GetExportBuildFileGenerators();
    for (cmExportBuildFileGenerator* g : gens) {
      g->Compute(this->LocalGenerators[i]);
    }
  }
}

bool cmGlobalGenerator::Compute()
{
  // Some generators track files replaced during the Generate.
  // Start with an empty vector:
  this->FilesReplacedDuringGenerate.clear();

  // clear targets to issue warning CMP0042 for
  this->CMP0042WarnTargets.clear();
  // clear targets to issue warning CMP0068 for
  this->CMP0068WarnTargets.clear();

  // Check whether this generator is allowed to run.
  if (!this->CheckALLOW_DUPLICATE_CUSTOM_TARGETS()) {
    return false;
  }
  this->FinalizeTargetCompileInfo();

  this->CreateGenerationObjects();

  // at this point this->LocalGenerators has been filled,
  // so create the map from project name to vector of local generators
  this->FillProjectMap();

  // Iterate through all targets and set up AUTOMOC, AUTOUIC and AUTORCC
  if (!this->QtAutoGen()) {
    return false;
  }

  // Add automatically generated sources (e.g. unity build).
  if (!this->AddAutomaticSources()) {
    return false;
  }

  // Add generator specific helper commands
  for (cmLocalGenerator* localGen : this->LocalGenerators) {
    localGen->AddHelperCommands();
  }

  // Finalize the set of compile features for each target.
  // FIXME: This turns into calls to cmMakefile::AddRequiredTargetFeature
  // which actually modifies the <lang>_STANDARD target property
  // on the original cmTarget instance.  It accumulates features
  // across all configurations.  Some refactoring is needed to
  // compute a per-config resulta purely during generation.
  for (cmLocalGenerator* localGen : this->LocalGenerators) {
    if (!localGen->ComputeTargetCompileFeatures()) {
      return false;
    }
  }

  for (cmLocalGenerator* localGen : this->LocalGenerators) {
    cmMakefile* mf = localGen->GetMakefile();
    for (cmInstallGenerator* g : mf->GetInstallGenerators()) {
      if (!g->Compute(localGen)) {
        return false;
      }
    }
  }

  this->AddExtraIDETargets();

  // Trace the dependencies, after that no custom commands should be added
  // because their dependencies might not be handled correctly
  for (cmLocalGenerator* localGen : this->LocalGenerators) {
    localGen->TraceDependencies();
  }

  // Make sure that all (non-imported) targets have source files added!
  if (this->CheckTargetsForMissingSources()) {
    return false;
  }

  this->ForceLinkerLanguages();

  // Compute the manifest of main targets generated.
  for (cmLocalGenerator* localGen : this->LocalGenerators) {
    localGen->ComputeTargetManifest();
  }

  // Compute the inter-target dependencies.
  if (!this->ComputeTargetDepends()) {
    return false;
  }

  if (this->CheckTargetsForType()) {
    return false;
  }

  if (this->CheckTargetsForPchCompilePdb()) {
    return false;
  }

  for (cmLocalGenerator* localGen : this->LocalGenerators) {
    localGen->ComputeHomeRelativeOutputPath();
  }

  return true;
}

void cmGlobalGenerator::Generate()
{
  // Create a map from local generator to the complete set of targets
  // it builds by default.
  this->InitializeProgressMarks();

  this->ProcessEvaluationFiles();

  this->CMakeInstance->UpdateProgress("Generating", 0.1f);

  // Generate project files
  for (unsigned int i = 0; i < this->LocalGenerators.size(); ++i) {
    this->SetCurrentMakefile(this->LocalGenerators[i]->GetMakefile());
    this->LocalGenerators[i]->Generate();
    if (!this->LocalGenerators[i]->GetMakefile()->IsOn(
          "CMAKE_SKIP_INSTALL_RULES")) {
      this->LocalGenerators[i]->GenerateInstallRules();
    }
    this->LocalGenerators[i]->GenerateTestFiles();
    this->CMakeInstance->UpdateProgress(
      "Generating",
      0.1f +
        0.9f * (static_cast<float>(i) + 1.0f) /
          static_cast<float>(this->LocalGenerators.size()));
  }
  this->SetCurrentMakefile(nullptr);

  if (!this->GenerateCPackPropertiesFile()) {
    this->GetCMakeInstance()->IssueMessage(
      MessageType::FATAL_ERROR, "Could not write CPack properties file.");
  }

  for (auto& buildExpSet : this->BuildExportSets) {
    if (!buildExpSet.second->GenerateImportFile()) {
      if (!cmSystemTools::GetErrorOccuredFlag()) {
        this->GetCMakeInstance()->IssueMessage(MessageType::FATAL_ERROR,
                                               "Could not write export file.");
      }
      return;
    }
  }
  // Update rule hashes.
  this->CheckRuleHashes();

  this->WriteSummary();

  if (this->ExtraGenerator) {
    this->ExtraGenerator->Generate();
  }

  if (!this->CMP0042WarnTargets.empty()) {
    std::ostringstream w;
    w << cmPolicies::GetPolicyWarning(cmPolicies::CMP0042) << "\n";
    w << "MACOSX_RPATH is not specified for"
         " the following targets:\n";
    for (std::string const& t : this->CMP0042WarnTargets) {
      w << " " << t << "\n";
    }
    this->GetCMakeInstance()->IssueMessage(MessageType::AUTHOR_WARNING,
                                           w.str());
  }

  if (!this->CMP0068WarnTargets.empty()) {
    std::ostringstream w;
    /* clang-format off */
    w <<
      cmPolicies::GetPolicyWarning(cmPolicies::CMP0068) << "\n"
      "For compatibility with older versions of CMake, the install_name "
      "fields for the following targets are still affected by RPATH "
      "settings:\n"
      ;
    /* clang-format on */
    for (std::string const& t : this->CMP0068WarnTargets) {
      w << " " << t << "\n";
    }
    this->GetCMakeInstance()->IssueMessage(MessageType::AUTHOR_WARNING,
                                           w.str());
  }

  this->CMakeInstance->UpdateProgress("Generating done", -1);
}

bool cmGlobalGenerator::ComputeTargetDepends()
{
  cmComputeTargetDepends ctd(this);
  if (!ctd.Compute()) {
    return false;
  }
  for (cmGeneratorTarget const* target : ctd.GetTargets()) {
    ctd.GetTargetDirectDepends(target, this->TargetDependencies[target]);
  }
  return true;
}

bool cmGlobalGenerator::QtAutoGen()
{
#ifndef CMAKE_BOOTSTRAP
  cmQtAutoGenGlobalInitializer initializer(this->LocalGenerators);
  return initializer.generate();
#else
  return true;
#endif
}

bool cmGlobalGenerator::AddAutomaticSources()
{
  for (cmLocalGenerator* lg : this->LocalGenerators) {
    lg->CreateEvaluationFileOutputs();
<<<<<<< HEAD
    for (const auto& gt : lg->GetGeneratorTargets()) {
      if (gt->GetType() == cmStateEnums::INTERFACE_LIBRARY) {
=======
    for (cmGeneratorTarget* gt : lg->GetGeneratorTargets()) {
      if (gt->GetType() == cmStateEnums::INTERFACE_LIBRARY ||
          gt->GetType() == cmStateEnums::UTILITY ||
          gt->GetType() == cmStateEnums::GLOBAL_TARGET) {
>>>>>>> fa93b4a5
        continue;
      }
      lg->AddUnityBuild(gt.get());
      lg->AddPchDependencies(gt.get());
    }
  }
  // The above transformations may have changed the classification of sources.
  // Clear the source list and classification cache (KindedSources) of all
  // targets so that it will be recomputed correctly by the generators later
  // now that the above transformations are done for all targets.
  for (cmLocalGenerator* lg : this->LocalGenerators) {
    for (cmGeneratorTarget* gt : lg->GetGeneratorTargets()) {
      gt->ClearSourcesCache();
    }
  }
  return true;
}

cmLinkLineComputer* cmGlobalGenerator::CreateLinkLineComputer(
  cmOutputConverter* outputConverter, cmStateDirectory const& stateDir) const
{
  return new cmLinkLineComputer(outputConverter, stateDir);
}

cmLinkLineComputer* cmGlobalGenerator::CreateMSVC60LinkLineComputer(
  cmOutputConverter* outputConverter, cmStateDirectory const& stateDir) const
{
  return new cmMSVC60LinkLineComputer(outputConverter, stateDir);
}

void cmGlobalGenerator::FinalizeTargetCompileInfo()
{
  std::vector<std::string> const langs =
    this->CMakeInstance->GetState()->GetEnabledLanguages();

  // Construct per-target generator information.
  for (cmMakefile* mf : this->Makefiles) {
    const cmStringRange noconfig_compile_definitions =
      mf->GetCompileDefinitionsEntries();
    const cmBacktraceRange noconfig_compile_definitions_bts =
      mf->GetCompileDefinitionsBacktraces();

    for (auto& target : mf->GetTargets()) {
      cmTarget* t = &target.second;
      if (t->GetType() == cmStateEnums::GLOBAL_TARGET) {
        continue;
      }

      t->AppendBuildInterfaceIncludes();

      if (t->GetType() == cmStateEnums::INTERFACE_LIBRARY) {
        continue;
      }

      {
        auto btIt = noconfig_compile_definitions_bts.begin();
        auto it = noconfig_compile_definitions.begin();
        for (; it != noconfig_compile_definitions.end(); ++it, ++btIt) {
          t->InsertCompileDefinition(*it, *btIt);
        }
      }

      cmPolicies::PolicyStatus polSt =
        mf->GetPolicyStatus(cmPolicies::CMP0043);
      if (polSt == cmPolicies::WARN || polSt == cmPolicies::OLD) {
        std::vector<std::string> configs;
        mf->GetConfigurations(configs);

        for (std::string const& c : configs) {
          std::string defPropName =
            cmStrCat("COMPILE_DEFINITIONS_", cmSystemTools::UpperCase(c));
          t->AppendProperty(defPropName, mf->GetProperty(defPropName));
        }
      }
    }

    // The standard include directories for each language
    // should be treated as system include directories.
    std::set<std::string> standardIncludesSet;
    for (std::string const& li : langs) {
      std::string const standardIncludesVar =
        "CMAKE_" + li + "_STANDARD_INCLUDE_DIRECTORIES";
      std::string const& standardIncludesStr =
        mf->GetSafeDefinition(standardIncludesVar);
      std::vector<std::string> standardIncludesVec =
        cmExpandedList(standardIncludesStr);
      standardIncludesSet.insert(standardIncludesVec.begin(),
                                 standardIncludesVec.end());
    }
    mf->AddSystemIncludeDirectories(standardIncludesSet);
  }
}

void cmGlobalGenerator::CreateGeneratorTargets(
  TargetTypes targetTypes, cmMakefile* mf, cmLocalGenerator* lg,
  std::map<cmTarget*, cmGeneratorTarget*> const& importedMap)
{
  if (targetTypes == AllTargets) {
    for (auto& target : mf->GetTargets()) {
      cmTarget* t = &target.second;
      lg->AddGeneratorTarget(cm::make_unique<cmGeneratorTarget>(t, lg));
    }
  }

  for (cmTarget* t : mf->GetImportedTargets()) {
    lg->AddImportedGeneratorTarget(importedMap.find(t)->second);
  }
}

void cmGlobalGenerator::CreateGeneratorTargets(TargetTypes targetTypes)
{
  std::map<cmTarget*, cmGeneratorTarget*> importedMap;
  for (unsigned int i = 0; i < this->Makefiles.size(); ++i) {
    cmMakefile* mf = this->Makefiles[i];
    for (cmTarget* ownedImpTgt : mf->GetOwnedImportedTargets()) {
      cmLocalGenerator* lg = this->LocalGenerators[i];
      auto gt = cm::make_unique<cmGeneratorTarget>(ownedImpTgt, lg);
      importedMap[ownedImpTgt] = gt.get();
      lg->AddOwnedImportedGeneratorTarget(std::move(gt));
    }
  }

  // Construct per-target generator information.
  for (unsigned int i = 0; i < this->LocalGenerators.size(); ++i) {
    this->CreateGeneratorTargets(targetTypes, this->Makefiles[i],
                                 this->LocalGenerators[i], importedMap);
  }
}

void cmGlobalGenerator::ClearGeneratorMembers()
{
  cmDeleteAll(this->BuildExportSets);
  this->BuildExportSets.clear();

  cmDeleteAll(this->Makefiles);
  this->Makefiles.clear();

  cmDeleteAll(this->LocalGenerators);
  this->LocalGenerators.clear();

  this->AliasTargets.clear();
  this->ExportSets.clear();
  this->TargetDependencies.clear();
  this->TargetSearchIndex.clear();
  this->GeneratorTargetSearchIndex.clear();
  this->MakefileSearchIndex.clear();
  this->LocalGeneratorSearchIndex.clear();
  this->ProjectMap.clear();
  this->RuleHashes.clear();
  this->DirectoryContentMap.clear();
  this->BinaryDirectories.clear();
}

void cmGlobalGenerator::ComputeTargetObjectDirectory(
  cmGeneratorTarget* /*unused*/) const
{
}

void cmGlobalGenerator::CheckTargetProperties()
{
  // check for link libraries and include directories containing "NOTFOUND"
  // and for infinite loops
  std::map<std::string, std::string> notFoundMap;
  cmState* state = this->GetCMakeInstance()->GetState();
  for (unsigned int i = 0; i < this->Makefiles.size(); ++i) {
    this->Makefiles[i]->Generate(*this->LocalGenerators[i]);
    for (auto const& target : this->Makefiles[i]->GetTargets()) {
      if (target.second.GetType() == cmStateEnums::INTERFACE_LIBRARY) {
        continue;
      }
      for (auto const& lib : target.second.GetOriginalLinkLibraries()) {
        if (lib.first.size() > 9 && cmIsNOTFOUND(lib.first)) {
          std::string varName = lib.first.substr(0, lib.first.size() - 9);
          if (state->GetCacheEntryPropertyAsBool(varName, "ADVANCED")) {
            varName += " (ADVANCED)";
          }
          std::string text =
            cmStrCat(notFoundMap[varName], "\n    linked by target \"",
                     target.second.GetName(), "\" in directory ",
                     this->Makefiles[i]->GetCurrentSourceDirectory());
          notFoundMap[varName] = text;
        }
      }
      std::vector<std::string> incs;
      const char* incDirProp =
        target.second.GetProperty("INCLUDE_DIRECTORIES");
      if (!incDirProp) {
        continue;
      }

      std::string incDirs = cmGeneratorExpression::Preprocess(
        incDirProp, cmGeneratorExpression::StripAllGeneratorExpressions);

      cmExpandList(incDirs, incs);

      for (std::string const& incDir : incs) {
        if (incDir.size() > 9 && cmIsNOTFOUND(incDir)) {
          std::string varName = incDir.substr(0, incDir.size() - 9);
          if (state->GetCacheEntryPropertyAsBool(varName, "ADVANCED")) {
            varName += " (ADVANCED)";
          }
          std::string text =
            cmStrCat(notFoundMap[varName],
                     "\n   used as include directory in directory ",
                     this->Makefiles[i]->GetCurrentSourceDirectory());
          notFoundMap[varName] = text;
        }
      }
    }
  }

  if (!notFoundMap.empty()) {
    std::string notFoundVars;
    for (auto const& notFound : notFoundMap) {
      notFoundVars += notFound.first;
      notFoundVars += notFound.second;
      notFoundVars += "\n";
    }
    cmSystemTools::Error("The following variables are used in this project, "
                         "but they are set to NOTFOUND.\n"
                         "Please set them or make sure they are set and "
                         "tested correctly in the CMake files:\n" +
                         notFoundVars);
  }
}

int cmGlobalGenerator::TryCompile(int jobs, const std::string& srcdir,
                                  const std::string& bindir,
                                  const std::string& projectName,
                                  const std::string& target, bool fast,
                                  std::string& output, cmMakefile* mf)
{
  // if this is not set, then this is a first time configure
  // and there is a good chance that the try compile stuff will
  // take the bulk of the time, so try and guess some progress
  // by getting closer and closer to 100 without actually getting there.
  if (!this->CMakeInstance->GetState()->GetInitializedCacheValue(
        "CMAKE_NUMBER_OF_MAKEFILES")) {
    // If CMAKE_NUMBER_OF_MAKEFILES is not set
    // we are in the first time progress and we have no
    // idea how long it will be.  So, just move 1/10th of the way
    // there each time, and don't go over 95%
    this->FirstTimeProgress += ((1.0f - this->FirstTimeProgress) / 30.0f);
    if (this->FirstTimeProgress > 0.95f) {
      this->FirstTimeProgress = 0.95f;
    }
    this->CMakeInstance->UpdateProgress("Configuring",
                                        this->FirstTimeProgress);
  }

  std::vector<std::string> newTarget = {};
  if (!target.empty()) {
    newTarget = { target };
  }
  std::string config =
    mf->GetSafeDefinition("CMAKE_TRY_COMPILE_CONFIGURATION");
  return this->Build(jobs, srcdir, bindir, projectName, newTarget, output, "",
                     config, false, fast, false, this->TryCompileTimeout);
}

std::vector<cmGlobalGenerator::GeneratedMakeCommand>
cmGlobalGenerator::GenerateBuildCommand(
  const std::string& /*unused*/, const std::string& /*unused*/,
  const std::string& /*unused*/, std::vector<std::string> const& /*unused*/,
  const std::string& /*unused*/, bool /*unused*/, int /*unused*/,
  bool /*unused*/, std::vector<std::string> const& /*unused*/)
{
  GeneratedMakeCommand makeCommand;
  makeCommand.Add("cmGlobalGenerator::GenerateBuildCommand not implemented");
  return { std::move(makeCommand) };
}

void cmGlobalGenerator::PrintBuildCommandAdvice(std::ostream& /*os*/,
                                                int /*jobs*/) const
{
  // Subclasses override this method if they e.g want to give a warning that
  // they do not support certain build command line options
}

int cmGlobalGenerator::Build(
  int jobs, const std::string& /*unused*/, const std::string& bindir,
  const std::string& projectName, const std::vector<std::string>& targets,
  std::string& output, const std::string& makeCommandCSTR,
  const std::string& config, bool clean, bool fast, bool verbose,
  cmDuration timeout, cmSystemTools::OutputOption outputflag,
  std::vector<std::string> const& nativeOptions)
{
  bool hideconsole = cmSystemTools::GetRunCommandHideConsole();

  /**
   * Run an executable command and put the stdout in output.
   */
  cmWorkingDirectory workdir(bindir);
  output += "Change Dir: ";
  output += bindir;
  output += "\n";
  if (workdir.Failed()) {
    cmSystemTools::SetRunCommandHideConsole(hideconsole);
    std::string err = cmStrCat("Failed to change directory: ",
                               std::strerror(workdir.GetLastResult()));
    cmSystemTools::Error(err);
    output += err;
    output += "\n";
    return 1;
  }

  int retVal = 0;
  cmSystemTools::SetRunCommandHideConsole(true);
  std::string outputBuffer;
  std::string* outputPtr = &outputBuffer;

  std::vector<GeneratedMakeCommand> makeCommand =
    this->GenerateBuildCommand(makeCommandCSTR, projectName, bindir, targets,
                               config, fast, jobs, verbose, nativeOptions);

  // Workaround to convince some commands to produce output.
  if (outputflag == cmSystemTools::OUTPUT_PASSTHROUGH &&
      makeCommand.back().RequiresOutputForward) {
    outputflag = cmSystemTools::OUTPUT_FORWARD;
  }

  // should we do a clean first?
  if (clean) {
    std::vector<GeneratedMakeCommand> cleanCommand =
      this->GenerateBuildCommand(makeCommandCSTR, projectName, bindir,
                                 { "clean" }, config, fast, jobs, verbose);
    output += "\nRun Clean Command:";
    output += cleanCommand.front().Printable();
    output += "\n";
    if (cleanCommand.size() != 1) {
      this->GetCMakeInstance()->IssueMessage(MessageType::INTERNAL_ERROR,
                                             "The generator did not produce "
                                             "exactly one command for the "
                                             "'clean' target");
      return 1;
    }
    if (!cmSystemTools::RunSingleCommand(cleanCommand.front().PrimaryCommand,
                                         outputPtr, outputPtr, &retVal,
                                         nullptr, outputflag, timeout)) {
      cmSystemTools::SetRunCommandHideConsole(hideconsole);
      cmSystemTools::Error("Generator: execution of make clean failed.");
      output += *outputPtr;
      output += "\nGenerator: execution of make clean failed.\n";

      return 1;
    }
    output += *outputPtr;
  }

  // now build
  std::string makeCommandStr;
  output += "\nRun Build Command(s):";

  for (auto command = makeCommand.begin(); command != makeCommand.end();
       ++command) {
    makeCommandStr = command->Printable();
    if (command != makeCommand.end()) {
      makeCommandStr += " && ";
    }

    output += makeCommandStr;
    if (!cmSystemTools::RunSingleCommand(command->PrimaryCommand, outputPtr,
                                         outputPtr, &retVal, nullptr,
                                         outputflag, timeout)) {
      cmSystemTools::SetRunCommandHideConsole(hideconsole);
      cmSystemTools::Error(
        "Generator: execution of make failed. Make command was: " +
        makeCommandStr);
      output += *outputPtr;
      output += "\nGenerator: execution of make failed. Make command was: " +
        makeCommandStr + "\n";

      return 1;
    }
    output += *outputPtr;
  }
  output += "\n";
  cmSystemTools::SetRunCommandHideConsole(hideconsole);

  // The OpenWatcom tools do not return an error code when a link
  // library is not found!
  if (this->CMakeInstance->GetState()->UseWatcomWMake() && retVal == 0 &&
      output.find("W1008: cannot open") != std::string::npos) {
    retVal = 1;
  }

  return retVal;
}

bool cmGlobalGenerator::Open(const std::string& bindir,
                             const std::string& projectName, bool dryRun)
{
  if (this->ExtraGenerator) {
    return this->ExtraGenerator->Open(bindir, projectName, dryRun);
  }

  return false;
}

std::string cmGlobalGenerator::GenerateCMakeBuildCommand(
  const std::string& target, const std::string& config,
  const std::string& native, bool ignoreErrors)
{
  std::string makeCommand = cmSystemTools::GetCMakeCommand();
  makeCommand =
    cmStrCat(cmSystemTools::ConvertToOutputPath(makeCommand), " --build .");
  if (!config.empty()) {
    makeCommand += " --config \"";
    makeCommand += config;
    makeCommand += "\"";
  }
  if (!target.empty()) {
    makeCommand += " --target \"";
    makeCommand += target;
    makeCommand += "\"";
  }
  const char* sep = " -- ";
  if (ignoreErrors) {
    const char* iflag = this->GetBuildIgnoreErrorsFlag();
    if (iflag && *iflag) {
      makeCommand += sep;
      makeCommand += iflag;
      sep = " ";
    }
  }
  if (!native.empty()) {
    makeCommand += sep;
    makeCommand += native;
  }
  return makeCommand;
}

void cmGlobalGenerator::AddMakefile(cmMakefile* mf)
{
  this->Makefiles.push_back(mf);
  this->IndexMakefile(mf);

  // update progress
  // estimate how many lg there will be
  const std::string* numGenC =
    this->CMakeInstance->GetState()->GetInitializedCacheValue(
      "CMAKE_NUMBER_OF_MAKEFILES");

  if (!numGenC) {
    // If CMAKE_NUMBER_OF_MAKEFILES is not set
    // we are in the first time progress and we have no
    // idea how long it will be.  So, just move half way
    // there each time, and don't go over 95%
    this->FirstTimeProgress += ((1.0f - this->FirstTimeProgress) / 30.0f);
    if (this->FirstTimeProgress > 0.95f) {
      this->FirstTimeProgress = 0.95f;
    }
    this->CMakeInstance->UpdateProgress("Configuring",
                                        this->FirstTimeProgress);
    return;
  }

  int numGen = atoi(numGenC->c_str());
  float prog =
    static_cast<float>(this->Makefiles.size()) / static_cast<float>(numGen);
  if (prog > 1.0f) {
    prog = 1.0f;
  }
  this->CMakeInstance->UpdateProgress("Configuring", prog);
}

void cmGlobalGenerator::AddInstallComponent(const std::string& component)
{
  if (!component.empty()) {
    this->InstallComponents.insert(component);
  }
}

void cmGlobalGenerator::EnableInstallTarget()
{
  this->InstallTargetEnabled = true;
}

cmLocalGenerator* cmGlobalGenerator::CreateLocalGenerator(cmMakefile* mf)
{
  return new cmLocalGenerator(this, mf);
}

void cmGlobalGenerator::EnableLanguagesFromGenerator(cmGlobalGenerator* gen,
                                                     cmMakefile* mf)
{
  this->SetConfiguredFilesPath(gen);
  this->TryCompileOuterMakefile = mf;
  const char* make =
    gen->GetCMakeInstance()->GetCacheDefinition("CMAKE_MAKE_PROGRAM");
  this->GetCMakeInstance()->AddCacheEntry(
    "CMAKE_MAKE_PROGRAM", make, "make program", cmStateEnums::FILEPATH);
  // copy the enabled languages
  this->GetCMakeInstance()->GetState()->SetEnabledLanguages(
    gen->GetCMakeInstance()->GetState()->GetEnabledLanguages());
  this->LanguagesReady = gen->LanguagesReady;
  this->ExtensionToLanguage = gen->ExtensionToLanguage;
  this->IgnoreExtensions = gen->IgnoreExtensions;
  this->LanguageToOutputExtension = gen->LanguageToOutputExtension;
  this->LanguageToLinkerPreference = gen->LanguageToLinkerPreference;
  this->OutputExtensions = gen->OutputExtensions;
}

void cmGlobalGenerator::SetConfiguredFilesPath(cmGlobalGenerator* gen)
{
  if (!gen->ConfiguredFilesPath.empty()) {
    this->ConfiguredFilesPath = gen->ConfiguredFilesPath;
  } else {
    this->ConfiguredFilesPath =
      cmStrCat(gen->CMakeInstance->GetHomeOutputDirectory(), "/CMakeFiles");
  }
}

bool cmGlobalGenerator::IsExcluded(cmStateSnapshot const& rootSnp,
                                   cmStateSnapshot const& snp_) const
{
  cmStateSnapshot snp = snp_;
  while (snp.IsValid()) {
    if (snp == rootSnp) {
      // No directory excludes itself.
      return false;
    }

    if (snp.GetDirectory().GetPropertyAsBool("EXCLUDE_FROM_ALL")) {
      // This directory is excluded from its parent.
      return true;
    }
    snp = snp.GetBuildsystemDirectoryParent();
  }
  return false;
}

bool cmGlobalGenerator::IsExcluded(cmLocalGenerator* root,
                                   cmLocalGenerator* gen) const
{
  assert(gen);

  cmStateSnapshot rootSnp = root->GetStateSnapshot();
  cmStateSnapshot snp = gen->GetStateSnapshot();

  return this->IsExcluded(rootSnp, snp);
}

bool cmGlobalGenerator::IsExcluded(cmLocalGenerator* root,
                                   cmGeneratorTarget* target) const
{
  if (target->GetType() == cmStateEnums::INTERFACE_LIBRARY) {
    return true;
  }
  if (const char* exclude = target->GetProperty("EXCLUDE_FROM_ALL")) {
    return cmIsOn(exclude);
  }
  // This target is included in its directory.  Check whether the
  // directory is excluded.
  return this->IsExcluded(root, target->GetLocalGenerator());
}

void cmGlobalGenerator::GetEnabledLanguages(
  std::vector<std::string>& lang) const
{
  lang = this->CMakeInstance->GetState()->GetEnabledLanguages();
}

int cmGlobalGenerator::GetLinkerPreference(const std::string& lang) const
{
  auto const it = this->LanguageToLinkerPreference.find(lang);
  if (it != this->LanguageToLinkerPreference.end()) {
    return it->second;
  }
  return 0;
}

void cmGlobalGenerator::FillProjectMap()
{
  this->ProjectMap.clear(); // make sure we start with a clean map
  for (cmLocalGenerator* localGen : this->LocalGenerators) {
    // for each local generator add all projects
    cmStateSnapshot snp = localGen->GetStateSnapshot();
    std::string name;
    do {
      std::string snpProjName = snp.GetProjectName();
      if (name != snpProjName) {
        name = snpProjName;
        this->ProjectMap[name].push_back(localGen);
      }
      snp = snp.GetBuildsystemDirectoryParent();
    } while (snp.IsValid());
  }
}

cmMakefile* cmGlobalGenerator::FindMakefile(const std::string& start_dir) const
{
  auto const it = this->MakefileSearchIndex.find(start_dir);
  if (it != this->MakefileSearchIndex.end()) {
    return it->second;
  }
  return nullptr;
}

cmLocalGenerator* cmGlobalGenerator::FindLocalGenerator(
  cmDirectoryId const& id) const
{
  auto const it = this->LocalGeneratorSearchIndex.find(id.String);
  if (it != this->LocalGeneratorSearchIndex.end()) {
    return it->second;
  }
  return nullptr;
}

void cmGlobalGenerator::AddAlias(const std::string& name,
                                 std::string const& tgtName)
{
  this->AliasTargets[name] = tgtName;
}

bool cmGlobalGenerator::IsAlias(const std::string& name) const
{
  return cmContains(this->AliasTargets, name);
}

void cmGlobalGenerator::IndexTarget(cmTarget* t)
{
  if (!t->IsImported() || t->IsImportedGloballyVisible()) {
    this->TargetSearchIndex[t->GetName()] = t;
  }
}

void cmGlobalGenerator::IndexGeneratorTarget(cmGeneratorTarget* gt)
{
  if (!gt->IsImported() || gt->IsImportedGloballyVisible()) {
    this->GeneratorTargetSearchIndex[gt->GetName()] = gt;
  }
}

static char const hexDigits[] = "0123456789abcdef";

std::string cmGlobalGenerator::IndexGeneratorTargetUniquely(
  cmGeneratorTarget const* gt)
{
  // Use the pointer value to uniquely identify the target instance.
  // Use a ":" prefix to avoid conflict with project-defined targets.
  // We must satisfy cmGeneratorExpression::IsValidTargetName so use no
  // other special characters.
  char buf[1 + sizeof(gt) * 2];
  char* b = buf;
  *b++ = ':';
  for (size_t i = 0; i < sizeof(gt); ++i) {
    unsigned char const c = reinterpret_cast<unsigned char const*>(&gt)[i];
    *b++ = hexDigits[(c & 0xf0) >> 4];
    *b++ = hexDigits[(c & 0x0f)];
  }
  std::string id(buf, sizeof(buf));
  // We internally index pointers to non-const generator targets
  // but our callers only have pointers to const generator targets.
  // They will give up non-const privileges when looking up anyway.
  this->GeneratorTargetSearchIndex[id] = const_cast<cmGeneratorTarget*>(gt);
  return id;
}

void cmGlobalGenerator::IndexMakefile(cmMakefile* mf)
{
  // FIXME: add_subdirectory supports multiple build directories
  // sharing the same source directory.  We currently index only the
  // first one, because that is what FindMakefile has always returned.
  // All of its callers will need to be modified to support looking
  // up directories by build directory path.
  this->MakefileSearchIndex.insert(
    MakefileMap::value_type(mf->GetCurrentSourceDirectory(), mf));
}

void cmGlobalGenerator::IndexLocalGenerator(cmLocalGenerator* lg)
{
  cmDirectoryId id = lg->GetMakefile()->GetDirectoryId();
  this->LocalGeneratorSearchIndex[id.String] = lg;
}

cmTarget* cmGlobalGenerator::FindTargetImpl(std::string const& name) const
{
  auto const it = this->TargetSearchIndex.find(name);
  if (it != this->TargetSearchIndex.end()) {
    return it->second;
  }
  return nullptr;
}

cmGeneratorTarget* cmGlobalGenerator::FindGeneratorTargetImpl(
  std::string const& name) const
{
  auto const it = this->GeneratorTargetSearchIndex.find(name);
  if (it != this->GeneratorTargetSearchIndex.end()) {
    return it->second;
  }
  return nullptr;
}

cmTarget* cmGlobalGenerator::FindTarget(const std::string& name,
                                        bool excludeAliases) const
{
  if (!excludeAliases) {
    auto const ai = this->AliasTargets.find(name);
    if (ai != this->AliasTargets.end()) {
      return this->FindTargetImpl(ai->second);
    }
  }
  return this->FindTargetImpl(name);
}

cmGeneratorTarget* cmGlobalGenerator::FindGeneratorTarget(
  const std::string& name) const
{
  auto const ai = this->AliasTargets.find(name);
  if (ai != this->AliasTargets.end()) {
    return this->FindGeneratorTargetImpl(ai->second);
  }
  return this->FindGeneratorTargetImpl(name);
}

bool cmGlobalGenerator::NameResolvesToFramework(
  const std::string& libname) const
{
  if (cmSystemTools::IsPathToFramework(libname)) {
    return true;
  }

  if (cmTarget* tgt = this->FindTarget(libname)) {
    if (tgt->IsFrameworkOnApple()) {
      return true;
    }
  }

  return false;
}

bool cmGlobalGenerator::CheckCMP0037(std::string const& targetName,
                                     std::string const& reason) const
{
  cmTarget* tgt = this->FindTarget(targetName);
  if (!tgt) {
    return true;
  }
  MessageType messageType = MessageType::AUTHOR_WARNING;
  std::ostringstream e;
  bool issueMessage = false;
  switch (tgt->GetPolicyStatusCMP0037()) {
    case cmPolicies::WARN:
      e << cmPolicies::GetPolicyWarning(cmPolicies::CMP0037) << "\n";
      issueMessage = true;
      CM_FALLTHROUGH;
    case cmPolicies::OLD:
      break;
    case cmPolicies::NEW:
    case cmPolicies::REQUIRED_IF_USED:
    case cmPolicies::REQUIRED_ALWAYS:
      issueMessage = true;
      messageType = MessageType::FATAL_ERROR;
      break;
  }
  if (issueMessage) {
    e << "The target name \"" << targetName << "\" is reserved " << reason
      << ".";
    if (messageType == MessageType::AUTHOR_WARNING) {
      e << "  It may result in undefined behavior.";
    }
    this->GetCMakeInstance()->IssueMessage(messageType, e.str(),
                                           tgt->GetBacktrace());
    if (messageType == MessageType::FATAL_ERROR) {
      return false;
    }
  }
  return true;
}

void cmGlobalGenerator::CreateDefaultGlobalTargets(
  std::vector<GlobalTargetInfo>& targets)
{
  this->AddGlobalTarget_Package(targets);
  this->AddGlobalTarget_PackageSource(targets);
  this->AddGlobalTarget_Test(targets);
  this->AddGlobalTarget_EditCache(targets);
  this->AddGlobalTarget_RebuildCache(targets);
  this->AddGlobalTarget_Install(targets);
}

void cmGlobalGenerator::AddGlobalTarget_Package(
  std::vector<GlobalTargetInfo>& targets)
{
  cmMakefile* mf = this->Makefiles[0];
  std::string configFile =
    cmStrCat(mf->GetCurrentBinaryDirectory(), "/CPackConfig.cmake");
  if (!cmSystemTools::FileExists(configFile)) {
    return;
  }

  static const auto reservedTargets = { "package", "PACKAGE" };
  for (auto const& target : reservedTargets) {
    if (!this->CheckCMP0037(target, "when CPack packaging is enabled")) {
      return;
    }
  }

  const char* cmakeCfgIntDir = this->GetCMakeCFGIntDir();
  GlobalTargetInfo gti;
  gti.Name = this->GetPackageTargetName();
  gti.Message = "Run CPack packaging tool...";
  gti.UsesTerminal = true;
  gti.WorkingDir = mf->GetCurrentBinaryDirectory();
  cmCustomCommandLine singleLine;
  singleLine.push_back(cmSystemTools::GetCPackCommand());
  if (cmakeCfgIntDir && *cmakeCfgIntDir && cmakeCfgIntDir[0] != '.') {
    singleLine.push_back("-C");
    singleLine.push_back(cmakeCfgIntDir);
  }
  singleLine.push_back("--config");
  singleLine.push_back("./CPackConfig.cmake");
  gti.CommandLines.push_back(std::move(singleLine));
  if (this->GetPreinstallTargetName()) {
    gti.Depends.emplace_back(this->GetPreinstallTargetName());
  } else {
    const char* noPackageAll =
      mf->GetDefinition("CMAKE_SKIP_PACKAGE_ALL_DEPENDENCY");
    if (!noPackageAll || cmIsOff(noPackageAll)) {
      gti.Depends.emplace_back(this->GetAllTargetName());
    }
  }
  targets.push_back(std::move(gti));
}

void cmGlobalGenerator::AddGlobalTarget_PackageSource(
  std::vector<GlobalTargetInfo>& targets)
{
  const char* packageSourceTargetName = this->GetPackageSourceTargetName();
  if (!packageSourceTargetName) {
    return;
  }

  cmMakefile* mf = this->Makefiles[0];
  std::string configFile =
    cmStrCat(mf->GetCurrentBinaryDirectory(), "/CPackSourceConfig.cmake");
  if (!cmSystemTools::FileExists(configFile)) {
    return;
  }

  static const auto reservedTargets = { "package_source" };
  for (auto const& target : reservedTargets) {
    if (!this->CheckCMP0037(target,
                            "when CPack source packaging is enabled")) {
      return;
    }
  }

  GlobalTargetInfo gti;
  gti.Name = packageSourceTargetName;
  gti.Message = "Run CPack packaging tool for source...";
  gti.WorkingDir = mf->GetCurrentBinaryDirectory();
  gti.UsesTerminal = true;
  cmCustomCommandLine singleLine;
  singleLine.push_back(cmSystemTools::GetCPackCommand());
  singleLine.push_back("--config");
  singleLine.push_back("./CPackSourceConfig.cmake");
  singleLine.push_back(std::move(configFile));
  gti.CommandLines.push_back(std::move(singleLine));
  targets.push_back(std::move(gti));
}

void cmGlobalGenerator::AddGlobalTarget_Test(
  std::vector<GlobalTargetInfo>& targets)
{
  cmMakefile* mf = this->Makefiles[0];
  if (!mf->IsOn("CMAKE_TESTING_ENABLED")) {
    return;
  }

  static const auto reservedTargets = { "test", "RUN_TESTS" };
  for (auto const& target : reservedTargets) {
    if (!this->CheckCMP0037(target, "when CTest testing is enabled")) {
      return;
    }
  }

  const char* cmakeCfgIntDir = this->GetCMakeCFGIntDir();
  GlobalTargetInfo gti;
  gti.Name = this->GetTestTargetName();
  gti.Message = "Running tests...";
  gti.UsesTerminal = true;
  cmCustomCommandLine singleLine;
  singleLine.push_back(cmSystemTools::GetCTestCommand());
  singleLine.push_back("--force-new-ctest-process");
  if (cmakeCfgIntDir && *cmakeCfgIntDir && cmakeCfgIntDir[0] != '.') {
    singleLine.push_back("-C");
    singleLine.push_back(cmakeCfgIntDir);
  } else // TODO: This is a hack. Should be something to do with the
         // generator
  {
    singleLine.push_back("$(ARGS)");
  }
  gti.CommandLines.push_back(std::move(singleLine));
  targets.push_back(std::move(gti));
}

void cmGlobalGenerator::AddGlobalTarget_EditCache(
  std::vector<GlobalTargetInfo>& targets)
{
  const char* editCacheTargetName = this->GetEditCacheTargetName();
  if (!editCacheTargetName) {
    return;
  }
  GlobalTargetInfo gti;
  gti.Name = editCacheTargetName;
  cmCustomCommandLine singleLine;

  // Use generator preference for the edit_cache rule if it is defined.
  std::string edit_cmd = this->GetEditCacheCommand();
  if (!edit_cmd.empty()) {
    singleLine.push_back(std::move(edit_cmd));
    singleLine.push_back("-S$(CMAKE_SOURCE_DIR)");
    singleLine.push_back("-B$(CMAKE_BINARY_DIR)");
    gti.Message = "Running CMake cache editor...";
    gti.UsesTerminal = true;
  } else {
    singleLine.push_back(cmSystemTools::GetCMakeCommand());
    singleLine.push_back("-E");
    singleLine.push_back("echo");
    singleLine.push_back("No interactive CMake dialog available.");
    gti.Message = "No interactive CMake dialog available...";
    gti.UsesTerminal = false;
  }
  gti.CommandLines.push_back(std::move(singleLine));

  targets.push_back(std::move(gti));
}

void cmGlobalGenerator::AddGlobalTarget_RebuildCache(
  std::vector<GlobalTargetInfo>& targets)
{
  const char* rebuildCacheTargetName = this->GetRebuildCacheTargetName();
  if (!rebuildCacheTargetName) {
    return;
  }
  GlobalTargetInfo gti;
  gti.Name = rebuildCacheTargetName;
  gti.Message = "Running CMake to regenerate build system...";
  gti.UsesTerminal = true;
  cmCustomCommandLine singleLine;
  singleLine.push_back(cmSystemTools::GetCMakeCommand());
  singleLine.push_back("-S$(CMAKE_SOURCE_DIR)");
  singleLine.push_back("-B$(CMAKE_BINARY_DIR)");
  gti.CommandLines.push_back(std::move(singleLine));
  targets.push_back(std::move(gti));
}

void cmGlobalGenerator::AddGlobalTarget_Install(
  std::vector<GlobalTargetInfo>& targets)
{
  cmMakefile* mf = this->Makefiles[0];
  const char* cmakeCfgIntDir = this->GetCMakeCFGIntDir();
  bool skipInstallRules = mf->IsOn("CMAKE_SKIP_INSTALL_RULES");
  if (this->InstallTargetEnabled && skipInstallRules) {
    this->CMakeInstance->IssueMessage(
      MessageType::WARNING,
      "CMAKE_SKIP_INSTALL_RULES was enabled even though "
      "installation rules have been specified",
      mf->GetBacktrace());
  } else if (this->InstallTargetEnabled && !skipInstallRules) {
    if (!cmakeCfgIntDir || !*cmakeCfgIntDir || cmakeCfgIntDir[0] == '.') {
      std::set<std::string>* componentsSet = &this->InstallComponents;
      std::ostringstream ostr;
      if (!componentsSet->empty()) {
        ostr << "Available install components are: ";
        ostr << cmWrap('"', *componentsSet, '"', " ");
      } else {
        ostr << "Only default component available";
      }
      GlobalTargetInfo gti;
      gti.Name = "list_install_components";
      gti.Message = ostr.str();
      gti.UsesTerminal = false;
      targets.push_back(std::move(gti));
    }
    std::string cmd = cmSystemTools::GetCMakeCommand();
    GlobalTargetInfo gti;
    gti.Name = this->GetInstallTargetName();
    gti.Message = "Install the project...";
    gti.UsesTerminal = true;
    cmCustomCommandLine singleLine;
    if (this->GetPreinstallTargetName()) {
      gti.Depends.emplace_back(this->GetPreinstallTargetName());
    } else {
      const char* noall =
        mf->GetDefinition("CMAKE_SKIP_INSTALL_ALL_DEPENDENCY");
      if (!noall || cmIsOff(noall)) {
        gti.Depends.emplace_back(this->GetAllTargetName());
      }
    }
    if (mf->GetDefinition("CMake_BINARY_DIR") &&
        !mf->IsOn("CMAKE_CROSSCOMPILING")) {
      // We are building CMake itself.  We cannot use the original
      // executable to install over itself.  The generator will
      // automatically convert this name to the build-time location.
      cmd = "cmake";
    }
    singleLine.push_back(cmd);
    if (cmakeCfgIntDir && *cmakeCfgIntDir && cmakeCfgIntDir[0] != '.') {
      std::string cfgArg = "-DBUILD_TYPE=";
      bool useEPN = this->UseEffectivePlatformName(mf);
      if (useEPN) {
        cfgArg += "$(CONFIGURATION)";
        singleLine.push_back(cfgArg);
        cfgArg = "-DEFFECTIVE_PLATFORM_NAME=$(EFFECTIVE_PLATFORM_NAME)";
      } else {
        cfgArg += mf->GetDefinition("CMAKE_CFG_INTDIR");
      }
      singleLine.push_back(cfgArg);
    }
    singleLine.push_back("-P");
    singleLine.push_back("cmake_install.cmake");
    gti.CommandLines.push_back(singleLine);
    targets.push_back(gti);

    // install_local
    if (const char* install_local = this->GetInstallLocalTargetName()) {
      gti.Name = install_local;
      gti.Message = "Installing only the local directory...";
      gti.UsesTerminal = true;
      gti.CommandLines.clear();

      cmCustomCommandLine localCmdLine = singleLine;

      localCmdLine.insert(localCmdLine.begin() + 1,
                          "-DCMAKE_INSTALL_LOCAL_ONLY=1");

      gti.CommandLines.push_back(std::move(localCmdLine));
      targets.push_back(gti);
    }

    // install_strip
    const char* install_strip = this->GetInstallStripTargetName();
    if ((install_strip != nullptr) && (mf->IsSet("CMAKE_STRIP"))) {
      gti.Name = install_strip;
      gti.Message = "Installing the project stripped...";
      gti.UsesTerminal = true;
      gti.CommandLines.clear();

      cmCustomCommandLine stripCmdLine = singleLine;

      stripCmdLine.insert(stripCmdLine.begin() + 1,
                          "-DCMAKE_INSTALL_DO_STRIP=1");
      gti.CommandLines.push_back(std::move(stripCmdLine));
      targets.push_back(gti);
    }
  }
}

const char* cmGlobalGenerator::GetPredefinedTargetsFolder()
{
  const char* prop = this->GetCMakeInstance()->GetState()->GetGlobalProperty(
    "PREDEFINED_TARGETS_FOLDER");

  if (prop) {
    return prop;
  }

  return "CMakePredefinedTargets";
}

bool cmGlobalGenerator::UseFolderProperty() const
{
  const char* prop =
    this->GetCMakeInstance()->GetState()->GetGlobalProperty("USE_FOLDERS");

  // If this property is defined, let the setter turn this on or off...
  //
  if (prop) {
    return cmIsOn(prop);
  }

  // By default, this feature is OFF, since it is not supported in the
  // Visual Studio Express editions until VS11:
  //
  return false;
}

cmTarget cmGlobalGenerator::CreateGlobalTarget(GlobalTargetInfo const& gti,
                                               cmMakefile* mf)
{
  // Package
  cmTarget target(gti.Name, cmStateEnums::GLOBAL_TARGET,
                  cmTarget::VisibilityNormal, mf);
  target.SetProperty("EXCLUDE_FROM_ALL", "TRUE");

  std::vector<std::string> no_outputs;
  std::vector<std::string> no_byproducts;
  std::vector<std::string> no_depends;
  // Store the custom command in the target.
  cmCustomCommand cc(no_outputs, no_byproducts, no_depends, gti.CommandLines,
                     cmListFileBacktrace(), nullptr, gti.WorkingDir.c_str());
  cc.SetUsesTerminal(gti.UsesTerminal);
  target.AddPostBuildCommand(std::move(cc));
  if (!gti.Message.empty()) {
    target.SetProperty("EchoString", gti.Message.c_str());
  }
  for (std::string const& d : gti.Depends) {
    target.AddUtility(d);
  }

  // Organize in the "predefined targets" folder:
  //
  if (this->UseFolderProperty()) {
    target.SetProperty("FOLDER", this->GetPredefinedTargetsFolder());
  }

  return target;
}

std::string cmGlobalGenerator::GenerateRuleFile(
  std::string const& output) const
{
  std::string ruleFile = cmStrCat(output, ".rule");
  const char* dir = this->GetCMakeCFGIntDir();
  if (dir && dir[0] == '$') {
    cmSystemTools::ReplaceString(ruleFile, dir, "/CMakeFiles");
  }
  return ruleFile;
}

bool cmGlobalGenerator::ShouldStripResourcePath(cmMakefile* mf) const
{
  return mf->PlatformIsAppleEmbedded();
}

std::string cmGlobalGenerator::GetSharedLibFlagsForLanguage(
  std::string const& l) const
{
  auto const it = this->LanguageToOriginalSharedLibFlags.find(l);
  if (it != this->LanguageToOriginalSharedLibFlags.end()) {
    return it->second;
  }
  return "";
}

void cmGlobalGenerator::AppendDirectoryForConfig(const std::string& /*unused*/,
                                                 const std::string& /*unused*/,
                                                 const std::string& /*unused*/,
                                                 std::string& /*unused*/)
{
  // Subclasses that support multiple configurations should implement
  // this method to append the subdirectory for the given build
  // configuration.
}

cmGlobalGenerator::TargetDependSet const&
cmGlobalGenerator::GetTargetDirectDepends(cmGeneratorTarget const* target)
{
  return this->TargetDependencies[target];
}

bool cmGlobalGenerator::IsReservedTarget(std::string const& name)
{
  // The following is a list of targets reserved
  // by one or more of the cmake generators.

  // Adding additional targets to this list will require a policy!
  const char* reservedTargets[] = { "all",       "ALL_BUILD",  "help",
                                    "install",   "INSTALL",    "preinstall",
                                    "clean",     "edit_cache", "rebuild_cache",
                                    "ZERO_CHECK" };

  return cmContains(reservedTargets, name);
}

void cmGlobalGenerator::SetExternalMakefileProjectGenerator(
  cmExternalMakefileProjectGenerator* extraGenerator)
{
  this->ExtraGenerator.reset(extraGenerator);
  if (this->ExtraGenerator) {
    this->ExtraGenerator->SetGlobalGenerator(this);
  }
}

std::string cmGlobalGenerator::GetExtraGeneratorName() const
{
  return this->ExtraGenerator ? this->ExtraGenerator->GetName()
                              : std::string();
}

void cmGlobalGenerator::FileReplacedDuringGenerate(const std::string& filename)
{
  this->FilesReplacedDuringGenerate.push_back(filename);
}

void cmGlobalGenerator::GetFilesReplacedDuringGenerate(
  std::vector<std::string>& filenames)
{
  filenames.clear();
  std::copy(this->FilesReplacedDuringGenerate.begin(),
            this->FilesReplacedDuringGenerate.end(),
            std::back_inserter(filenames));
}

void cmGlobalGenerator::GetTargetSets(TargetDependSet& projectTargets,
                                      TargetDependSet& originalTargets,
                                      cmLocalGenerator* root,
                                      GeneratorVector const& generators)
{
  // loop over all local generators
  for (cmLocalGenerator* generator : generators) {
    // check to make sure generator is not excluded
    if (this->IsExcluded(root, generator)) {
      continue;
    }
    // loop over all the generator targets in the makefile
    for (const auto& target : generator->GetGeneratorTargets()) {
      if (this->IsRootOnlyTarget(target.get()) &&
          target->GetLocalGenerator() != root) {
        continue;
      }
      // put the target in the set of original targets
      originalTargets.insert(target.get());
      // Get the set of targets that depend on target
      this->AddTargetDepends(target.get(), projectTargets);
    }
  }
}

bool cmGlobalGenerator::IsRootOnlyTarget(cmGeneratorTarget* target) const
{
  return (target->GetType() == cmStateEnums::GLOBAL_TARGET ||
          target->GetName() == this->GetAllTargetName());
}

void cmGlobalGenerator::AddTargetDepends(cmGeneratorTarget const* target,
                                         TargetDependSet& projectTargets)
{
  // add the target itself
  if (projectTargets.insert(target).second) {
    // This is the first time we have encountered the target.
    // Recursively follow its dependencies.
    for (auto const& t : this->GetTargetDirectDepends(target)) {
      this->AddTargetDepends(t, projectTargets);
    }
  }
}

void cmGlobalGenerator::AddToManifest(std::string const& f)
{
  // Add to the content listing for the file's directory.
  std::string dir = cmSystemTools::GetFilenamePath(f);
  std::string file = cmSystemTools::GetFilenameName(f);
  DirectoryContent& dc = this->DirectoryContentMap[dir];
  dc.Generated.insert(file);
  dc.All.insert(file);
}

std::set<std::string> const& cmGlobalGenerator::GetDirectoryContent(
  std::string const& dir, bool needDisk)
{
  DirectoryContent& dc = this->DirectoryContentMap[dir];
  if (needDisk) {
    long mt = cmSystemTools::ModifiedTime(dir);
    if (mt != dc.LastDiskTime) {
      // Reset to non-loaded directory content.
      dc.All = dc.Generated;

      // Load the directory content from disk.
      cmsys::Directory d;
      if (d.Load(dir)) {
        unsigned long n = d.GetNumberOfFiles();
        for (unsigned long i = 0; i < n; ++i) {
          const char* f = d.GetFile(i);
          if (strcmp(f, ".") != 0 && strcmp(f, "..") != 0) {
            dc.All.insert(f);
          }
        }
      }
      dc.LastDiskTime = mt;
    }
  }
  return dc.All;
}

void cmGlobalGenerator::AddRuleHash(const std::vector<std::string>& outputs,
                                    std::string const& content)
{
#if !defined(CMAKE_BOOTSTRAP)
  // Ignore if there are no outputs.
  if (outputs.empty()) {
    return;
  }

  // Compute a hash of the rule.
  RuleHash hash;
  {
    cmCryptoHash md5(cmCryptoHash::AlgoMD5);
    std::string const md5_hex = md5.HashString(content);
    memcpy(hash.Data, md5_hex.c_str(), 32);
  }

  // Shorten the output name (in expected use case).
  cmStateDirectory cmDir =
    this->GetMakefiles()[0]->GetStateSnapshot().GetDirectory();
  std::string fname = cmDir.ConvertToRelPathIfNotContained(
    this->GetMakefiles()[0]->GetState()->GetBinaryDirectory(), outputs[0]);

  // Associate the hash with this output.
  this->RuleHashes[fname] = hash;
#else
  (void)outputs;
  (void)content;
#endif
}

void cmGlobalGenerator::CheckRuleHashes()
{
#if !defined(CMAKE_BOOTSTRAP)
  std::string home = this->GetCMakeInstance()->GetHomeOutputDirectory();
  std::string pfile = cmStrCat(home, "/CMakeFiles/CMakeRuleHashes.txt");
  this->CheckRuleHashes(pfile, home);
  this->WriteRuleHashes(pfile);
#endif
}

void cmGlobalGenerator::CheckRuleHashes(std::string const& pfile,
                                        std::string const& home)
{
#if defined(_WIN32) || defined(__CYGWIN__)
  cmsys::ifstream fin(pfile.c_str(), std::ios::in | std::ios::binary);
#else
  cmsys::ifstream fin(pfile.c_str());
#endif
  if (!fin) {
    return;
  }
  std::string line;
  std::string fname;
  while (cmSystemTools::GetLineFromStream(fin, line)) {
    // Line format is a 32-byte hex string followed by a space
    // followed by a file name (with no escaping).

    // Skip blank and comment lines.
    if (line.size() < 34 || line[0] == '#') {
      continue;
    }

    // Get the filename.
    fname = line.substr(33);

    // Look for a hash for this file's rule.
    auto const rhi = this->RuleHashes.find(fname);
    if (rhi != this->RuleHashes.end()) {
      // Compare the rule hash in the file to that we were given.
      if (strncmp(line.c_str(), rhi->second.Data, 32) != 0) {
        // The rule has changed.  Delete the output so it will be
        // built again.
        fname = cmSystemTools::CollapseFullPath(fname, home);
        cmSystemTools::RemoveFile(fname);
      }
    } else {
      // We have no hash for a rule previously listed.  This may be a
      // case where a user has turned off a build option and might
      // want to turn it back on later, so do not delete the file.
      // Instead, we keep the rule hash as long as the file exists so
      // that if the feature is turned back on and the rule has
      // changed the file is still rebuilt.
      std::string fpath = cmSystemTools::CollapseFullPath(fname, home);
      if (cmSystemTools::FileExists(fpath)) {
        RuleHash hash;
        memcpy(hash.Data, line.c_str(), 32);
        this->RuleHashes[fname] = hash;
      }
    }
  }
}

void cmGlobalGenerator::WriteRuleHashes(std::string const& pfile)
{
  // Now generate a new persistence file with the current hashes.
  if (this->RuleHashes.empty()) {
    cmSystemTools::RemoveFile(pfile);
  } else {
    cmGeneratedFileStream fout(pfile);
    fout << "# Hashes of file build rules.\n";
    for (auto const& rh : this->RuleHashes) {
      fout.write(rh.second.Data, 32);
      fout << " " << rh.first << "\n";
    }
  }
}

void cmGlobalGenerator::WriteSummary()
{
  // Record all target directories in a central location.
  std::string fname = cmStrCat(this->CMakeInstance->GetHomeOutputDirectory(),
                               "/CMakeFiles/TargetDirectories.txt");
  cmGeneratedFileStream fout(fname);

  for (cmLocalGenerator* lg : this->LocalGenerators) {
    for (const auto& tgt : lg->GetGeneratorTargets()) {
      if (tgt->GetType() == cmStateEnums::INTERFACE_LIBRARY) {
        continue;
      }
      this->WriteSummary(tgt.get());
      fout << tgt->GetSupportDirectory() << "\n";
    }
  }
}

void cmGlobalGenerator::WriteSummary(cmGeneratorTarget* target)
{
  // Place the labels file in a per-target support directory.
  std::string dir = target->GetSupportDirectory();
  std::string file = cmStrCat(dir, "/Labels.txt");
  std::string json_file = dir + "/Labels.json";

#ifndef CMAKE_BOOTSTRAP
  // Check whether labels are enabled for this target.
  const char* targetLabels = target->GetProperty("LABELS");
  const char* directoryLabels =
    target->Target->GetMakefile()->GetProperty("LABELS");
  const char* cmakeDirectoryLabels =
    target->Target->GetMakefile()->GetDefinition("CMAKE_DIRECTORY_LABELS");
  if (targetLabels || directoryLabels || cmakeDirectoryLabels) {
    Json::Value lj_root(Json::objectValue);
    Json::Value& lj_target = lj_root["target"] = Json::objectValue;
    lj_target["name"] = target->GetName();
    Json::Value& lj_target_labels = lj_target["labels"] = Json::arrayValue;
    Json::Value& lj_sources = lj_root["sources"] = Json::arrayValue;

    cmSystemTools::MakeDirectory(dir);
    cmGeneratedFileStream fout(file);

    std::vector<std::string> labels;

    // List the target-wide labels.  All sources in the target get
    // these labels.
    if (targetLabels) {
      cmExpandList(targetLabels, labels);
      if (!labels.empty()) {
        fout << "# Target labels\n";
        for (std::string const& l : labels) {
          fout << " " << l << "\n";
          lj_target_labels.append(l);
        }
      }
    }

    // List directory labels
    std::vector<std::string> directoryLabelsList;
    std::vector<std::string> cmakeDirectoryLabelsList;

    if (directoryLabels) {
      cmExpandList(directoryLabels, directoryLabelsList);
    }

    if (cmakeDirectoryLabels) {
      cmExpandList(cmakeDirectoryLabels, cmakeDirectoryLabelsList);
    }

    if (!directoryLabelsList.empty() || !cmakeDirectoryLabelsList.empty()) {
      fout << "# Directory labels\n";
    }

    for (std::string const& li : directoryLabelsList) {
      fout << " " << li << "\n";
      lj_target_labels.append(li);
    }

    for (std::string const& li : cmakeDirectoryLabelsList) {
      fout << " " << li << "\n";
      lj_target_labels.append(li);
    }

    // List the source files with any per-source labels.
    fout << "# Source files and their labels\n";
    std::vector<cmSourceFile*> sources;
    std::vector<std::string> const& configs =
      target->Target->GetMakefile()->GetGeneratorConfigs();
    for (std::string const& c : configs) {
      target->GetSourceFiles(sources, c);
    }
    auto const sourcesEnd = cmRemoveDuplicates(sources);
    for (cmSourceFile* sf : cmMakeRange(sources.cbegin(), sourcesEnd)) {
      Json::Value& lj_source = lj_sources.append(Json::objectValue);
      std::string const& sfp = sf->ResolveFullPath();
      fout << sfp << "\n";
      lj_source["file"] = sfp;
      if (const char* svalue = sf->GetProperty("LABELS")) {
        labels.clear();
        Json::Value& lj_source_labels = lj_source["labels"] = Json::arrayValue;
        cmExpandList(svalue, labels);
        for (std::string const& label : labels) {
          fout << " " << label << "\n";
          lj_source_labels.append(label);
        }
      }
    }
    cmGeneratedFileStream json_fout(json_file);
    json_fout << lj_root;
  } else
#endif
  {
    cmSystemTools::RemoveFile(file);
    cmSystemTools::RemoveFile(json_file);
  }
}

// static
std::string cmGlobalGenerator::EscapeJSON(const std::string& s)
{
  std::string result;
  result.reserve(s.size());
  for (char i : s) {
    switch (i) {
      case '"':
      case '\\':
        result += '\\';
        result += i;
        break;
      case '\n':
        result += "\\n";
        break;
      case '\t':
        result += "\\t";
        break;
      default:
        result += i;
    }
  }
  return result;
}

void cmGlobalGenerator::SetFilenameTargetDepends(
  cmSourceFile* sf, std::set<cmGeneratorTarget const*> const& tgts)
{
  this->FilenameTargetDepends[sf] = tgts;
}

std::set<cmGeneratorTarget const*> const&
cmGlobalGenerator::GetFilenameTargetDepends(cmSourceFile* sf) const
{
  return this->FilenameTargetDepends[sf];
}

void cmGlobalGenerator::ProcessEvaluationFiles()
{
  std::vector<std::string> generatedFiles;
  for (cmLocalGenerator* localGen : this->LocalGenerators) {
    localGen->ProcessEvaluationFiles(generatedFiles);
  }
}

std::string cmGlobalGenerator::ExpandCFGIntDir(
  const std::string& str, const std::string& /*config*/) const
{
  return str;
}

bool cmGlobalGenerator::GenerateCPackPropertiesFile()
{
  cmake::InstalledFilesMap const& installedFiles =
    this->CMakeInstance->GetInstalledFiles();

  cmLocalGenerator* lg = this->LocalGenerators[0];
  cmMakefile* mf = lg->GetMakefile();

  std::vector<std::string> configs;
  std::string config = mf->GetConfigurations(configs, false);

  std::string path = cmStrCat(this->CMakeInstance->GetHomeOutputDirectory(),
                              "/CPackProperties.cmake");

  if (!cmSystemTools::FileExists(path) && installedFiles.empty()) {
    return true;
  }

  cmGeneratedFileStream file(path);
  file << "# CPack properties\n";

  for (auto const& i : installedFiles) {
    cmInstalledFile const& installedFile = i.second;

    cmCPackPropertiesGenerator cpackPropertiesGenerator(lg, installedFile,
                                                        configs);

    cpackPropertiesGenerator.Generate(file, config, configs);
  }

  return true;
}<|MERGE_RESOLUTION|>--- conflicted
+++ resolved
@@ -1565,15 +1565,10 @@
 {
   for (cmLocalGenerator* lg : this->LocalGenerators) {
     lg->CreateEvaluationFileOutputs();
-<<<<<<< HEAD
     for (const auto& gt : lg->GetGeneratorTargets()) {
-      if (gt->GetType() == cmStateEnums::INTERFACE_LIBRARY) {
-=======
-    for (cmGeneratorTarget* gt : lg->GetGeneratorTargets()) {
       if (gt->GetType() == cmStateEnums::INTERFACE_LIBRARY ||
           gt->GetType() == cmStateEnums::UTILITY ||
           gt->GetType() == cmStateEnums::GLOBAL_TARGET) {
->>>>>>> fa93b4a5
         continue;
       }
       lg->AddUnityBuild(gt.get());
@@ -1585,7 +1580,7 @@
   // targets so that it will be recomputed correctly by the generators later
   // now that the above transformations are done for all targets.
   for (cmLocalGenerator* lg : this->LocalGenerators) {
-    for (cmGeneratorTarget* gt : lg->GetGeneratorTargets()) {
+    for (const auto& gt : lg->GetGeneratorTargets()) {
       gt->ClearSourcesCache();
     }
   }
