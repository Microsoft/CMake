/* Distributed under the OSI-approved BSD 3-Clause License.  See accompanying
   file Copyright.txt or https://cmake.org/licensing for details.  */
#include "cmTarget.h"

#include <algorithm>
#include <assert.h>
#include <cmsys/RegularExpression.hxx>
#include <map>
#include <set>
#include <sstream>
#include <string.h>

#include "cmAlgorithms.h"
#include "cmGeneratorExpression.h"
#include "cmGeneratorTarget.h"
#include "cmGlobalGenerator.h"
#include "cmListFileCache.h"
#include "cmMakefile.h"
#include "cmMessenger.h"
#include "cmOutputConverter.h"
#include "cmProperty.h"
#include "cmSourceFile.h"
#include "cmSourceFileLocation.h"
#include "cmState.h"
#include "cmStateDirectory.h"
#include "cmStateSnapshot.h"
#include "cmSystemTools.h"
#include "cmTargetPropertyComputer.h"
#include "cm_unordered_set.hxx"
#include "cmake.h"

template <>
const char* cmTargetPropertyComputer::ComputeLocationForBuild<cmTarget>(
  cmTarget const* tgt)
{
  static std::string loc;
  if (tgt->IsImported()) {
    loc = tgt->ImportedGetFullPath("", false);
    return loc.c_str();
  }
<<<<<<< HEAD
=======

  cmGlobalGenerator* gg = tgt->GetGlobalGenerator();
  if (!gg->GetConfigureDoneCMP0026()) {
    gg->CreateGenerationObjects();
  }
  cmGeneratorTarget* gt = gg->FindGeneratorTarget(tgt->GetName());
  loc = gt->GetLocationForBuild();
  return loc.c_str();
}

template <>
const char* cmTargetPropertyComputer::ComputeLocation<cmTarget>(
  cmTarget const* tgt, const std::string& config)
{
  static std::string loc;
  if (tgt->IsImported()) {
    loc = tgt->ImportedGetFullPath(config, false);
    return loc.c_str();
  }
>>>>>>> da7833c5

  cmGlobalGenerator* gg = tgt->GetGlobalGenerator();
  if (!gg->GetConfigureDoneCMP0026()) {
    gg->CreateGenerationObjects();
  }
  cmGeneratorTarget* gt = gg->FindGeneratorTarget(tgt->GetName());
<<<<<<< HEAD
  loc = gt->GetLocationForBuild();
  return loc.c_str();
}

template <>
const char* cmTargetPropertyComputer::ComputeLocation<cmTarget>(
  cmTarget const* tgt, const std::string& config)
{
  static std::string loc;
  if (tgt->IsImported()) {
    loc = tgt->ImportedGetFullPath(config, false);
    return loc.c_str();
  }

  cmGlobalGenerator* gg = tgt->GetGlobalGenerator();
  if (!gg->GetConfigureDoneCMP0026()) {
    gg->CreateGenerationObjects();
  }
  cmGeneratorTarget* gt = gg->FindGeneratorTarget(tgt->GetName());
=======
>>>>>>> da7833c5
  loc = gt->GetFullPath(config, false);
  return loc.c_str();
}

template <>
const char* cmTargetPropertyComputer::GetSources<cmTarget>(
  cmTarget const* tgt, cmMessenger* messenger,
  cmListFileBacktrace const& context)
{
  cmStringRange entries = tgt->GetSourceEntries();
  if (entries.empty()) {
    return CM_NULLPTR;
  }

  std::ostringstream ss;
  const char* sep = "";
  for (std::vector<std::string>::const_iterator i = entries.begin();
       i != entries.end(); ++i) {
    std::string const& entry = *i;

    std::vector<std::string> files;
    cmSystemTools::ExpandListArgument(entry, files);
    for (std::vector<std::string>::const_iterator li = files.begin();
         li != files.end(); ++li) {
      if (cmHasLiteralPrefix(*li, "$<TARGET_OBJECTS:") &&
          (*li)[li->size() - 1] == '>') {
        std::string objLibName = li->substr(17, li->size() - 18);

        if (cmGeneratorExpression::Find(objLibName) != std::string::npos) {
          ss << sep;
          sep = ";";
          ss << *li;
          continue;
        }

        bool addContent = false;
        bool noMessage = true;
        std::ostringstream e;
        cmake::MessageType messageType = cmake::AUTHOR_WARNING;
        switch (context.GetBottom().GetPolicy(cmPolicies::CMP0051)) {
          case cmPolicies::WARN:
            e << cmPolicies::GetPolicyWarning(cmPolicies::CMP0051) << "\n";
            noMessage = false;
          case cmPolicies::OLD:
            break;
          case cmPolicies::REQUIRED_ALWAYS:
          case cmPolicies::REQUIRED_IF_USED:
          case cmPolicies::NEW:
            addContent = true;
        }
        if (!noMessage) {
          e << "Target \"" << tgt->GetName()
            << "\" contains "
               "$<TARGET_OBJECTS> generator expression in its sources "
               "list.  "
               "This content was not previously part of the SOURCES "
               "property "
               "when that property was read at configure time.  Code "
               "reading "
               "that property needs to be adapted to ignore the generator "
               "expression using the string(GENEX_STRIP) command.";
          messenger->IssueMessage(messageType, e.str(), context);
        }
        if (addContent) {
          ss << sep;
          sep = ";";
          ss << *li;
        }
      } else if (cmGeneratorExpression::Find(*li) == std::string::npos) {
        ss << sep;
        sep = ";";
        ss << *li;
      } else {
        cmSourceFile* sf = tgt->GetMakefile()->GetOrCreateSource(*li);
        // Construct what is known about this source file location.
        cmSourceFileLocation const& location = sf->GetLocation();
        std::string sname = location.GetDirectory();
        if (!sname.empty()) {
          sname += "/";
        }
        sname += location.GetName();

        ss << sep;
        sep = ";";
        // Append this list entry.
        ss << sname;
      }
    }
  }
  static std::string srcs;
  srcs = ss.str();
  return srcs.c_str();
}

class cmTargetInternals
{
public:
  std::vector<std::string> IncludeDirectoriesEntries;
  std::vector<cmListFileBacktrace> IncludeDirectoriesBacktraces;
  std::vector<std::string> CompileOptionsEntries;
  std::vector<cmListFileBacktrace> CompileOptionsBacktraces;
  std::vector<std::string> CompileFeaturesEntries;
  std::vector<cmListFileBacktrace> CompileFeaturesBacktraces;
  std::vector<std::string> CompileDefinitionsEntries;
  std::vector<cmListFileBacktrace> CompileDefinitionsBacktraces;
  std::vector<std::string> SourceEntries;
  std::vector<cmListFileBacktrace> SourceBacktraces;
  std::vector<std::string> LinkImplementationPropertyEntries;
  std::vector<cmListFileBacktrace> LinkImplementationPropertyBacktraces;
};

cmTarget::cmTarget(std::string const& name, cmStateEnums::TargetType type,
                   Visibility vis, cmMakefile* mf)
{
  assert(mf);
  this->Name = name;
  this->TargetTypeValue = type;
  this->Makefile = mf;
  this->HaveInstallRule = false;
  this->DLLPlatform = false;
  this->IsAndroid = false;
  this->IsImportedTarget =
    (vis == VisibilityImported || vis == VisibilityImportedGlobally);
  this->ImportedGloballyVisible = vis == VisibilityImportedGlobally;
  this->BuildInterfaceIncludesAppended = false;

  // only add dependency information for library targets
  if (this->TargetTypeValue >= cmStateEnums::STATIC_LIBRARY &&
      this->TargetTypeValue <= cmStateEnums::MODULE_LIBRARY) {
    this->RecordDependencies = true;
  } else {
    this->RecordDependencies = false;
  }

  // Check whether this is a DLL platform.
  this->DLLPlatform =
    (this->Makefile->IsOn("WIN32") || this->Makefile->IsOn("CYGWIN") ||
     this->Makefile->IsOn("MINGW"));

  // Check whether we are targeting an Android platform.
  this->IsAndroid =
    strcmp(this->Makefile->GetSafeDefinition("CMAKE_SYSTEM_NAME"),
           "Android") == 0;

  // Setup default property values.
  if (this->GetType() != cmStateEnums::INTERFACE_LIBRARY &&
      this->GetType() != cmStateEnums::UTILITY) {
    this->SetPropertyDefault("ANDROID_API", CM_NULLPTR);
    this->SetPropertyDefault("ANDROID_API_MIN", CM_NULLPTR);
    this->SetPropertyDefault("ANDROID_ARCH", CM_NULLPTR);
    this->SetPropertyDefault("ANDROID_STL_TYPE", CM_NULLPTR);
    this->SetPropertyDefault("ANDROID_SKIP_ANT_STEP", CM_NULLPTR);
    this->SetPropertyDefault("ANDROID_PROCESS_MAX", CM_NULLPTR);
    this->SetPropertyDefault("ANDROID_PROGUARD", CM_NULLPTR);
    this->SetPropertyDefault("ANDROID_PROGUARD_CONFIG_PATH", CM_NULLPTR);
    this->SetPropertyDefault("ANDROID_SECURE_PROPS_PATH", CM_NULLPTR);
    this->SetPropertyDefault("ANDROID_NATIVE_LIB_DIRECTORIES", CM_NULLPTR);
    this->SetPropertyDefault("ANDROID_NATIVE_LIB_DEPENDENCIES", CM_NULLPTR);
    this->SetPropertyDefault("ANDROID_JAVA_SOURCE_DIR", CM_NULLPTR);
    this->SetPropertyDefault("ANDROID_JAR_DIRECTORIES", CM_NULLPTR);
    this->SetPropertyDefault("ANDROID_JAR_DEPENDENCIES", CM_NULLPTR);
    this->SetPropertyDefault("ANDROID_ASSETS_DIRECTORIES", CM_NULLPTR);
    this->SetPropertyDefault("ANDROID_ANT_ADDITIONAL_OPTIONS", CM_NULLPTR);
    this->SetPropertyDefault("BUILD_RPATH", CM_NULLPTR);
    this->SetPropertyDefault("INSTALL_NAME_DIR", CM_NULLPTR);
    this->SetPropertyDefault("INSTALL_RPATH", "");
    this->SetPropertyDefault("INSTALL_RPATH_USE_LINK_PATH", "OFF");
    this->SetPropertyDefault("SKIP_BUILD_RPATH", "OFF");
    this->SetPropertyDefault("BUILD_WITH_INSTALL_RPATH", "OFF");
    this->SetPropertyDefault("ARCHIVE_OUTPUT_DIRECTORY", CM_NULLPTR);
    this->SetPropertyDefault("LIBRARY_OUTPUT_DIRECTORY", CM_NULLPTR);
    this->SetPropertyDefault("RUNTIME_OUTPUT_DIRECTORY", CM_NULLPTR);
    this->SetPropertyDefault("PDB_OUTPUT_DIRECTORY", CM_NULLPTR);
    this->SetPropertyDefault("COMPILE_PDB_OUTPUT_DIRECTORY", CM_NULLPTR);
    this->SetPropertyDefault("Fortran_FORMAT", CM_NULLPTR);
    this->SetPropertyDefault("Fortran_MODULE_DIRECTORY", CM_NULLPTR);
    this->SetPropertyDefault("GNUtoMS", CM_NULLPTR);
    this->SetPropertyDefault("OSX_ARCHITECTURES", CM_NULLPTR);
    this->SetPropertyDefault("IOS_INSTALL_COMBINED", CM_NULLPTR);
    this->SetPropertyDefault("AUTOMOC", CM_NULLPTR);
    this->SetPropertyDefault("AUTOUIC", CM_NULLPTR);
    this->SetPropertyDefault("AUTORCC", CM_NULLPTR);
    this->SetPropertyDefault("AUTOMOC_MOC_OPTIONS", CM_NULLPTR);
    this->SetPropertyDefault("AUTOUIC_OPTIONS", CM_NULLPTR);
    this->SetPropertyDefault("AUTORCC_OPTIONS", CM_NULLPTR);
    this->SetPropertyDefault("LINK_DEPENDS_NO_SHARED", CM_NULLPTR);
    this->SetPropertyDefault("LINK_INTERFACE_LIBRARIES", CM_NULLPTR);
    this->SetPropertyDefault("WIN32_EXECUTABLE", CM_NULLPTR);
    this->SetPropertyDefault("MACOSX_BUNDLE", CM_NULLPTR);
    this->SetPropertyDefault("MACOSX_RPATH", CM_NULLPTR);
    this->SetPropertyDefault("C_CLANG_TIDY", CM_NULLPTR);
    this->SetPropertyDefault("C_COMPILER_LAUNCHER", CM_NULLPTR);
    this->SetPropertyDefault("C_CPPLINT", CM_NULLPTR);
    this->SetPropertyDefault("C_INCLUDE_WHAT_YOU_USE", CM_NULLPTR);
    this->SetPropertyDefault("LINK_WHAT_YOU_USE", CM_NULLPTR);
    this->SetPropertyDefault("C_STANDARD", CM_NULLPTR);
    this->SetPropertyDefault("C_STANDARD_REQUIRED", CM_NULLPTR);
    this->SetPropertyDefault("C_EXTENSIONS", CM_NULLPTR);
    this->SetPropertyDefault("CXX_CLANG_TIDY", CM_NULLPTR);
    this->SetPropertyDefault("CXX_COMPILER_LAUNCHER", CM_NULLPTR);
    this->SetPropertyDefault("CXX_CPPLINT", CM_NULLPTR);
    this->SetPropertyDefault("CXX_INCLUDE_WHAT_YOU_USE", CM_NULLPTR);
    this->SetPropertyDefault("CXX_STANDARD", CM_NULLPTR);
    this->SetPropertyDefault("CXX_STANDARD_REQUIRED", CM_NULLPTR);
    this->SetPropertyDefault("CXX_EXTENSIONS", CM_NULLPTR);
    this->SetPropertyDefault("CUDA_STANDARD", CM_NULLPTR);
    this->SetPropertyDefault("CUDA_STANDARD_REQUIRED", CM_NULLPTR);
    this->SetPropertyDefault("CUDA_EXTENSIONS", CM_NULLPTR);
    this->SetPropertyDefault("LINK_SEARCH_START_STATIC", CM_NULLPTR);
    this->SetPropertyDefault("LINK_SEARCH_END_STATIC", CM_NULLPTR);
  }

  if (this->GetType() != cmStateEnums::UTILITY) {
    this->SetPropertyDefault("NO_SYSTEM_FROM_IMPORTED", CM_NULLPTR);
  }

  // Collect the set of configuration types.
  std::vector<std::string> configNames;
  mf->GetConfigurations(configNames);

  // Setup per-configuration property default values.
  if (this->GetType() != cmStateEnums::UTILITY) {
    const char* configProps[] = {
      /* clang-format needs this comment to break after the opening brace */
      "ARCHIVE_OUTPUT_DIRECTORY_",
      "LIBRARY_OUTPUT_DIRECTORY_",
      "RUNTIME_OUTPUT_DIRECTORY_",
      "PDB_OUTPUT_DIRECTORY_",
      "COMPILE_PDB_OUTPUT_DIRECTORY_",
      "MAP_IMPORTED_CONFIG_",
      CM_NULLPTR
    };
    for (std::vector<std::string>::iterator ci = configNames.begin();
         ci != configNames.end(); ++ci) {
      std::string configUpper = cmSystemTools::UpperCase(*ci);
      for (const char** p = configProps; *p; ++p) {
        // Interface libraries have no output locations, so honor only
        // the configuration map.
        if (this->TargetTypeValue == cmStateEnums::INTERFACE_LIBRARY &&
            strcmp(*p, "MAP_IMPORTED_CONFIG_") != 0) {
          continue;
        }
        std::string property = *p;
        property += configUpper;
        this->SetPropertyDefault(property, CM_NULLPTR);
      }

      // Initialize per-configuration name postfix property from the
      // variable only for non-executable targets.  This preserves
      // compatibility with previous CMake versions in which executables
      // did not support this variable.  Projects may still specify the
      // property directly.
      if (this->TargetTypeValue != cmStateEnums::EXECUTABLE &&
          this->TargetTypeValue != cmStateEnums::INTERFACE_LIBRARY) {
        std::string property = cmSystemTools::UpperCase(*ci);
        property += "_POSTFIX";
        this->SetPropertyDefault(property, CM_NULLPTR);
      }
    }
  }

  // Save the backtrace of target construction.
  this->Backtrace = this->Makefile->GetBacktrace();

  if (!this->IsImported()) {
    // Initialize the INCLUDE_DIRECTORIES property based on the current value
    // of the same directory property:
    const cmStringRange parentIncludes =
      this->Makefile->GetIncludeDirectoriesEntries();
    const cmBacktraceRange parentIncludesBts =
      this->Makefile->GetIncludeDirectoriesBacktraces();

    this->Internal->IncludeDirectoriesEntries.insert(
      this->Internal->IncludeDirectoriesEntries.end(), parentIncludes.begin(),
      parentIncludes.end());
    this->Internal->IncludeDirectoriesBacktraces.insert(
      this->Internal->IncludeDirectoriesBacktraces.end(),
      parentIncludesBts.begin(), parentIncludesBts.end());

    const std::set<std::string> parentSystemIncludes =
      this->Makefile->GetSystemIncludeDirectories();

    this->SystemIncludeDirectories.insert(parentSystemIncludes.begin(),
                                          parentSystemIncludes.end());

    const cmStringRange parentOptions =
      this->Makefile->GetCompileOptionsEntries();
    const cmBacktraceRange parentOptionsBts =
      this->Makefile->GetCompileOptionsBacktraces();

    this->Internal->CompileOptionsEntries.insert(
      this->Internal->CompileOptionsEntries.end(), parentOptions.begin(),
      parentOptions.end());
    this->Internal->CompileOptionsBacktraces.insert(
      this->Internal->CompileOptionsBacktraces.end(), parentOptionsBts.begin(),
      parentOptionsBts.end());
  }

  if (this->GetType() != cmStateEnums::INTERFACE_LIBRARY &&
      this->GetType() != cmStateEnums::UTILITY) {
    this->SetPropertyDefault("C_VISIBILITY_PRESET", CM_NULLPTR);
    this->SetPropertyDefault("CXX_VISIBILITY_PRESET", CM_NULLPTR);
    this->SetPropertyDefault("CUDA_VISIBILITY_PRESET", CM_NULLPTR);
    this->SetPropertyDefault("VISIBILITY_INLINES_HIDDEN", CM_NULLPTR);
  }

  if (this->TargetTypeValue == cmStateEnums::EXECUTABLE) {
    this->SetPropertyDefault("ANDROID_GUI", CM_NULLPTR);
    this->SetPropertyDefault("CROSSCOMPILING_EMULATOR", CM_NULLPTR);
    this->SetPropertyDefault("ENABLE_EXPORTS", CM_NULLPTR);
  }
  if (this->TargetTypeValue == cmStateEnums::SHARED_LIBRARY ||
      this->TargetTypeValue == cmStateEnums::MODULE_LIBRARY) {
    this->SetProperty("POSITION_INDEPENDENT_CODE", "True");
  }
  if (this->TargetTypeValue == cmStateEnums::SHARED_LIBRARY ||
      this->TargetTypeValue == cmStateEnums::EXECUTABLE) {
    this->SetPropertyDefault("WINDOWS_EXPORT_ALL_SYMBOLS", CM_NULLPTR);
  }

  if (this->GetType() != cmStateEnums::INTERFACE_LIBRARY &&
      this->GetType() != cmStateEnums::UTILITY) {
    this->SetPropertyDefault("POSITION_INDEPENDENT_CODE", CM_NULLPTR);
  }

  // Record current policies for later use.
  this->Makefile->RecordPolicies(this->PolicyMap);

  if (this->TargetTypeValue == cmStateEnums::INTERFACE_LIBRARY) {
    // This policy is checked in a few conditions. The properties relevant
    // to the policy are always ignored for cmStateEnums::INTERFACE_LIBRARY
    // targets,
    // so ensure that the conditions don't lead to nonsense.
    this->PolicyMap.Set(cmPolicies::CMP0022, cmPolicies::NEW);
  }

  if (this->GetType() != cmStateEnums::INTERFACE_LIBRARY &&
      this->GetType() != cmStateEnums::UTILITY) {
    this->SetPropertyDefault("JOB_POOL_COMPILE", CM_NULLPTR);
    this->SetPropertyDefault("JOB_POOL_LINK", CM_NULLPTR);
  }
}

cmGlobalGenerator* cmTarget::GetGlobalGenerator() const
{
  return this->GetMakefile()->GetGlobalGenerator();
}

void cmTarget::AddUtility(const std::string& u, cmMakefile* makefile)
{
  if (this->Utilities.insert(u).second && makefile) {
    this->UtilityBacktraces.insert(
      std::make_pair(u, makefile->GetBacktrace()));
  }
}

cmListFileBacktrace const* cmTarget::GetUtilityBacktrace(
  const std::string& u) const
{
  std::map<std::string, cmListFileBacktrace>::const_iterator i =
    this->UtilityBacktraces.find(u);
  if (i == this->UtilityBacktraces.end()) {
    return CM_NULLPTR;
  }

  return &i->second;
}

cmListFileBacktrace const& cmTarget::GetBacktrace() const
{
  return this->Backtrace;
}

bool cmTarget::IsExecutableWithExports() const
{
  return (this->GetType() == cmStateEnums::EXECUTABLE &&
          this->GetPropertyAsBool("ENABLE_EXPORTS"));
}

bool cmTarget::HasImportLibrary() const
{
  return (this->DLLPlatform &&
          (this->GetType() == cmStateEnums::SHARED_LIBRARY ||
           this->IsExecutableWithExports()));
}

bool cmTarget::IsFrameworkOnApple() const
{
<<<<<<< HEAD
  return (this->GetType() == cmStateEnums::SHARED_LIBRARY &&
=======
  return ((this->GetType() == cmStateEnums::SHARED_LIBRARY ||
           this->GetType() == cmStateEnums::STATIC_LIBRARY) &&
>>>>>>> da7833c5
          this->Makefile->IsOn("APPLE") &&
          this->GetPropertyAsBool("FRAMEWORK"));
}

bool cmTarget::IsAppBundleOnApple() const
{
  return (this->GetType() == cmStateEnums::EXECUTABLE &&
          this->Makefile->IsOn("APPLE") &&
          this->GetPropertyAsBool("MACOSX_BUNDLE"));
}

void cmTarget::AddTracedSources(std::vector<std::string> const& srcs)
{
  if (!srcs.empty()) {
    cmListFileBacktrace lfbt = this->Makefile->GetBacktrace();
    this->Internal->SourceEntries.push_back(cmJoin(srcs, ";"));
    this->Internal->SourceBacktraces.push_back(lfbt);
  }
}

void cmTarget::AddSources(std::vector<std::string> const& srcs)
{
  std::string srcFiles;
  const char* sep = "";
  for (std::vector<std::string>::const_iterator i = srcs.begin();
       i != srcs.end(); ++i) {
    std::string filename = *i;
    const char* src = filename.c_str();

    if (!(src[0] == '$' && src[1] == '<')) {
      if (!filename.empty()) {
        filename = this->ProcessSourceItemCMP0049(filename);
        if (filename.empty()) {
          return;
        }
      }
      this->Makefile->GetOrCreateSource(filename);
    }
    srcFiles += sep;
    srcFiles += filename;
    sep = ";";
  }
  if (!srcFiles.empty()) {
    cmListFileBacktrace lfbt = this->Makefile->GetBacktrace();
    this->Internal->SourceEntries.push_back(srcFiles);
    this->Internal->SourceBacktraces.push_back(lfbt);
  }
}

std::string cmTarget::ProcessSourceItemCMP0049(const std::string& s)
{
  std::string src = s;

  // For backwards compatibility replace varibles in source names.
  // This should eventually be removed.
  this->Makefile->ExpandVariablesInString(src);
  if (src != s) {
    std::ostringstream e;
    bool noMessage = false;
    cmake::MessageType messageType = cmake::AUTHOR_WARNING;
    switch (this->Makefile->GetPolicyStatus(cmPolicies::CMP0049)) {
      case cmPolicies::WARN:
        e << cmPolicies::GetPolicyWarning(cmPolicies::CMP0049) << "\n";
        break;
      case cmPolicies::OLD:
        noMessage = true;
        break;
      case cmPolicies::REQUIRED_ALWAYS:
      case cmPolicies::REQUIRED_IF_USED:
      case cmPolicies::NEW:
        messageType = cmake::FATAL_ERROR;
    }
    if (!noMessage) {
      e << "Legacy variable expansion in source file \"" << s
        << "\" expanded to \"" << src << "\" in target \"" << this->GetName()
        << "\".  This behavior will be removed in a "
           "future version of CMake.";
      this->Makefile->IssueMessage(messageType, e.str());
      if (messageType == cmake::FATAL_ERROR) {
        return "";
      }
    }
  }
  return src;
}

cmSourceFile* cmTarget::AddSourceCMP0049(const std::string& s)
{
  std::string src = this->ProcessSourceItemCMP0049(s);
  if (!s.empty() && src.empty()) {
    return CM_NULLPTR;
  }
  return this->AddSource(src);
}

struct CreateLocation
{
  cmMakefile const* Makefile;

  CreateLocation(cmMakefile const* mf)
    : Makefile(mf)
  {
  }

  cmSourceFileLocation operator()(const std::string& filename)
  {
    return cmSourceFileLocation(this->Makefile, filename);
  }
};

struct LocationMatcher
{
  const cmSourceFileLocation& Needle;

  LocationMatcher(const cmSourceFileLocation& needle)
    : Needle(needle)
  {
  }

  bool operator()(cmSourceFileLocation& loc)
  {
    return loc.Matches(this->Needle);
  }
};

struct TargetPropertyEntryFinder
{
private:
  const cmSourceFileLocation& Needle;

public:
  TargetPropertyEntryFinder(const cmSourceFileLocation& needle)
    : Needle(needle)
  {
  }

  bool operator()(std::string const& entry)
  {
    std::vector<std::string> files;
    cmSystemTools::ExpandListArgument(entry, files);
    std::vector<cmSourceFileLocation> locations(files.size());
    std::transform(files.begin(), files.end(), locations.begin(),
                   CreateLocation(this->Needle.GetMakefile()));

    return std::find_if(locations.begin(), locations.end(),
                        LocationMatcher(this->Needle)) != locations.end();
  }
};

cmSourceFile* cmTarget::AddSource(const std::string& src)
{
  cmSourceFileLocation sfl(this->Makefile, src);
  if (std::find_if(this->Internal->SourceEntries.begin(),
                   this->Internal->SourceEntries.end(),
                   TargetPropertyEntryFinder(sfl)) ==
      this->Internal->SourceEntries.end()) {
    cmListFileBacktrace lfbt = this->Makefile->GetBacktrace();
    this->Internal->SourceEntries.push_back(src);
    this->Internal->SourceBacktraces.push_back(lfbt);
  }
  if (cmGeneratorExpression::Find(src) != std::string::npos) {
    return CM_NULLPTR;
  }
  return this->Makefile->GetOrCreateSource(src);
}

void cmTarget::AddLinkDirectory(const std::string& d)
{
  // Make sure we don't add unnecessary search directories.
  if (this->LinkDirectoriesEmmitted.insert(d).second) {
    this->LinkDirectories.push_back(d);
  }
}

const std::vector<std::string>& cmTarget::GetLinkDirectories() const
{
  return this->LinkDirectories;
}

void cmTarget::ClearDependencyInformation(cmMakefile& mf,
                                          const std::string& target)
{
  // Clear the dependencies. The cache variable must exist iff we are
  // recording dependency information for this target.
  std::string depname = target;
  depname += "_LIB_DEPENDS";
  if (this->RecordDependencies) {
    mf.AddCacheDefinition(depname, "", "Dependencies for target",
                          cmStateEnums::STATIC);
  } else {
    if (mf.GetDefinition(depname)) {
      std::string message = "Target ";
      message += target;
      message += " has dependency information when it shouldn't.\n";
      message += "Your cache is probably stale. Please remove the entry\n  ";
      message += depname;
      message += "\nfrom the cache.";
      cmSystemTools::Error(message.c_str());
    }
  }
}

std::string cmTarget::GetDebugGeneratorExpressions(
  const std::string& value, cmTargetLinkLibraryType llt) const
{
  if (llt == GENERAL_LibraryType) {
    return value;
  }

  // Get the list of configurations considered to be DEBUG.
  std::vector<std::string> debugConfigs =
    this->Makefile->GetCMakeInstance()->GetDebugConfigs();

  std::string configString = "$<CONFIG:" + debugConfigs[0] + ">";

  if (debugConfigs.size() > 1) {
    for (std::vector<std::string>::const_iterator li =
           debugConfigs.begin() + 1;
         li != debugConfigs.end(); ++li) {
      configString += ",$<CONFIG:" + *li + ">";
    }
    configString = "$<OR:" + configString + ">";
  }

  if (llt == OPTIMIZED_LibraryType) {
    configString = "$<NOT:" + configString + ">";
  }
  return "$<" + configString + ":" + value + ">";
}

static std::string targetNameGenex(const std::string& lib)
{
  return "$<TARGET_NAME:" + lib + ">";
}

bool cmTarget::PushTLLCommandTrace(TLLSignature signature,
                                   cmListFileContext const& lfc)
{
  bool ret = true;
  if (!this->TLLCommands.empty()) {
    if (this->TLLCommands.back().first != signature) {
      ret = false;
    }
  }
  if (this->TLLCommands.empty() || this->TLLCommands.back().second != lfc) {
    this->TLLCommands.push_back(std::make_pair(signature, lfc));
  }
  return ret;
}

void cmTarget::GetTllSignatureTraces(std::ostream& s, TLLSignature sig) const
{
  const char* sigString =
    (sig == cmTarget::KeywordTLLSignature ? "keyword" : "plain");
  s << "The uses of the " << sigString << " signature are here:\n";
  typedef std::vector<std::pair<TLLSignature, cmListFileContext> > Container;
  cmOutputConverter converter(this->GetMakefile()->GetStateSnapshot());
  for (Container::const_iterator it = this->TLLCommands.begin();
       it != this->TLLCommands.end(); ++it) {
    if (it->first == sig) {
      cmListFileContext lfc = it->second;
      lfc.FilePath = converter.ConvertToRelativePath(
        this->Makefile->GetState()->GetSourceDirectory(), lfc.FilePath);
      s << " * " << lfc << std::endl;
    }
  }
}

void cmTarget::AddLinkLibrary(cmMakefile& mf, const std::string& lib,
                              cmTargetLinkLibraryType llt)
{
  cmTarget* tgt = this->Makefile->FindTargetToUse(lib);
  {
    const bool isNonImportedTarget = tgt && !tgt->IsImported();

    const std::string libName =
      (isNonImportedTarget && llt != GENERAL_LibraryType)
      ? targetNameGenex(lib)
      : lib;
    this->AppendProperty(
      "LINK_LIBRARIES",
      this->GetDebugGeneratorExpressions(libName, llt).c_str());
  }

  if (cmGeneratorExpression::Find(lib) != std::string::npos ||
      (tgt && tgt->GetType() == cmStateEnums::INTERFACE_LIBRARY) ||
      (this->Name == lib)) {
    return;
  }

  cmTarget::LibraryID tmp;
  tmp.first = lib;
  tmp.second = llt;
  this->OriginalLinkLibraries.push_back(tmp);

  // Add the explicit dependency information for this target. This is
  // simply a set of libraries separated by ";". There should always
  // be a trailing ";". These library names are not canonical, in that
  // they may be "-framework x", "-ly", "/path/libz.a", etc.
  // We shouldn't remove duplicates here because external libraries
  // may be purposefully duplicated to handle recursive dependencies,
  // and we removing one instance will break the link line. Duplicates
  // will be appropriately eliminated at emit time.
  if (this->RecordDependencies) {
    std::string targetEntry = this->Name;
    targetEntry += "_LIB_DEPENDS";
    std::string dependencies;
    const char* old_val = mf.GetDefinition(targetEntry);
    if (old_val) {
      dependencies += old_val;
    }
    switch (llt) {
      case GENERAL_LibraryType:
        dependencies += "general";
        break;
      case DEBUG_LibraryType:
        dependencies += "debug";
        break;
      case OPTIMIZED_LibraryType:
        dependencies += "optimized";
        break;
    }
    dependencies += ";";
    dependencies += lib;
    dependencies += ";";
    mf.AddCacheDefinition(targetEntry, dependencies.c_str(),
                          "Dependencies for the target", cmStateEnums::STATIC);
  }
}

void cmTarget::AddSystemIncludeDirectories(const std::set<std::string>& incs)
{
  this->SystemIncludeDirectories.insert(incs.begin(), incs.end());
}

cmStringRange cmTarget::GetIncludeDirectoriesEntries() const
{
  return cmMakeRange(this->Internal->IncludeDirectoriesEntries);
}

cmBacktraceRange cmTarget::GetIncludeDirectoriesBacktraces() const
{
  return cmMakeRange(this->Internal->IncludeDirectoriesBacktraces);
}

cmStringRange cmTarget::GetCompileOptionsEntries() const
{
  return cmMakeRange(this->Internal->CompileOptionsEntries);
}

cmBacktraceRange cmTarget::GetCompileOptionsBacktraces() const
{
  return cmMakeRange(this->Internal->CompileOptionsBacktraces);
}

cmStringRange cmTarget::GetCompileFeaturesEntries() const
{
  return cmMakeRange(this->Internal->CompileFeaturesEntries);
}

cmBacktraceRange cmTarget::GetCompileFeaturesBacktraces() const
{
  return cmMakeRange(this->Internal->CompileFeaturesBacktraces);
}

cmStringRange cmTarget::GetCompileDefinitionsEntries() const
{
  return cmMakeRange(this->Internal->CompileDefinitionsEntries);
}

cmBacktraceRange cmTarget::GetCompileDefinitionsBacktraces() const
{
  return cmMakeRange(this->Internal->CompileDefinitionsBacktraces);
}

cmStringRange cmTarget::GetSourceEntries() const
{
  return cmMakeRange(this->Internal->SourceEntries);
}

cmBacktraceRange cmTarget::GetSourceBacktraces() const
{
  return cmMakeRange(this->Internal->SourceBacktraces);
}

cmStringRange cmTarget::GetLinkImplementationEntries() const
{
  return cmMakeRange(this->Internal->LinkImplementationPropertyEntries);
}

cmBacktraceRange cmTarget::GetLinkImplementationBacktraces() const
{
  return cmMakeRange(this->Internal->LinkImplementationPropertyBacktraces);
}

void cmTarget::SetProperty(const std::string& prop, const char* value)
{
  if (!cmTargetPropertyComputer::PassesWhitelist(
        this->GetType(), prop, this->Makefile->GetMessenger(),
        this->Makefile->GetBacktrace())) {
    return;
<<<<<<< HEAD
  }
  if (prop == "NAME") {
    std::ostringstream e;
    e << "NAME property is read-only\n";
=======
  }
  if (prop == "MANUALLY_ADDED_DEPENDENCIES") {
    std::ostringstream e;
    e << "MANUALLY_ADDED_DEPENDENCIES property is read-only\n";
    this->Makefile->IssueMessage(cmake::FATAL_ERROR, e.str());
    return;
  }
  if (prop == "NAME") {
    std::ostringstream e;
    e << "NAME property is read-only\n";
    this->Makefile->IssueMessage(cmake::FATAL_ERROR, e.str());
    return;
  }
  if (prop == "TYPE") {
    std::ostringstream e;
    e << "TYPE property is read-only\n";
>>>>>>> da7833c5
    this->Makefile->IssueMessage(cmake::FATAL_ERROR, e.str());
    return;
  }
  if (prop == "EXPORT_NAME" && this->IsImported()) {
    std::ostringstream e;
    e << "EXPORT_NAME property can't be set on imported targets (\""
      << this->Name << "\")\n";
    this->Makefile->IssueMessage(cmake::FATAL_ERROR, e.str());
    return;
  }
  if (prop == "SOURCES" && this->IsImported()) {
    std::ostringstream e;
    e << "SOURCES property can't be set on imported targets (\"" << this->Name
      << "\")\n";
    this->Makefile->IssueMessage(cmake::FATAL_ERROR, e.str());
    return;
  }

  if (prop == "INCLUDE_DIRECTORIES") {
    this->Internal->IncludeDirectoriesEntries.clear();
    this->Internal->IncludeDirectoriesBacktraces.clear();
    if (value) {
      this->Internal->IncludeDirectoriesEntries.push_back(value);
      cmListFileBacktrace lfbt = this->Makefile->GetBacktrace();
      this->Internal->IncludeDirectoriesBacktraces.push_back(lfbt);
    }
  } else if (prop == "COMPILE_OPTIONS") {
    this->Internal->CompileOptionsEntries.clear();
    this->Internal->CompileOptionsBacktraces.clear();
    if (value) {
      this->Internal->CompileOptionsEntries.push_back(value);
      cmListFileBacktrace lfbt = this->Makefile->GetBacktrace();
      this->Internal->CompileOptionsBacktraces.push_back(lfbt);
    }
  } else if (prop == "COMPILE_FEATURES") {
    this->Internal->CompileFeaturesEntries.clear();
    this->Internal->CompileFeaturesBacktraces.clear();
    if (value) {
      this->Internal->CompileFeaturesEntries.push_back(value);
      cmListFileBacktrace lfbt = this->Makefile->GetBacktrace();
      this->Internal->CompileFeaturesBacktraces.push_back(lfbt);
    }
  } else if (prop == "COMPILE_DEFINITIONS") {
    this->Internal->CompileDefinitionsEntries.clear();
    this->Internal->CompileDefinitionsBacktraces.clear();
    if (value) {
      this->Internal->CompileDefinitionsEntries.push_back(value);
      cmListFileBacktrace lfbt = this->Makefile->GetBacktrace();
      this->Internal->CompileDefinitionsBacktraces.push_back(lfbt);
    }
  } else if (prop == "LINK_LIBRARIES") {
    this->Internal->LinkImplementationPropertyEntries.clear();
    this->Internal->LinkImplementationPropertyBacktraces.clear();
    if (value) {
      cmListFileBacktrace lfbt = this->Makefile->GetBacktrace();
      this->Internal->LinkImplementationPropertyEntries.push_back(value);
      this->Internal->LinkImplementationPropertyBacktraces.push_back(lfbt);
    }
  } else if (prop == "SOURCES") {
    this->Internal->SourceEntries.clear();
    this->Internal->SourceBacktraces.clear();
    if (value) {
      cmListFileBacktrace lfbt = this->Makefile->GetBacktrace();
      this->Internal->SourceEntries.push_back(value);
      this->Internal->SourceBacktraces.push_back(lfbt);
    }
  } else if (cmHasLiteralPrefix(prop, "IMPORTED_LIBNAME") &&
             !this->CheckImportedLibName(prop, value ? value : "")) {
    /* error was reported by check method */
  } else {
    this->Properties.SetProperty(prop, value);
  }
}

void cmTarget::AppendProperty(const std::string& prop, const char* value,
                              bool asString)
{
  if (!cmTargetPropertyComputer::PassesWhitelist(
        this->GetType(), prop, this->Makefile->GetMessenger(),
        this->Makefile->GetBacktrace())) {
    return;
  }
  if (prop == "NAME") {
    std::ostringstream e;
    e << "NAME property is read-only\n";
    this->Makefile->IssueMessage(cmake::FATAL_ERROR, e.str());
    return;
  }
  if (prop == "EXPORT_NAME" && this->IsImported()) {
    std::ostringstream e;
    e << "EXPORT_NAME property can't be set on imported targets (\""
      << this->Name << "\")\n";
    this->Makefile->IssueMessage(cmake::FATAL_ERROR, e.str());
    return;
  }
  if (prop == "SOURCES" && this->IsImported()) {
    std::ostringstream e;
    e << "SOURCES property can't be set on imported targets (\"" << this->Name
      << "\")\n";
    this->Makefile->IssueMessage(cmake::FATAL_ERROR, e.str());
    return;
  }
  if (prop == "INCLUDE_DIRECTORIES") {
    if (value && *value) {
      this->Internal->IncludeDirectoriesEntries.push_back(value);
      cmListFileBacktrace lfbt = this->Makefile->GetBacktrace();
      this->Internal->IncludeDirectoriesBacktraces.push_back(lfbt);
    }
  } else if (prop == "COMPILE_OPTIONS") {
    if (value && *value) {
      this->Internal->CompileOptionsEntries.push_back(value);
      cmListFileBacktrace lfbt = this->Makefile->GetBacktrace();
      this->Internal->CompileOptionsBacktraces.push_back(lfbt);
    }
  } else if (prop == "COMPILE_FEATURES") {
    if (value && *value) {
      this->Internal->CompileFeaturesEntries.push_back(value);
      cmListFileBacktrace lfbt = this->Makefile->GetBacktrace();
      this->Internal->CompileFeaturesBacktraces.push_back(lfbt);
    }
  } else if (prop == "COMPILE_DEFINITIONS") {
    if (value && *value) {
      this->Internal->CompileDefinitionsEntries.push_back(value);
      cmListFileBacktrace lfbt = this->Makefile->GetBacktrace();
      this->Internal->CompileDefinitionsBacktraces.push_back(lfbt);
    }
  } else if (prop == "LINK_LIBRARIES") {
    if (value && *value) {
      cmListFileBacktrace lfbt = this->Makefile->GetBacktrace();
      this->Internal->LinkImplementationPropertyEntries.push_back(value);
      this->Internal->LinkImplementationPropertyBacktraces.push_back(lfbt);
    }
  } else if (prop == "SOURCES") {
    cmListFileBacktrace lfbt = this->Makefile->GetBacktrace();
    this->Internal->SourceEntries.push_back(value);
    this->Internal->SourceBacktraces.push_back(lfbt);
  } else if (cmHasLiteralPrefix(prop, "IMPORTED_LIBNAME")) {
    this->Makefile->IssueMessage(cmake::FATAL_ERROR,
                                 prop + " property may not be APPENDed.");
  } else {
    this->Properties.AppendProperty(prop, value, asString);
  }
}

void cmTarget::AppendBuildInterfaceIncludes()
{
  if (this->GetType() != cmStateEnums::SHARED_LIBRARY &&
      this->GetType() != cmStateEnums::STATIC_LIBRARY &&
      this->GetType() != cmStateEnums::MODULE_LIBRARY &&
      this->GetType() != cmStateEnums::INTERFACE_LIBRARY &&
      !this->IsExecutableWithExports()) {
    return;
  }
  if (this->BuildInterfaceIncludesAppended) {
    return;
  }
  this->BuildInterfaceIncludesAppended = true;

  if (this->Makefile->IsOn("CMAKE_INCLUDE_CURRENT_DIR_IN_INTERFACE")) {
    const char* binDir = this->Makefile->GetCurrentBinaryDirectory();
    const char* srcDir = this->Makefile->GetCurrentSourceDirectory();
    const std::string dirs = std::string(binDir ? binDir : "") +
      std::string(binDir ? ";" : "") + std::string(srcDir ? srcDir : "");
    if (!dirs.empty()) {
      this->AppendProperty("INTERFACE_INCLUDE_DIRECTORIES",
                           ("$<BUILD_INTERFACE:" + dirs + ">").c_str());
    }
  }
}

void cmTarget::InsertInclude(std::string const& entry,
                             cmListFileBacktrace const& bt, bool before)
{
  std::vector<std::string>::iterator position = before
    ? this->Internal->IncludeDirectoriesEntries.begin()
    : this->Internal->IncludeDirectoriesEntries.end();

  std::vector<cmListFileBacktrace>::iterator btPosition = before
    ? this->Internal->IncludeDirectoriesBacktraces.begin()
    : this->Internal->IncludeDirectoriesBacktraces.end();

  this->Internal->IncludeDirectoriesEntries.insert(position, entry);
  this->Internal->IncludeDirectoriesBacktraces.insert(btPosition, bt);
}

void cmTarget::InsertCompileOption(std::string const& entry,
                                   cmListFileBacktrace const& bt, bool before)
{
  std::vector<std::string>::iterator position = before
    ? this->Internal->CompileOptionsEntries.begin()
    : this->Internal->CompileOptionsEntries.end();

  std::vector<cmListFileBacktrace>::iterator btPosition = before
    ? this->Internal->CompileOptionsBacktraces.begin()
    : this->Internal->CompileOptionsBacktraces.end();

  this->Internal->CompileOptionsEntries.insert(position, entry);
  this->Internal->CompileOptionsBacktraces.insert(btPosition, bt);
}

void cmTarget::InsertCompileDefinition(std::string const& entry,
                                       cmListFileBacktrace const& bt)
{
  this->Internal->CompileDefinitionsEntries.push_back(entry);
  this->Internal->CompileDefinitionsBacktraces.push_back(bt);
}

static void cmTargetCheckLINK_INTERFACE_LIBRARIES(const std::string& prop,
                                                  const char* value,
                                                  cmMakefile* context,
                                                  bool imported)
{
  // Look for link-type keywords in the value.
  static cmsys::RegularExpression keys("(^|;)(debug|optimized|general)(;|$)");
  if (!keys.find(value)) {
    return;
  }

  // Support imported and non-imported versions of the property.
  const char* base = (imported ? "IMPORTED_LINK_INTERFACE_LIBRARIES"
                               : "LINK_INTERFACE_LIBRARIES");

  // Report an error.
  std::ostringstream e;
  e << "Property " << prop << " may not contain link-type keyword \""
    << keys.match(2) << "\".  "
    << "The " << base << " property has a per-configuration "
    << "version called " << base << "_<CONFIG> which may be "
    << "used to specify per-configuration rules.";
  if (!imported) {
    e << "  "
      << "Alternatively, an IMPORTED library may be created, configured "
      << "with a per-configuration location, and then named in the "
      << "property value.  "
      << "See the add_library command's IMPORTED mode for details."
      << "\n"
      << "If you have a list of libraries that already contains the "
      << "keyword, use the target_link_libraries command with its "
      << "LINK_INTERFACE_LIBRARIES mode to set the property.  "
      << "The command automatically recognizes link-type keywords and sets "
      << "the LINK_INTERFACE_LIBRARIES and LINK_INTERFACE_LIBRARIES_DEBUG "
      << "properties accordingly.";
  }
  context->IssueMessage(cmake::FATAL_ERROR, e.str());
}

static void cmTargetCheckINTERFACE_LINK_LIBRARIES(const char* value,
                                                  cmMakefile* context)
{
  // Look for link-type keywords in the value.
  static cmsys::RegularExpression keys("(^|;)(debug|optimized|general)(;|$)");
  if (!keys.find(value)) {
    return;
  }

  // Report an error.
  std::ostringstream e;

  e << "Property INTERFACE_LINK_LIBRARIES may not contain link-type "
       "keyword \""
    << keys.match(2)
    << "\".  The INTERFACE_LINK_LIBRARIES "
       "property may contain configuration-sensitive generator-expressions "
       "which may be used to specify per-configuration rules.";

  context->IssueMessage(cmake::FATAL_ERROR, e.str());
}

void cmTarget::CheckProperty(const std::string& prop,
                             cmMakefile* context) const
{
  // Certain properties need checking.
  if (cmHasLiteralPrefix(prop, "LINK_INTERFACE_LIBRARIES")) {
    if (const char* value = this->GetProperty(prop)) {
      cmTargetCheckLINK_INTERFACE_LIBRARIES(prop, value, context, false);
    }
  }
  if (cmHasLiteralPrefix(prop, "IMPORTED_LINK_INTERFACE_LIBRARIES")) {
    if (const char* value = this->GetProperty(prop)) {
      cmTargetCheckLINK_INTERFACE_LIBRARIES(prop, value, context, true);
    }
  }
  if (cmHasLiteralPrefix(prop, "INTERFACE_LINK_LIBRARIES")) {
    if (const char* value = this->GetProperty(prop)) {
      cmTargetCheckINTERFACE_LINK_LIBRARIES(value, context);
    }
  }
}

const char* cmTarget::GetComputedProperty(
  const std::string& prop, cmMessenger* messenger,
  cmListFileBacktrace const& context) const
{
  return cmTargetPropertyComputer::GetProperty(this, prop, messenger, context);
}

const char* cmTarget::GetProperty(const std::string& prop) const
{
  static CM_UNORDERED_SET<std::string> specialProps;
#define MAKE_STATIC_PROP(PROP) static const std::string prop##PROP = #PROP
  MAKE_STATIC_PROP(LINK_LIBRARIES);
  MAKE_STATIC_PROP(TYPE);
  MAKE_STATIC_PROP(INCLUDE_DIRECTORIES);
  MAKE_STATIC_PROP(COMPILE_FEATURES);
  MAKE_STATIC_PROP(COMPILE_OPTIONS);
  MAKE_STATIC_PROP(COMPILE_DEFINITIONS);
  MAKE_STATIC_PROP(IMPORTED);
  MAKE_STATIC_PROP(MANUALLY_ADDED_DEPENDENCIES);
  MAKE_STATIC_PROP(NAME);
  MAKE_STATIC_PROP(BINARY_DIR);
  MAKE_STATIC_PROP(SOURCE_DIR);
  MAKE_STATIC_PROP(SOURCES);
#undef MAKE_STATIC_PROP
  if (specialProps.empty()) {
    specialProps.insert(propLINK_LIBRARIES);
    specialProps.insert(propTYPE);
    specialProps.insert(propINCLUDE_DIRECTORIES);
    specialProps.insert(propCOMPILE_FEATURES);
    specialProps.insert(propCOMPILE_OPTIONS);
    specialProps.insert(propCOMPILE_DEFINITIONS);
    specialProps.insert(propIMPORTED);
    specialProps.insert(propMANUALLY_ADDED_DEPENDENCIES);
    specialProps.insert(propNAME);
    specialProps.insert(propBINARY_DIR);
    specialProps.insert(propSOURCE_DIR);
    specialProps.insert(propSOURCES);
  }
  if (specialProps.count(prop)) {
    if (prop == propLINK_LIBRARIES) {
      if (this->Internal->LinkImplementationPropertyEntries.empty()) {
        return CM_NULLPTR;
      }

      static std::string output;
      output = cmJoin(this->Internal->LinkImplementationPropertyEntries, ";");
      return output.c_str();
    }
    // the type property returns what type the target is
    if (prop == propTYPE) {
      return cmState::GetTargetTypeName(this->GetType());
    }
    if (prop == propINCLUDE_DIRECTORIES) {
      if (this->Internal->IncludeDirectoriesEntries.empty()) {
        return CM_NULLPTR;
      }

      static std::string output;
      output = cmJoin(this->Internal->IncludeDirectoriesEntries, ";");
      return output.c_str();
    }
    if (prop == propCOMPILE_FEATURES) {
      if (this->Internal->CompileFeaturesEntries.empty()) {
        return CM_NULLPTR;
      }

      static std::string output;
      output = cmJoin(this->Internal->CompileFeaturesEntries, ";");
      return output.c_str();
    }
    if (prop == propCOMPILE_OPTIONS) {
      if (this->Internal->CompileOptionsEntries.empty()) {
        return CM_NULLPTR;
      }

      static std::string output;
      output = cmJoin(this->Internal->CompileOptionsEntries, ";");
      return output.c_str();
    }
    if (prop == propCOMPILE_DEFINITIONS) {
      if (this->Internal->CompileDefinitionsEntries.empty()) {
        return CM_NULLPTR;
      }

      static std::string output;
      output = cmJoin(this->Internal->CompileDefinitionsEntries, ";");
      return output.c_str();
    }
    if (prop == propMANUALLY_ADDED_DEPENDENCIES) {
      if (this->Utilities.empty()) {
        return CM_NULLPTR;
      }

      static std::string output;
      output = cmJoin(this->Utilities, ";");
      return output.c_str();
    }
    if (prop == propIMPORTED) {
      return this->IsImported() ? "TRUE" : "FALSE";
    }
    if (prop == propNAME) {
      return this->GetName().c_str();
    }
    if (prop == propBINARY_DIR) {
      return this->GetMakefile()
        ->GetStateSnapshot()
        .GetDirectory()
        .GetCurrentBinary();
    }
    if (prop == propSOURCE_DIR) {
      return this->GetMakefile()
        ->GetStateSnapshot()
        .GetDirectory()
        .GetCurrentSource();
    }
  }

  const char* retVal = this->Properties.GetPropertyValue(prop);
  if (!retVal) {
    const bool chain = this->GetMakefile()->GetState()->IsPropertyChained(
      prop, cmProperty::TARGET);
    if (chain) {
      return this->Makefile->GetStateSnapshot().GetDirectory().GetProperty(
        prop, chain);
    }
  }
  return retVal;
}

bool cmTarget::GetPropertyAsBool(const std::string& prop) const
{
  return cmSystemTools::IsOn(this->GetProperty(prop));
}

const char* cmTarget::GetSuffixVariableInternal(bool implib) const
{
  switch (this->GetType()) {
    case cmStateEnums::STATIC_LIBRARY:
      return "CMAKE_STATIC_LIBRARY_SUFFIX";
    case cmStateEnums::SHARED_LIBRARY:
      return (implib ? "CMAKE_IMPORT_LIBRARY_SUFFIX"
                     : "CMAKE_SHARED_LIBRARY_SUFFIX");
    case cmStateEnums::MODULE_LIBRARY:
      return (implib ? "CMAKE_IMPORT_LIBRARY_SUFFIX"
                     : "CMAKE_SHARED_MODULE_SUFFIX");
    case cmStateEnums::EXECUTABLE:
      return (implib
                ? "CMAKE_IMPORT_LIBRARY_SUFFIX"
                // Android GUI application packages store the native
                // binary as a shared library.
                : (this->IsAndroid && this->GetPropertyAsBool("ANDROID_GUI")
                     ? "CMAKE_SHARED_LIBRARY_SUFFIX"
                     : "CMAKE_EXECUTABLE_SUFFIX"));
    default:
      break;
  }
  return "";
}

const char* cmTarget::GetPrefixVariableInternal(bool implib) const
{
  switch (this->GetType()) {
    case cmStateEnums::STATIC_LIBRARY:
      return "CMAKE_STATIC_LIBRARY_PREFIX";
    case cmStateEnums::SHARED_LIBRARY:
      return (implib ? "CMAKE_IMPORT_LIBRARY_PREFIX"
                     : "CMAKE_SHARED_LIBRARY_PREFIX");
    case cmStateEnums::MODULE_LIBRARY:
      return (implib ? "CMAKE_IMPORT_LIBRARY_PREFIX"
                     : "CMAKE_SHARED_MODULE_PREFIX");
    case cmStateEnums::EXECUTABLE:
      return (implib
                ? "CMAKE_IMPORT_LIBRARY_PREFIX"
                // Android GUI application packages store the native
                // binary as a shared library.
                : (this->IsAndroid && this->GetPropertyAsBool("ANDROID_GUI")
                     ? "CMAKE_SHARED_LIBRARY_PREFIX"
                     : ""));
    default:
      break;
  }
  return "";
}

std::string cmTarget::ImportedGetFullPath(const std::string& config,
                                          bool pimplib) const
{
  assert(this->IsImported());

  // Lookup/compute/cache the import information for this
  // configuration.
  std::string config_upper;
  if (!config.empty()) {
    config_upper = cmSystemTools::UpperCase(config);
  } else {
    config_upper = "NOCONFIG";
  }

  std::string result;

  const char* loc = CM_NULLPTR;
  const char* imp = CM_NULLPTR;
  std::string suffix;

  if (this->GetType() != cmStateEnums::INTERFACE_LIBRARY &&
      this->GetMappedConfig(config_upper, &loc, &imp, suffix)) {
    if (!pimplib) {
      if (loc) {
        result = loc;
      } else {
        std::string impProp = "IMPORTED_LOCATION";
        impProp += suffix;
        if (const char* config_location = this->GetProperty(impProp)) {
          result = config_location;
        } else if (const char* location =
                     this->GetProperty("IMPORTED_LOCATION")) {
          result = location;
        }
      }
    } else {
      if (imp) {
        result = imp;
      } else if (this->GetType() == cmStateEnums::SHARED_LIBRARY ||
                 this->IsExecutableWithExports()) {
        std::string impProp = "IMPORTED_IMPLIB";
        impProp += suffix;
        if (const char* config_implib = this->GetProperty(impProp)) {
          result = config_implib;
        } else if (const char* implib = this->GetProperty("IMPORTED_IMPLIB")) {
          result = implib;
        }
      }
    }
  }

  if (result.empty()) {
    result = this->GetName();
    result += "-NOTFOUND";
  }
  return result;
}

void cmTarget::SetPropertyDefault(const std::string& property,
                                  const char* default_value)
{
  // Compute the name of the variable holding the default value.
  std::string var = "CMAKE_";
  var += property;

  if (const char* value = this->Makefile->GetDefinition(var)) {
    this->SetProperty(property, value);
  } else if (default_value) {
    this->SetProperty(property, default_value);
  }
}

bool cmTarget::CheckImportedLibName(std::string const& prop,
                                    std::string const& value) const
{
  if (this->GetType() != cmStateEnums::INTERFACE_LIBRARY ||
      !this->IsImported()) {
    this->Makefile->IssueMessage(
      cmake::FATAL_ERROR, prop +
        " property may be set only on imported INTERFACE library targets.");
    return false;
  }
  if (!value.empty()) {
    if (value[0] == '-') {
      this->Makefile->IssueMessage(cmake::FATAL_ERROR, prop +
                                     " property value\n  " + value +
                                     "\nmay not start with '-'.");
      return false;
    }
    std::string::size_type bad = value.find_first_of(":/\\;");
    if (bad != value.npos) {
      this->Makefile->IssueMessage(
        cmake::FATAL_ERROR, prop + " property value\n  " + value +
          "\nmay not contain '" + value.substr(bad, 1) + "'.");
      return false;
    }
  }
  return true;
}

bool cmTarget::GetMappedConfig(std::string const& desired_config,
                               const char** loc, const char** imp,
                               std::string& suffix) const
{
  std::string const locPropBase =
    this->GetType() == cmStateEnums::INTERFACE_LIBRARY ? "IMPORTED_LIBNAME"
                                                       : "IMPORTED_LOCATION";

  // Track the configuration-specific property suffix.
  suffix = "_";
  suffix += desired_config;

  std::vector<std::string> mappedConfigs;
  {
    std::string mapProp = "MAP_IMPORTED_CONFIG_";
    mapProp += desired_config;
    if (const char* mapValue = this->GetProperty(mapProp)) {
      cmSystemTools::ExpandListArgument(mapValue, mappedConfigs, true);
    }
  }

  // If we needed to find one of the mapped configurations but did not
  // On a DLL platform there may be only IMPORTED_IMPLIB for a shared
  // library or an executable with exports.
  bool allowImp = this->HasImportLibrary();

  // If a mapping was found, check its configurations.
  for (std::vector<std::string>::const_iterator mci = mappedConfigs.begin();
       !*loc && !*imp && mci != mappedConfigs.end(); ++mci) {
    // Look for this configuration.
    if (mci->empty()) {
      // An empty string in the mapping has a special meaning:
      // look up the config-less properties.
      *loc = this->GetProperty(locPropBase);
      if (allowImp) {
        *imp = this->GetProperty("IMPORTED_IMPLIB");
      }
      // If it was found, set the suffix.
      if (*loc || *imp) {
        suffix = "";
      }
    } else {
      std::string mcUpper = cmSystemTools::UpperCase(*mci);
      std::string locProp = locPropBase + "_";
      locProp += mcUpper;
      *loc = this->GetProperty(locProp);
      if (allowImp) {
        std::string impProp = "IMPORTED_IMPLIB_";
        impProp += mcUpper;
        *imp = this->GetProperty(impProp);
      }

      // If it was found, use it for all properties below.
      if (*loc || *imp) {
        suffix = "_";
        suffix += mcUpper;
      }
    }
  }

  // If we needed to find one of the mapped configurations but did not
  // then the target location is not found.  The project does not want
  // any other configuration.
  if (!mappedConfigs.empty() && !*loc && !*imp) {
    // Interface libraries are always available because their
    // library name is optional so it is okay to leave *loc empty.
    return this->GetType() == cmStateEnums::INTERFACE_LIBRARY;
  }

  // If we have not yet found it then there are no mapped
  // configurations.  Look for an exact-match.
  if (!*loc && !*imp) {
    std::string locProp = locPropBase;
    locProp += suffix;
    *loc = this->GetProperty(locProp);
    if (allowImp) {
      std::string impProp = "IMPORTED_IMPLIB";
      impProp += suffix;
      *imp = this->GetProperty(impProp);
    }
  }

  // If we have not yet found it then there are no mapped
  // configurations and no exact match.
  if (!*loc && !*imp) {
    // The suffix computed above is not useful.
    suffix = "";

    // Look for a configuration-less location.  This may be set by
    // manually-written code.
    *loc = this->GetProperty(locPropBase);
    if (allowImp) {
      *imp = this->GetProperty("IMPORTED_IMPLIB");
    }
  }

  // If we have not yet found it then the project is willing to try
  // any available configuration.
  if (!*loc && !*imp) {
    std::vector<std::string> availableConfigs;
    if (const char* iconfigs = this->GetProperty("IMPORTED_CONFIGURATIONS")) {
      cmSystemTools::ExpandListArgument(iconfigs, availableConfigs);
    }
    for (std::vector<std::string>::const_iterator aci =
           availableConfigs.begin();
         !*loc && !*imp && aci != availableConfigs.end(); ++aci) {
      suffix = "_";
      suffix += cmSystemTools::UpperCase(*aci);
      std::string locProp = locPropBase;
      locProp += suffix;
      *loc = this->GetProperty(locProp);
      if (allowImp) {
        std::string impProp = "IMPORTED_IMPLIB";
        impProp += suffix;
        *imp = this->GetProperty(impProp);
      }
    }
  }
  // If we have not yet found it then the target location is not available.
  if (!*loc && !*imp) {
    // Interface libraries are always available because their
    // library name is optional so it is okay to leave *loc empty.
    return this->GetType() == cmStateEnums::INTERFACE_LIBRARY;
  }

  return true;
}

cmTargetInternalPointer::cmTargetInternalPointer()
{
  this->Pointer = new cmTargetInternals;
}

cmTargetInternalPointer::cmTargetInternalPointer(
  cmTargetInternalPointer const& r)
{
  // Ideally cmTarget instances should never be copied.  However until
  // we can make a sweep to remove that, this copy constructor avoids
  // allowing the resources (Internals) to be copied.
  this->Pointer = new cmTargetInternals(*r.Pointer);
}

cmTargetInternalPointer::~cmTargetInternalPointer()
{
  delete this->Pointer;
}

cmTargetInternalPointer& cmTargetInternalPointer::operator=(
  cmTargetInternalPointer const& r)
{
  if (this == &r) {
    return *this;
  } // avoid warning on HP about self check
  // Ideally cmTarget instances should never be copied.  However until
  // we can make a sweep to remove that, this copy constructor avoids
  // allowing the resources (Internals) to be copied.
  cmTargetInternals* oldPointer = this->Pointer;
  this->Pointer = new cmTargetInternals(*r.Pointer);
  delete oldPointer;
  return *this;
}<|MERGE_RESOLUTION|>--- conflicted
+++ resolved
@@ -38,8 +38,6 @@
     loc = tgt->ImportedGetFullPath("", false);
     return loc.c_str();
   }
-<<<<<<< HEAD
-=======
 
   cmGlobalGenerator* gg = tgt->GetGlobalGenerator();
   if (!gg->GetConfigureDoneCMP0026()) {
@@ -59,35 +57,12 @@
     loc = tgt->ImportedGetFullPath(config, false);
     return loc.c_str();
   }
->>>>>>> da7833c5
 
   cmGlobalGenerator* gg = tgt->GetGlobalGenerator();
   if (!gg->GetConfigureDoneCMP0026()) {
     gg->CreateGenerationObjects();
   }
   cmGeneratorTarget* gt = gg->FindGeneratorTarget(tgt->GetName());
-<<<<<<< HEAD
-  loc = gt->GetLocationForBuild();
-  return loc.c_str();
-}
-
-template <>
-const char* cmTargetPropertyComputer::ComputeLocation<cmTarget>(
-  cmTarget const* tgt, const std::string& config)
-{
-  static std::string loc;
-  if (tgt->IsImported()) {
-    loc = tgt->ImportedGetFullPath(config, false);
-    return loc.c_str();
-  }
-
-  cmGlobalGenerator* gg = tgt->GetGlobalGenerator();
-  if (!gg->GetConfigureDoneCMP0026()) {
-    gg->CreateGenerationObjects();
-  }
-  cmGeneratorTarget* gt = gg->FindGeneratorTarget(tgt->GetName());
-=======
->>>>>>> da7833c5
   loc = gt->GetFullPath(config, false);
   return loc.c_str();
 }
@@ -476,12 +451,8 @@
 
 bool cmTarget::IsFrameworkOnApple() const
 {
-<<<<<<< HEAD
-  return (this->GetType() == cmStateEnums::SHARED_LIBRARY &&
-=======
   return ((this->GetType() == cmStateEnums::SHARED_LIBRARY ||
            this->GetType() == cmStateEnums::STATIC_LIBRARY) &&
->>>>>>> da7833c5
           this->Makefile->IsOn("APPLE") &&
           this->GetPropertyAsBool("FRAMEWORK"));
 }
@@ -879,23 +850,17 @@
 
 void cmTarget::SetProperty(const std::string& prop, const char* value)
 {
-  if (!cmTargetPropertyComputer::PassesWhitelist(
-        this->GetType(), prop, this->Makefile->GetMessenger(),
-        this->Makefile->GetBacktrace())) {
-    return;
-<<<<<<< HEAD
-  }
-  if (prop == "NAME") {
-    std::ostringstream e;
-    e << "NAME property is read-only\n";
-=======
-  }
-  if (prop == "MANUALLY_ADDED_DEPENDENCIES") {
-    std::ostringstream e;
-    e << "MANUALLY_ADDED_DEPENDENCIES property is read-only\n";
-    this->Makefile->IssueMessage(cmake::FATAL_ERROR, e.str());
-    return;
-  }
+	if (!cmTargetPropertyComputer::PassesWhitelist(
+		this->GetType(), prop, this->Makefile->GetMessenger(),
+		this->Makefile->GetBacktrace())) {
+		return;
+	}
+	if (prop == "MANUALLY_ADDED_DEPENDENCIES") {
+		std::ostringstream e;
+		e << "MANUALLY_ADDED_DEPENDENCIES property is read-only\n";
+		this->Makefile->IssueMessage(cmake::FATAL_ERROR, e.str());
+		return;
+	}
   if (prop == "NAME") {
     std::ostringstream e;
     e << "NAME property is read-only\n";
@@ -905,7 +870,6 @@
   if (prop == "TYPE") {
     std::ostringstream e;
     e << "TYPE property is read-only\n";
->>>>>>> da7833c5
     this->Makefile->IssueMessage(cmake::FATAL_ERROR, e.str());
     return;
   }
