--- conflicted
+++ resolved
@@ -48,16 +48,8 @@
 static const std::string kPROGRESS_MINIMUM_KEY = "progressMinimum";
 static const std::string kPROTOCOL_VERSION_KEY = "protocolVersion";
 static const std::string kREPLY_TO_KEY = "inReplyTo";
-<<<<<<< HEAD
-static const std::string kSOURCE_DIRECTORY_KEY = "sourceDirectory";
-static const std::string kSOURCES_KEY = "sources";
-static const std::string kSUPPORTED_PROTOCOL_VERSIONS = "supportedProtocolVersions";
-static const std::string kSYSROOT_KEY = "sysroot";
-static const std::string kTARGETS_KEY = "targets";
-=======
 static const std::string kSUPPORTED_PROTOCOL_VERSIONS =
   "supportedProtocolVersions";
->>>>>>> 05a2ca7f
 static const std::string kTITLE_KEY = "title";
 static const std::string kTOOLSET_KEY = "toolset";
 static const std::string kTRACE_EXPAND_KEY = "traceExpand";
@@ -67,26 +59,6 @@
 static const std::string kWARN_UNUSED_KEY = "warnUnused";
 static const std::string kWATCHED_DIRECTORIES_KEY = "watchedDirectories";
 static const std::string kWATCHED_FILES_KEY = "watchedFiles";
-<<<<<<< HEAD
-static const std::string kHAS_INSTALL_RULE = "hasInstallRule";
-static const std::string kINSTALL_PATHS = "installPaths";
-static const std::string kCTEST_NAME = "ctestName";
-static const std::string kCTEST_COMMAND = "ctestCommand";
-static const std::string kCTEST_INFO = "ctestInfo";
-static const std::string kMINIMUM_CMAKE_VERSION = "minimumCMakeVersion";
-static const std::string kIS_GENERATOR_PROVIDED_KEY = "isGeneratorProvided";
-static const std::string kTARGET_CROSS_REFERENCES_KEY = "crossReferences";
-static const std::string kLINE_NUMBER_KEY = "line";
-static const std::string kBACKTRACE_KEY = "backtrace";
-static const std::string kRELATED_STATEMENTS_KEY = "relatedStatements";
-static const std::string KREFERENCED_TRACES_KEY = "referencedTraces";
-static const std::string kID_KEY = "id";
-static const std::string kINCLUDE_TRACES_KEY = "includeTraces";
-static const std::string KTARGET_DEPENDENCIES_KEY = "dependencies";
-static const std::string KINCLUDE_SOURCE_GROUPS_KEY = "includeSourceGroups";
-static const std::string KSOURCE_GROUPS_KEY = "sourceGroups";
-=======
->>>>>>> 05a2ca7f
 
 static const std::string kSTART_MAGIC = "[== \"CMake Server\" ==[";
 static const std::string kEND_MAGIC = "]== \"CMake Server\" ==]";
