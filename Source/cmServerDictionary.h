/* Distributed under the OSI-approved BSD 3-Clause License.  See accompanying
   file Copyright.txt or https://cmake.org/licensing for details.  */
#pragma once

#include <string>

   // Vocabulary:

static const std::string kDIRTY_SIGNAL = "dirty";
static const std::string kFILE_CHANGE_SIGNAL = "fileChange";

static const std::string kCACHE_TYPE = "cache";
static const std::string kCMAKE_INPUTS_TYPE = "cmakeInputs";
static const std::string kCODE_MODEL_TYPE = "codemodel";
static const std::string kCOMPUTE_TYPE = "compute";
static const std::string kCONFIGURE_TYPE = "configure";
static const std::string kERROR_TYPE = "error";
static const std::string kFILESYSTEM_WATCHERS_TYPE = "fileSystemWatchers";
static const std::string kGLOBAL_SETTINGS_TYPE = "globalSettings";
static const std::string kHANDSHAKE_TYPE = "handshake";
static const std::string kMESSAGE_TYPE = "message";
static const std::string kPROGRESS_TYPE = "progress";
static const std::string kREPLY_TYPE = "reply";
static const std::string kSET_GLOBAL_SETTINGS_TYPE = "setGlobalSettings";
static const std::string kSIGNAL_TYPE = "signal";
static const std::string kCTEST_INFO_TYPE = "ctestInfo";

static const std::string kARTIFACTS_KEY = "artifacts";
static const std::string kBUILD_DIRECTORY_KEY = "buildDirectory";
static const std::string kBUILD_FILES_KEY = "buildFiles";
static const std::string kCACHE_ARGUMENTS_KEY = "cacheArguments";
static const std::string kCACHE_KEY = "cache";
static const std::string kCAPABILITIES_KEY = "capabilities";
static const std::string kCHECK_SYSTEM_VARS_KEY = "checkSystemVars";
static const std::string kCMAKE_ROOT_DIRECTORY_KEY = "cmakeRootDirectory";
static const std::string kCOMPILE_FLAGS_KEY = "compileFlags";
static const std::string kCONFIGURATIONS_KEY = "configurations";
static const std::string kCOOKIE_KEY = "cookie";
static const std::string kDEBUG_OUTPUT_KEY = "debugOutput";
static const std::string kDEFINES_KEY = "defines";
static const std::string kERROR_MESSAGE_KEY = "errorMessage";
static const std::string kEXTRA_GENERATOR_KEY = "extraGenerator";
static const std::string kFILE_GROUPS_KEY = "fileGroups";
static const std::string kFRAMEWORK_PATH_KEY = "frameworkPath";
static const std::string kFULL_NAME_KEY = "fullName";
static const std::string kGENERATOR_KEY = "generator";
static const std::string kINCLUDE_PATH_KEY = "includePath";
static const std::string kIS_CMAKE_KEY = "isCMake";
static const std::string kIS_EXPERIMENTAL_KEY = "isExperimental";
static const std::string kIS_GENERATED_KEY = "isGenerated";
static const std::string kIS_SYSTEM_KEY = "isSystem";
static const std::string kIS_TEMPORARY_KEY = "isTemporary";
static const std::string kKEY_KEY = "key";
static const std::string kKEYS_KEY = "keys";
static const std::string kLANGUAGE_KEY = "language";
static const std::string kLINKER_LANGUAGE_KEY = "linkerLanguage";
static const std::string kLINK_FLAGS_KEY = "linkFlags";
static const std::string kLINK_LANGUAGE_FLAGS_KEY = "linkLanguageFlags";
static const std::string kLINK_LIBRARIES_KEY = "linkLibraries";
static const std::string kLINK_PATH_KEY = "linkPath";
static const std::string kMAJOR_KEY = "major";
static const std::string kMESSAGE_KEY = "message";
static const std::string kMINOR_KEY = "minor";
static const std::string kNAME_KEY = "name";
static const std::string kPATH_KEY = "path";
static const std::string kPLATFORM_KEY = "platform";
static const std::string kPROGRESS_CURRENT_KEY = "progressCurrent";
static const std::string kPROGRESS_MAXIMUM_KEY = "progressMaximum";
static const std::string kPROGRESS_MESSAGE_KEY = "progressMessage";
static const std::string kPROGRESS_MINIMUM_KEY = "progressMinimum";
static const std::string kPROJECTS_KEY = "projects";
static const std::string kPROPERTIES_KEY = "properties";
static const std::string kPROTOCOL_VERSION_KEY = "protocolVersion";
static const std::string kREPLY_TO_KEY = "inReplyTo";
static const std::string kSOURCE_DIRECTORY_KEY = "sourceDirectory";
static const std::string kSOURCES_KEY = "sources";
static const std::string kSUPPORTED_PROTOCOL_VERSIONS = "supportedProtocolVersions";
static const std::string kSYSROOT_KEY = "sysroot";
static const std::string kTARGETS_KEY = "targets";
static const std::string kTITLE_KEY = "title";
static const std::string kTOOLSET_KEY = "toolset";
static const std::string kTRACE_EXPAND_KEY = "traceExpand";
static const std::string kTRACE_KEY = "trace";
static const std::string kTYPE_KEY = "type";
static const std::string kVALUE_KEY = "value";
static const std::string kWARN_UNINITIALIZED_KEY = "warnUninitialized";
static const std::string kWARN_UNUSED_CLI_KEY = "warnUnusedCli";
static const std::string kWARN_UNUSED_KEY = "warnUnused";
static const std::string kWATCHED_DIRECTORIES_KEY = "watchedDirectories";
static const std::string kWATCHED_FILES_KEY = "watchedFiles";
static const std::string kHAS_INSTALL_RULE = "hasInstallRule";
static const std::string kINSTALL_PATHS = "installPaths";
static const std::string kCTEST_NAME = "ctestName";
static const std::string kCTEST_COMMAND = "ctestCommand";
static const std::string kCTEST_INFO = "ctestInfo";
static const std::string kMINIMUM_CMAKE_VERSION = "minimumCMakeVersion";
static const std::string kIS_GENERATOR_PROVIDED_KEY = "isGeneratorProvided";
static const std::string kTARGET_CROSS_REFERENCES_KEY = "crossReferences";
static const std::string kLINE_NUMBER_KEY = "line";
static const std::string kBACKTRACE_KEY = "backtrace";
static const std::string kRELATED_STATEMENTS_KEY = "relatedStatements";
<<<<<<< HEAD
static const std::string KTARGET_DEPENDENCIES_KEY = "dependencies";
=======
static const std::string KREFERENCED_TRACES_KEY = "referencedTraces";
static const std::string kID_KEY = "id";
static const std::string kINCLUDE_TRACES_KEY = "includeTraces";
>>>>>>> b3e5643b

static const std::string kSTART_MAGIC = "[== \"CMake Server\" ==[";
static const std::string kEND_MAGIC = "]== \"CMake Server\" ==]";

static const std::string kRENAME_PROPERTY_VALUE = "rename";
static const std::string kCHANGE_PROPERTY_VALUE = "change";<|MERGE_RESOLUTION|>--- conflicted
+++ resolved
@@ -99,13 +99,10 @@
 static const std::string kLINE_NUMBER_KEY = "line";
 static const std::string kBACKTRACE_KEY = "backtrace";
 static const std::string kRELATED_STATEMENTS_KEY = "relatedStatements";
-<<<<<<< HEAD
-static const std::string KTARGET_DEPENDENCIES_KEY = "dependencies";
-=======
 static const std::string KREFERENCED_TRACES_KEY = "referencedTraces";
 static const std::string kID_KEY = "id";
 static const std::string kINCLUDE_TRACES_KEY = "includeTraces";
->>>>>>> b3e5643b
+static const std::string KTARGET_DEPENDENCIES_KEY = "dependencies";
 
 static const std::string kSTART_MAGIC = "[== \"CMake Server\" ==[";
 static const std::string kEND_MAGIC = "]== \"CMake Server\" ==]";
