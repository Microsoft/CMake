/* Distributed under the OSI-approved BSD 3-Clause License.  See accompanying
   file Copyright.txt or https://cmake.org/licensing for details.  */
#include "cmNinjaNormalTargetGenerator.h"

#include <algorithm>
#include <assert.h>
#include <iterator>
#include <limits>
#include <map>
#include <set>
#include <sstream>
#include <stddef.h>

#include "cmAlgorithms.h"
#include "cmCustomCommand.h"
#include "cmCustomCommandGenerator.h"
#include "cmGeneratedFileStream.h"
#include "cmGeneratorTarget.h"
#include "cmGlobalNinjaGenerator.h"
#include "cmLinkLineComputer.h"
#include "cmLinkLineDeviceComputer.h"
#include "cmLocalGenerator.h"
#include "cmLocalNinjaGenerator.h"
#include "cmMakefile.h"
#include "cmNinjaTypes.h"
#include "cmOSXBundleGenerator.h"
#include "cmOutputConverter.h"
#include "cmRulePlaceholderExpander.h"
#include "cmSourceFile.h"
#include "cmState.h"
#include "cmStateDirectory.h"
#include "cmStateSnapshot.h"
#include "cmStateTypes.h"
#include "cmSystemTools.h"
#include "cm_auto_ptr.hxx"
#include "cmake.h"

#ifndef _WIN32
#include <unistd.h>
#endif

cmNinjaNormalTargetGenerator::cmNinjaNormalTargetGenerator(
  cmGeneratorTarget* target)
  : cmNinjaTargetGenerator(target)
  , TargetNameOut()
  , TargetNameSO()
  , TargetNameReal()
  , TargetNameImport()
  , TargetNamePDB()
  , TargetLinkLanguage("")
  , DeviceLinkObject()
{
  this->TargetLinkLanguage = target->GetLinkerLanguage(this->GetConfigName());
  if (target->GetType() == cmStateEnums::EXECUTABLE) {
    this->GetGeneratorTarget()->GetExecutableNames(
      this->TargetNameOut, this->TargetNameReal, this->TargetNameImport,
      this->TargetNamePDB, GetLocalGenerator()->GetConfigName());
  } else {
    this->GetGeneratorTarget()->GetLibraryNames(
      this->TargetNameOut, this->TargetNameSO, this->TargetNameReal,
      this->TargetNameImport, this->TargetNamePDB,
      GetLocalGenerator()->GetConfigName());
  }

  if (target->GetType() != cmStateEnums::OBJECT_LIBRARY) {
    // on Windows the output dir is already needed at compile time
    // ensure the directory exists (OutDir test)
    EnsureDirectoryExists(target->GetDirectory(this->GetConfigName()));
  }

  this->OSXBundleGenerator =
    new cmOSXBundleGenerator(target, this->GetConfigName());
  this->OSXBundleGenerator->SetMacContentFolders(&this->MacContentFolders);
}

cmNinjaNormalTargetGenerator::~cmNinjaNormalTargetGenerator()
{
  delete this->OSXBundleGenerator;
}

void cmNinjaNormalTargetGenerator::Generate()
{
  if (this->TargetLinkLanguage.empty()) {
    cmSystemTools::Error("CMake can not determine linker language for "
                         "target: ",
                         this->GetGeneratorTarget()->GetName().c_str());
    return;
  }

  // Write the rules for each language.
  this->WriteLanguagesRules();

  // Write the build statements
  this->WriteObjectBuildStatements();

  if (this->GetGeneratorTarget()->GetType() == cmStateEnums::OBJECT_LIBRARY) {
    this->WriteObjectLibStatement();
  } else {
    // If this target has cuda language link inputs, and we need to do
    // device linking
    this->WriteDeviceLinkStatement();
    this->WriteLinkStatement();
  }
}

void cmNinjaNormalTargetGenerator::WriteLanguagesRules()
{
#ifdef NINJA_GEN_VERBOSE_FILES
  cmGlobalNinjaGenerator::WriteDivider(this->GetRulesFileStream());
  this->GetRulesFileStream()
    << "# Rules for each languages for "
    << cmState::GetTargetTypeName(this->GetGeneratorTarget()->GetType())
    << " target " << this->GetTargetName() << "\n\n";
#endif

  // Write rules for languages compiled in this target.
  std::set<std::string> languages;
  std::vector<cmSourceFile const*> sourceFiles;
  this->GetGeneratorTarget()->GetObjectSources(
    sourceFiles, this->GetMakefile()->GetSafeDefinition("CMAKE_BUILD_TYPE"));
  for (std::vector<cmSourceFile const*>::const_iterator i =
         sourceFiles.begin();
       i != sourceFiles.end(); ++i) {
    const std::string& lang = (*i)->GetLanguage();
    if (!lang.empty()) {
      languages.insert(lang);
    }
  }
  for (std::set<std::string>::const_iterator l = languages.begin();
       l != languages.end(); ++l) {
    this->WriteLanguageRules(*l);
  }
}

const char* cmNinjaNormalTargetGenerator::GetVisibleTypeName() const
{
  switch (this->GetGeneratorTarget()->GetType()) {
    case cmStateEnums::STATIC_LIBRARY:
      return "static library";
    case cmStateEnums::SHARED_LIBRARY:
      return "shared library";
    case cmStateEnums::MODULE_LIBRARY:
      if (this->GetGeneratorTarget()->IsCFBundleOnApple()) {
        return "CFBundle shared module";
      } else {
        return "shared module";
      }
    case cmStateEnums::EXECUTABLE:
      return "executable";
    default:
      return CM_NULLPTR;
  }
}

std::string cmNinjaNormalTargetGenerator::LanguageLinkerRule() const
{
  return this->TargetLinkLanguage + "_" +
    cmState::GetTargetTypeName(this->GetGeneratorTarget()->GetType()) +
    "_LINKER__" + cmGlobalNinjaGenerator::EncodeRuleName(
                    this->GetGeneratorTarget()->GetName());
}

std::string cmNinjaNormalTargetGenerator::LanguageLinkerDeviceRule() const
{
  return this->TargetLinkLanguage + "_" +
    cmState::GetTargetTypeName(this->GetGeneratorTarget()->GetType()) +
    "_DEVICE_LINKER__" + cmGlobalNinjaGenerator::EncodeRuleName(
                           this->GetGeneratorTarget()->GetName());
}

struct cmNinjaRemoveNoOpCommands
{
  bool operator()(std::string const& cmd)
  {
    return cmd.empty() || cmd[0] == ':';
  }
};

void cmNinjaNormalTargetGenerator::WriteDeviceLinkRule(bool useResponseFile)
{
  cmStateEnums::TargetType targetType = this->GetGeneratorTarget()->GetType();
  std::string ruleName = this->LanguageLinkerDeviceRule();
  // Select whether to use a response file for objects.
  std::string rspfile;
  std::string rspcontent;

  if (!this->GetGlobalGenerator()->HasRule(ruleName)) {
    cmRulePlaceholderExpander::RuleVariables vars;
    vars.CMTargetName = this->GetGeneratorTarget()->GetName().c_str();
    vars.CMTargetType =
      cmState::GetTargetTypeName(this->GetGeneratorTarget()->GetType());

    vars.Language = "CUDA";

    std::string responseFlag;
    if (!useResponseFile) {
      vars.Objects = "$in";
      vars.LinkLibraries = "$LINK_LIBRARIES";
    } else {
      std::string cmakeVarLang = "CMAKE_";
      cmakeVarLang += this->TargetLinkLanguage;

      // build response file name
      std::string cmakeLinkVar = cmakeVarLang + "_RESPONSE_FILE_LINK_FLAG";
      const char* flag = GetMakefile()->GetDefinition(cmakeLinkVar);
      if (flag) {
        responseFlag = flag;
      } else {
        responseFlag = "@";
      }
      rspfile = "$RSP_FILE";
      responseFlag += rspfile;

      // build response file content
      if (this->GetGlobalGenerator()->IsGCCOnWindows()) {
        rspcontent = "$in";
      } else {
        rspcontent = "$in_newline";
      }
      rspcontent += " $LINK_LIBRARIES";
      vars.Objects = responseFlag.c_str();
      vars.LinkLibraries = "";
    }

    vars.ObjectDir = "$OBJECT_DIR";

    vars.Target = "$TARGET_FILE";

    vars.SONameFlag = "$SONAME_FLAG";
    vars.TargetSOName = "$SONAME";
    vars.TargetPDB = "$TARGET_PDB";
<<<<<<< HEAD
=======
    vars.TargetCompilePDB = "$TARGET_COMPILE_PDB";
>>>>>>> da7833c5

    vars.Flags = "$FLAGS";
    vars.LinkFlags = "$LINK_FLAGS";
    vars.Manifests = "$MANIFESTS";

    std::string langFlags;
    if (targetType != cmStateEnums::EXECUTABLE) {
      langFlags += "$LANGUAGE_COMPILE_FLAGS $ARCH_FLAGS";
      vars.LanguageCompileFlags = langFlags.c_str();
    }

    std::string launcher;
    const char* val = this->GetLocalGenerator()->GetRuleLauncher(
      this->GetGeneratorTarget(), "RULE_LAUNCH_LINK");
    if (val && *val) {
      launcher = val;
      launcher += " ";
    }

    CM_AUTO_PTR<cmRulePlaceholderExpander> rulePlaceholderExpander(
      this->GetLocalGenerator()->CreateRulePlaceholderExpander());

    // Rule for linking library/executable.
    std::vector<std::string> linkCmds = this->ComputeDeviceLinkCmd();
    for (std::vector<std::string>::iterator i = linkCmds.begin();
         i != linkCmds.end(); ++i) {
      *i = launcher + *i;
      rulePlaceholderExpander->ExpandRuleVariables(this->GetLocalGenerator(),
                                                   *i, vars);
    }
    {
      // If there is no ranlib the command will be ":".  Skip it.
      std::vector<std::string>::iterator newEnd = std::remove_if(
        linkCmds.begin(), linkCmds.end(), cmNinjaRemoveNoOpCommands());
      linkCmds.erase(newEnd, linkCmds.end());
    }

    std::string linkCmd =
      this->GetLocalGenerator()->BuildCommandLine(linkCmds);

    // Write the linker rule with response file if needed.
    std::ostringstream comment;
    comment << "Rule for linking " << this->TargetLinkLanguage << " "
            << this->GetVisibleTypeName() << ".";
    std::ostringstream description;
    description << "Linking " << this->TargetLinkLanguage << " "
                << this->GetVisibleTypeName() << " $TARGET_FILE";
    this->GetGlobalGenerator()->AddRule(ruleName, linkCmd, description.str(),
                                        comment.str(),
                                        /*depfile*/ "",
                                        /*deptype*/ "", rspfile, rspcontent,
                                        /*restat*/ "$RESTAT",
                                        /*generator*/ false);
  }
}

void cmNinjaNormalTargetGenerator::WriteLinkRule(bool useResponseFile)
{
  cmStateEnums::TargetType targetType = this->GetGeneratorTarget()->GetType();
  std::string ruleName = this->LanguageLinkerRule();

  // Select whether to use a response file for objects.
  std::string rspfile;
  std::string rspcontent;

  if (!this->GetGlobalGenerator()->HasRule(ruleName)) {
    cmRulePlaceholderExpander::RuleVariables vars;
    vars.CMTargetName = this->GetGeneratorTarget()->GetName().c_str();
    vars.CMTargetType =
      cmState::GetTargetTypeName(this->GetGeneratorTarget()->GetType());

    vars.Language = this->TargetLinkLanguage.c_str();

    std::string responseFlag;
    if (!useResponseFile) {
      vars.Objects = "$in";
      vars.LinkLibraries = "$LINK_PATH $LINK_LIBRARIES";
    } else {
      std::string cmakeVarLang = "CMAKE_";
      cmakeVarLang += this->TargetLinkLanguage;

      // build response file name
      std::string cmakeLinkVar = cmakeVarLang + "_RESPONSE_FILE_LINK_FLAG";
      const char* flag = GetMakefile()->GetDefinition(cmakeLinkVar);
      if (flag) {
        responseFlag = flag;
      } else {
        responseFlag = "@";
      }
      rspfile = "$RSP_FILE";
      responseFlag += rspfile;

      // build response file content
      if (this->GetGlobalGenerator()->IsGCCOnWindows()) {
        rspcontent = "$in";
      } else {
        rspcontent = "$in_newline";
      }
      rspcontent += " $LINK_PATH $LINK_LIBRARIES";
      vars.Objects = responseFlag.c_str();
      vars.LinkLibraries = "";
    }

    vars.ObjectDir = "$OBJECT_DIR";

    vars.Target = "$TARGET_FILE";

    vars.SONameFlag = "$SONAME_FLAG";
    vars.TargetSOName = "$SONAME";
    vars.TargetInstallNameDir = "$INSTALLNAME_DIR";
    vars.TargetPDB = "$TARGET_PDB";

    // Setup the target version.
    std::string targetVersionMajor;
    std::string targetVersionMinor;
    {
      std::ostringstream majorStream;
      std::ostringstream minorStream;
      int major;
      int minor;
      this->GetGeneratorTarget()->GetTargetVersion(major, minor);
      majorStream << major;
      minorStream << minor;
      targetVersionMajor = majorStream.str();
      targetVersionMinor = minorStream.str();
    }
    vars.TargetVersionMajor = targetVersionMajor.c_str();
    vars.TargetVersionMinor = targetVersionMinor.c_str();

    vars.Flags = "$FLAGS";
    vars.LinkFlags = "$LINK_FLAGS";
    vars.Manifests = "$MANIFESTS";

    std::string langFlags;
    if (targetType != cmStateEnums::EXECUTABLE) {
      langFlags += "$LANGUAGE_COMPILE_FLAGS $ARCH_FLAGS";
      vars.LanguageCompileFlags = langFlags.c_str();
    }

    std::string launcher;
    const char* val = this->GetLocalGenerator()->GetRuleLauncher(
      this->GetGeneratorTarget(), "RULE_LAUNCH_LINK");
    if (val && *val) {
      launcher = val;
      launcher += " ";
    }

    CM_AUTO_PTR<cmRulePlaceholderExpander> rulePlaceholderExpander(
      this->GetLocalGenerator()->CreateRulePlaceholderExpander());

    // Rule for linking library/executable.
    std::vector<std::string> linkCmds = this->ComputeLinkCmd();
    for (std::vector<std::string>::iterator i = linkCmds.begin();
         i != linkCmds.end(); ++i) {
      *i = launcher + *i;
      rulePlaceholderExpander->ExpandRuleVariables(this->GetLocalGenerator(),
                                                   *i, vars);
    }
    {
      // If there is no ranlib the command will be ":".  Skip it.
      std::vector<std::string>::iterator newEnd = std::remove_if(
        linkCmds.begin(), linkCmds.end(), cmNinjaRemoveNoOpCommands());
      linkCmds.erase(newEnd, linkCmds.end());
    }

    linkCmds.insert(linkCmds.begin(), "$PRE_LINK");
    linkCmds.push_back("$POST_BUILD");
    std::string linkCmd =
      this->GetLocalGenerator()->BuildCommandLine(linkCmds);

    // Write the linker rule with response file if needed.
    std::ostringstream comment;
    comment << "Rule for linking " << this->TargetLinkLanguage << " "
            << this->GetVisibleTypeName() << ".";
    std::ostringstream description;
    description << "Linking " << this->TargetLinkLanguage << " "
                << this->GetVisibleTypeName() << " $TARGET_FILE";
    this->GetGlobalGenerator()->AddRule(ruleName, linkCmd, description.str(),
                                        comment.str(),
                                        /*depfile*/ "",
                                        /*deptype*/ "", rspfile, rspcontent,
                                        /*restat*/ "$RESTAT",
                                        /*generator*/ false);
  }

  if (this->TargetNameOut != this->TargetNameReal &&
      !this->GetGeneratorTarget()->IsFrameworkOnApple()) {
    std::string cmakeCommand =
      this->GetLocalGenerator()->ConvertToOutputFormat(
        cmSystemTools::GetCMakeCommand(), cmOutputConverter::SHELL);
    if (targetType == cmStateEnums::EXECUTABLE) {
      this->GetGlobalGenerator()->AddRule(
        "CMAKE_SYMLINK_EXECUTABLE",
        cmakeCommand + " -E cmake_symlink_executable"
                       " $in $out && $POST_BUILD",
        "Creating executable symlink $out", "Rule for creating "
                                            "executable symlink.",
        /*depfile*/ "",
        /*deptype*/ "",
        /*rspfile*/ "",
        /*rspcontent*/ "",
        /*restat*/ "",
        /*generator*/ false);
    } else {
      this->GetGlobalGenerator()->AddRule(
        "CMAKE_SYMLINK_LIBRARY",
        cmakeCommand + " -E cmake_symlink_library"
                       " $in $SONAME $out && $POST_BUILD",
        "Creating library symlink $out", "Rule for creating "
                                         "library symlink.",
        /*depfile*/ "",
        /*deptype*/ "",
        /*rspfile*/ "",
        /*rspcontent*/ "",
        /*restat*/ "",
        /*generator*/ false);
    }
  }
}

std::vector<std::string> cmNinjaNormalTargetGenerator::ComputeDeviceLinkCmd()
{
  std::vector<std::string> linkCmds;

  // this target requires separable cuda compilation
  // now build the correct command depending on if the target is
  // an executable or a dynamic library.
  std::string linkCmd;
  switch (this->GetGeneratorTarget()->GetType()) {
    case cmStateEnums::SHARED_LIBRARY:
    case cmStateEnums::MODULE_LIBRARY: {
      const std::string cudaLinkCmd(
        this->GetMakefile()->GetDefinition("CMAKE_CUDA_DEVICE_LINK_LIBRARY"));
      cmSystemTools::ExpandListArgument(cudaLinkCmd, linkCmds);
    } break;
    case cmStateEnums::EXECUTABLE: {
      const std::string cudaLinkCmd(this->GetMakefile()->GetDefinition(
        "CMAKE_CUDA_DEVICE_LINK_EXECUTABLE"));
      cmSystemTools::ExpandListArgument(cudaLinkCmd, linkCmds);
    } break;
    default:
      break;
  }
  return linkCmds;
}

std::vector<std::string> cmNinjaNormalTargetGenerator::ComputeLinkCmd()
{
  std::vector<std::string> linkCmds;
  cmMakefile* mf = this->GetMakefile();
  {
    // If we have a rule variable prefer it. In the case of static libraries
    // this occurs when things like IPO is enabled, and we need to use the
    // CMAKE_<lang>_CREATE_STATIC_LIBRARY_IPO define instead.
    std::string linkCmdVar = this->GetGeneratorTarget()->GetCreateRuleVariable(
      this->TargetLinkLanguage, this->GetConfigName());
    const char* linkCmd = mf->GetDefinition(linkCmdVar);
    if (linkCmd) {
      cmSystemTools::ExpandListArgument(linkCmd, linkCmds);
      if (this->GetGeneratorTarget()->GetPropertyAsBool("LINK_WHAT_YOU_USE")) {
        std::string cmakeCommand =
          this->GetLocalGenerator()->ConvertToOutputFormat(
            cmSystemTools::GetCMakeCommand(), cmLocalGenerator::SHELL);
        cmakeCommand += " -E __run_iwyu --lwyu=";
        cmGeneratorTarget& gt = *this->GetGeneratorTarget();
        const std::string cfgName = this->GetConfigName();
        std::string targetOutput = ConvertToNinjaPath(gt.GetFullPath(cfgName));
        std::string targetOutputReal =
          this->ConvertToNinjaPath(gt.GetFullPath(cfgName,
                                                  /*implib=*/false,
                                                  /*realname=*/true));
        cmakeCommand += targetOutputReal;
        cmakeCommand += " || true";
        linkCmds.push_back(cmakeCommand);
      }
      return linkCmds;
    }
  }
  switch (this->GetGeneratorTarget()->GetType()) {
    case cmStateEnums::STATIC_LIBRARY: {
      // We have archive link commands set. First, delete the existing archive.
      {
        std::string cmakeCommand =
          this->GetLocalGenerator()->ConvertToOutputFormat(
            cmSystemTools::GetCMakeCommand(), cmOutputConverter::SHELL);
        linkCmds.push_back(cmakeCommand + " -E remove $TARGET_FILE");
      }
      // TODO: Use ARCHIVE_APPEND for archives over a certain size.
      {
        std::string linkCmdVar = "CMAKE_";
        linkCmdVar += this->TargetLinkLanguage;
        linkCmdVar += "_ARCHIVE_CREATE";
        const char* linkCmd = mf->GetRequiredDefinition(linkCmdVar);
        cmSystemTools::ExpandListArgument(linkCmd, linkCmds);
      }
      {
        std::string linkCmdVar = "CMAKE_";
        linkCmdVar += this->TargetLinkLanguage;
        linkCmdVar += "_ARCHIVE_FINISH";
        const char* linkCmd = mf->GetRequiredDefinition(linkCmdVar);
        cmSystemTools::ExpandListArgument(linkCmd, linkCmds);
      }
      return linkCmds;
    }
    case cmStateEnums::SHARED_LIBRARY:
    case cmStateEnums::MODULE_LIBRARY:
    case cmStateEnums::EXECUTABLE:
      break;
    default:
      assert(false && "Unexpected target type");
  }
  return std::vector<std::string>();
}

static int calculateCommandLineLengthLimit(int linkRuleLength)
{
  static int const limits[] = {
#ifdef _WIN32
    8000,
#endif
#if defined(__linux)
    // #define MAX_ARG_STRLEN (PAGE_SIZE * 32) in Linux's binfmts.h
    ((int)sysconf(_SC_PAGESIZE) * 32) - 1000,
#endif
    std::numeric_limits<int>::max()
  };

  size_t const arrSz = cmArraySize(limits);
  int sz = *std::min_element(limits, limits + arrSz);
#if defined(_SC_ARG_MAX)
  // for instance ARG_MAX is 2096152 on Ubuntu or 262144 on Mac
  int const szArgMax = static_cast<int>(sysconf(_SC_ARG_MAX));
  // a return value of -1 signifies an unrestricted value
  if (szArgMax != -1) {
    sz = std::min(sz, szArgMax - 1000);
  }
#endif
  if (sz == std::numeric_limits<int>::max()) {
    return 0;
  }

  return sz - linkRuleLength;
}

void cmNinjaNormalTargetGenerator::WriteDeviceLinkStatement()
{
  cmGeneratorTarget& genTarget = *this->GetGeneratorTarget();

  // determine if we need to do any device linking for this target
  const std::string cuda_lang("CUDA");
  cmGeneratorTarget::LinkClosure const* closure =
    genTarget.GetLinkClosure(this->GetConfigName());

  const bool hasCUDA =
    (std::find(closure->Languages.begin(), closure->Languages.end(),
               cuda_lang) != closure->Languages.end());

  bool shouldHaveDeviceLinking = false;
  switch (genTarget.GetType()) {
    case cmStateEnums::SHARED_LIBRARY:
    case cmStateEnums::MODULE_LIBRARY:
    case cmStateEnums::EXECUTABLE:
      shouldHaveDeviceLinking = true;
      break;
    default:
      break;
  }

  if (!shouldHaveDeviceLinking || !hasCUDA) {
    return;
  }

  // Now we can do device linking

  // First and very important step is to make sure while inside this
  // step our link language is set to CUDA
  std::string cudaLinkLanguage = "CUDA";
<<<<<<< HEAD

  std::string const cfgName = this->GetConfigName();
  std::string const targetOutputReal =
    ConvertToNinjaPath(genTarget.ObjectDirectory + "cmake_device_link.o");
=======
  std::string const objExt =
    this->Makefile->GetSafeDefinition("CMAKE_CUDA_OUTPUT_EXTENSION");

  std::string const cfgName = this->GetConfigName();
  std::string const targetOutputReal = ConvertToNinjaPath(
    genTarget.ObjectDirectory + "cmake_device_link" + objExt);
>>>>>>> da7833c5

  std::string const targetOutputImplib =
    ConvertToNinjaPath(genTarget.GetFullPath(cfgName,
                                             /*implib=*/true));

  this->DeviceLinkObject = targetOutputReal;

  // Write comments.
  cmGlobalNinjaGenerator::WriteDivider(this->GetBuildFileStream());
  const cmStateEnums::TargetType targetType = genTarget.GetType();
  this->GetBuildFileStream() << "# Device Link build statements for "
                             << cmState::GetTargetTypeName(targetType)
                             << " target " << this->GetTargetName() << "\n\n";

  // Compute the comment.
  std::ostringstream comment;
  comment << "Link the " << this->GetVisibleTypeName() << " "
          << targetOutputReal;

  cmNinjaDeps emptyDeps;
  cmNinjaVars vars;

  // Compute outputs.
  cmNinjaDeps outputs;
  outputs.push_back(targetOutputReal);
  // Compute specific libraries to link with.
  cmNinjaDeps explicitDeps = this->GetObjects();
  cmNinjaDeps implicitDeps = this->ComputeLinkDeps();

  std::string frameworkPath;
  std::string linkPath;

  std::string createRule = genTarget.GetCreateRuleVariable(
    this->TargetLinkLanguage, this->GetConfigName());
  const bool useWatcomQuote =
    this->GetMakefile()->IsOn(createRule + "_USE_WATCOM_QUOTE");
  cmLocalNinjaGenerator& localGen = *this->GetLocalGenerator();

  vars["TARGET_FILE"] =
    localGen.ConvertToOutputFormat(targetOutputReal, cmOutputConverter::SHELL);

  CM_AUTO_PTR<cmLinkLineComputer> linkLineComputer(
    new cmNinjaLinkLineDeviceComputer(
      this->GetLocalGenerator(),
      this->GetLocalGenerator()->GetStateSnapshot().GetDirectory(),
      this->GetGlobalGenerator()));
  linkLineComputer->SetUseWatcomQuote(useWatcomQuote);

  localGen.GetTargetFlags(
    linkLineComputer.get(), this->GetConfigName(), vars["LINK_LIBRARIES"],
    vars["FLAGS"], vars["LINK_FLAGS"], frameworkPath, linkPath, &genTarget);

  this->addPoolNinjaVariable("JOB_POOL_LINK", &genTarget, vars);

<<<<<<< HEAD
  this->AddModuleDefinitionFlag(linkLineComputer.get(), vars["LINK_FLAGS"]);
=======
>>>>>>> da7833c5
  vars["LINK_FLAGS"] =
    cmGlobalNinjaGenerator::EncodeLiteral(vars["LINK_FLAGS"]);

  vars["MANIFESTS"] = this->GetManifests();

  vars["LINK_PATH"] = frameworkPath + linkPath;

  // Compute architecture specific link flags.  Yes, these go into a different
  // variable for executables, probably due to a mistake made when duplicating
  // code between the Makefile executable and library generators.
  if (targetType == cmStateEnums::EXECUTABLE) {
    std::string t = vars["FLAGS"];
    localGen.AddArchitectureFlags(t, &genTarget, cudaLinkLanguage, cfgName);
    vars["FLAGS"] = t;
  } else {
    std::string t = vars["ARCH_FLAGS"];
    localGen.AddArchitectureFlags(t, &genTarget, cudaLinkLanguage, cfgName);
    vars["ARCH_FLAGS"] = t;
    t = "";
    localGen.AddLanguageFlags(t, cudaLinkLanguage, cfgName);
    vars["LANGUAGE_COMPILE_FLAGS"] = t;
  }
  if (this->GetGeneratorTarget()->HasSOName(cfgName)) {
    vars["SONAME_FLAG"] =
      this->GetMakefile()->GetSONameFlag(this->TargetLinkLanguage);
    vars["SONAME"] = this->TargetNameSO;
    if (targetType == cmStateEnums::SHARED_LIBRARY) {
      std::string install_dir =
        this->GetGeneratorTarget()->GetInstallNameDirForBuildTree(cfgName);
      if (!install_dir.empty()) {
        vars["INSTALLNAME_DIR"] = localGen.ConvertToOutputFormat(
          install_dir, cmOutputConverter::SHELL);
      }
    }
  }

  cmNinjaDeps byproducts;

  if (!this->TargetNameImport.empty()) {
    const std::string impLibPath = localGen.ConvertToOutputFormat(
      targetOutputImplib, cmOutputConverter::SHELL);
    vars["TARGET_IMPLIB"] = impLibPath;
    EnsureParentDirectoryExists(impLibPath);
    if (genTarget.HasImportLibrary()) {
      byproducts.push_back(targetOutputImplib);
    }
  }

  const std::string objPath = GetGeneratorTarget()->GetSupportDirectory();
  vars["OBJECT_DIR"] = this->GetLocalGenerator()->ConvertToOutputFormat(
    this->ConvertToNinjaPath(objPath), cmOutputConverter::SHELL);
  EnsureDirectoryExists(objPath);

<<<<<<< HEAD
=======
  this->SetMsvcTargetPdbVariable(vars);

>>>>>>> da7833c5
  if (this->GetGlobalGenerator()->IsGCCOnWindows()) {
    // ar.exe can't handle backslashes in rsp files (implicitly used by gcc)
    std::string& linkLibraries = vars["LINK_LIBRARIES"];
    std::replace(linkLibraries.begin(), linkLibraries.end(), '\\', '/');
    std::string& link_path = vars["LINK_PATH"];
    std::replace(link_path.begin(), link_path.end(), '\\', '/');
  }

  const std::vector<cmCustomCommand>* cmdLists[3] = {
    &genTarget.GetPreBuildCommands(), &genTarget.GetPreLinkCommands(),
    &genTarget.GetPostBuildCommands()
  };

  std::vector<std::string> preLinkCmdLines, postBuildCmdLines;
  vars["PRE_LINK"] = localGen.BuildCommandLine(preLinkCmdLines);
  vars["POST_BUILD"] = localGen.BuildCommandLine(postBuildCmdLines);

  std::vector<std::string>* cmdLineLists[3] = { &preLinkCmdLines,
                                                &preLinkCmdLines,
                                                &postBuildCmdLines };

  for (unsigned i = 0; i != 3; ++i) {
    for (std::vector<cmCustomCommand>::const_iterator ci =
           cmdLists[i]->begin();
         ci != cmdLists[i]->end(); ++ci) {
      cmCustomCommandGenerator ccg(*ci, cfgName, this->GetLocalGenerator());
      localGen.AppendCustomCommandLines(ccg, *cmdLineLists[i]);
      std::vector<std::string> const& ccByproducts = ccg.GetByproducts();
      std::transform(ccByproducts.begin(), ccByproducts.end(),
                     std::back_inserter(byproducts), MapToNinjaPath());
    }
  }

  cmGlobalNinjaGenerator& globalGen = *this->GetGlobalGenerator();

<<<<<<< HEAD
  int commandLineLengthLimit = -1;
  if (!this->ForceResponseFile()) {
    commandLineLengthLimit = calculateCommandLineLengthLimit(
      globalGen.GetRuleCmdLength(this->LanguageLinkerDeviceRule()));
  }
=======
  // Device linking currently doesn't support response files so
  // do not check if the user has explicitly forced a response file.
  int const commandLineLengthLimit = calculateCommandLineLengthLimit(
    globalGen.GetRuleCmdLength(this->LanguageLinkerDeviceRule()));
>>>>>>> da7833c5

  const std::string rspfile =
    std::string(cmake::GetCMakeFilesDirectoryPostSlash()) +
    genTarget.GetName() + ".rsp";

  // Gather order-only dependencies.
  cmNinjaDeps orderOnlyDeps;
  this->GetLocalGenerator()->AppendTargetDepends(this->GetGeneratorTarget(),
                                                 orderOnlyDeps);

  // Write the build statement for this target.
  bool usedResponseFile = false;
  globalGen.WriteBuild(this->GetBuildFileStream(), comment.str(),
                       this->LanguageLinkerDeviceRule(), outputs,
                       /*implicitOuts=*/cmNinjaDeps(), explicitDeps,
                       implicitDeps, orderOnlyDeps, vars, rspfile,
                       commandLineLengthLimit, &usedResponseFile);
  this->WriteDeviceLinkRule(usedResponseFile);
}

void cmNinjaNormalTargetGenerator::WriteLinkStatement()
{
  cmGeneratorTarget& gt = *this->GetGeneratorTarget();
  const std::string cfgName = this->GetConfigName();
  std::string targetOutput = ConvertToNinjaPath(gt.GetFullPath(cfgName));
  std::string targetOutputReal =
    ConvertToNinjaPath(gt.GetFullPath(cfgName,
                                      /*implib=*/false,
                                      /*realname=*/true));
  std::string targetOutputImplib =
    ConvertToNinjaPath(gt.GetFullPath(cfgName,
                                      /*implib=*/true));

  if (gt.IsAppBundleOnApple()) {
    // Create the app bundle
    std::string outpath = gt.GetDirectory(cfgName);
    this->OSXBundleGenerator->CreateAppBundle(this->TargetNameOut, outpath);

    // Calculate the output path
    targetOutput = outpath;
    targetOutput += "/";
    targetOutput += this->TargetNameOut;
    targetOutput = this->ConvertToNinjaPath(targetOutput);
    targetOutputReal = outpath;
    targetOutputReal += "/";
    targetOutputReal += this->TargetNameReal;
    targetOutputReal = this->ConvertToNinjaPath(targetOutputReal);
  } else if (gt.IsFrameworkOnApple()) {
    // Create the library framework.
    this->OSXBundleGenerator->CreateFramework(this->TargetNameOut,
                                              gt.GetDirectory(cfgName));
  } else if (gt.IsCFBundleOnApple()) {
    // Create the core foundation bundle.
    this->OSXBundleGenerator->CreateCFBundle(this->TargetNameOut,
                                             gt.GetDirectory(cfgName));
  }

  // Write comments.
  cmGlobalNinjaGenerator::WriteDivider(this->GetBuildFileStream());
  const cmStateEnums::TargetType targetType = gt.GetType();
  this->GetBuildFileStream() << "# Link build statements for "
                             << cmState::GetTargetTypeName(targetType)
                             << " target " << this->GetTargetName() << "\n\n";

  cmNinjaDeps emptyDeps;
  cmNinjaVars vars;

  // Compute the comment.
  std::ostringstream comment;
  comment << "Link the " << this->GetVisibleTypeName() << " "
          << targetOutputReal;

  // Compute outputs.
  cmNinjaDeps outputs;
  outputs.push_back(targetOutputReal);

  // Compute specific libraries to link with.
  cmNinjaDeps explicitDeps = this->GetObjects();
  cmNinjaDeps implicitDeps = this->ComputeLinkDeps();

  if (!this->DeviceLinkObject.empty()) {
    explicitDeps.push_back(this->DeviceLinkObject);
  }

  cmMakefile* mf = this->GetMakefile();

  std::string frameworkPath;
  std::string linkPath;
  cmGeneratorTarget& genTarget = *this->GetGeneratorTarget();

  std::string createRule = genTarget.GetCreateRuleVariable(
    this->TargetLinkLanguage, this->GetConfigName());
  bool useWatcomQuote = mf->IsOn(createRule + "_USE_WATCOM_QUOTE");
  cmLocalNinjaGenerator& localGen = *this->GetLocalGenerator();

  vars["TARGET_FILE"] =
    localGen.ConvertToOutputFormat(targetOutputReal, cmOutputConverter::SHELL);

  CM_AUTO_PTR<cmLinkLineComputer> linkLineComputer(
    this->GetGlobalGenerator()->CreateLinkLineComputer(
      this->GetLocalGenerator(),
      this->GetLocalGenerator()->GetStateSnapshot().GetDirectory()));
  linkLineComputer->SetUseWatcomQuote(useWatcomQuote);

  localGen.GetTargetFlags(
    linkLineComputer.get(), this->GetConfigName(), vars["LINK_LIBRARIES"],
    vars["FLAGS"], vars["LINK_FLAGS"], frameworkPath, linkPath, &genTarget);

  if (this->GetMakefile()->IsOn("CMAKE_SUPPORT_WINDOWS_EXPORT_ALL_SYMBOLS") &&
      (gt.GetType() == cmStateEnums::SHARED_LIBRARY ||
       gt.IsExecutableWithExports())) {
    if (gt.GetPropertyAsBool("WINDOWS_EXPORT_ALL_SYMBOLS")) {
      std::string name_of_def_file = gt.GetSupportDirectory();
      name_of_def_file += "/" + gt.GetName();
      name_of_def_file += ".def ";
      vars["LINK_FLAGS"] += " /DEF:";
      vars["LINK_FLAGS"] += this->GetLocalGenerator()->ConvertToOutputFormat(
        name_of_def_file, cmOutputConverter::SHELL);
    }
  }

  // Add OS X version flags, if any.
  if (this->GeneratorTarget->GetType() == cmStateEnums::SHARED_LIBRARY ||
      this->GeneratorTarget->GetType() == cmStateEnums::MODULE_LIBRARY) {
    this->AppendOSXVerFlag(vars["LINK_FLAGS"], this->TargetLinkLanguage,
                           "COMPATIBILITY", true);
    this->AppendOSXVerFlag(vars["LINK_FLAGS"], this->TargetLinkLanguage,
                           "CURRENT", false);
  }

  this->addPoolNinjaVariable("JOB_POOL_LINK", &gt, vars);

  this->AddModuleDefinitionFlag(linkLineComputer.get(), vars["LINK_FLAGS"]);
  vars["LINK_FLAGS"] =
    cmGlobalNinjaGenerator::EncodeLiteral(vars["LINK_FLAGS"]);

  vars["MANIFESTS"] = this->GetManifests();

  vars["LINK_PATH"] = frameworkPath + linkPath;
  std::string lwyuFlags;
  if (genTarget.GetPropertyAsBool("LINK_WHAT_YOU_USE")) {
    lwyuFlags = " -Wl,--no-as-needed";
  }

  // Compute architecture specific link flags.  Yes, these go into a different
  // variable for executables, probably due to a mistake made when duplicating
  // code between the Makefile executable and library generators.
  if (targetType == cmStateEnums::EXECUTABLE) {
    std::string t = vars["FLAGS"];
    localGen.AddArchitectureFlags(t, &genTarget, TargetLinkLanguage, cfgName);
    t += lwyuFlags;
    vars["FLAGS"] = t;
  } else {
    std::string t = vars["ARCH_FLAGS"];
    localGen.AddArchitectureFlags(t, &genTarget, TargetLinkLanguage, cfgName);
    vars["ARCH_FLAGS"] = t;
    t = "";
    t += lwyuFlags;
    localGen.AddLanguageFlags(t, TargetLinkLanguage, cfgName);
    vars["LANGUAGE_COMPILE_FLAGS"] = t;
  }
  if (this->GetGeneratorTarget()->HasSOName(cfgName)) {
    vars["SONAME_FLAG"] = mf->GetSONameFlag(this->TargetLinkLanguage);
    vars["SONAME"] = this->TargetNameSO;
    if (targetType == cmStateEnums::SHARED_LIBRARY) {
      std::string install_dir =
        this->GetGeneratorTarget()->GetInstallNameDirForBuildTree(cfgName);
      if (!install_dir.empty()) {
        vars["INSTALLNAME_DIR"] = localGen.ConvertToOutputFormat(
          install_dir, cmOutputConverter::SHELL);
      }
    }
  }

  cmNinjaDeps byproducts;

  if (!this->TargetNameImport.empty()) {
    const std::string impLibPath = localGen.ConvertToOutputFormat(
      targetOutputImplib, cmOutputConverter::SHELL);
    vars["TARGET_IMPLIB"] = impLibPath;
    EnsureParentDirectoryExists(impLibPath);
    if (genTarget.HasImportLibrary()) {
      byproducts.push_back(targetOutputImplib);
    }
  }

  if (!this->SetMsvcTargetPdbVariable(vars)) {
    // It is common to place debug symbols at a specific place,
    // so we need a plain target name in the rule available.
    std::string prefix;
    std::string base;
    std::string suffix;
    this->GetGeneratorTarget()->GetFullNameComponents(prefix, base, suffix);
    std::string dbg_suffix = ".dbg";
    // TODO: Where to document?
    if (mf->GetDefinition("CMAKE_DEBUG_SYMBOL_SUFFIX")) {
      dbg_suffix = mf->GetDefinition("CMAKE_DEBUG_SYMBOL_SUFFIX");
    }
    vars["TARGET_PDB"] = base + suffix + dbg_suffix;
  }

  const std::string objPath = GetGeneratorTarget()->GetSupportDirectory();
  vars["OBJECT_DIR"] = this->GetLocalGenerator()->ConvertToOutputFormat(
    this->ConvertToNinjaPath(objPath), cmOutputConverter::SHELL);
  EnsureDirectoryExists(objPath);

  if (this->GetGlobalGenerator()->IsGCCOnWindows()) {
    // ar.exe can't handle backslashes in rsp files (implicitly used by gcc)
    std::string& linkLibraries = vars["LINK_LIBRARIES"];
    std::replace(linkLibraries.begin(), linkLibraries.end(), '\\', '/');
    std::string& link_path = vars["LINK_PATH"];
    std::replace(link_path.begin(), link_path.end(), '\\', '/');
  }

  const std::vector<cmCustomCommand>* cmdLists[3] = {
    &gt.GetPreBuildCommands(), &gt.GetPreLinkCommands(),
    &gt.GetPostBuildCommands()
  };

  std::vector<std::string> preLinkCmdLines, postBuildCmdLines;
  std::vector<std::string>* cmdLineLists[3] = { &preLinkCmdLines,
                                                &preLinkCmdLines,
                                                &postBuildCmdLines };

  for (unsigned i = 0; i != 3; ++i) {
    for (std::vector<cmCustomCommand>::const_iterator ci =
           cmdLists[i]->begin();
         ci != cmdLists[i]->end(); ++ci) {
      cmCustomCommandGenerator ccg(*ci, cfgName, this->GetLocalGenerator());
      localGen.AppendCustomCommandLines(ccg, *cmdLineLists[i]);
      std::vector<std::string> const& ccByproducts = ccg.GetByproducts();
      std::transform(ccByproducts.begin(), ccByproducts.end(),
                     std::back_inserter(byproducts), MapToNinjaPath());
    }
  }

  // maybe create .def file from list of objects
  if ((gt.GetType() == cmStateEnums::SHARED_LIBRARY ||
       gt.IsExecutableWithExports()) &&
      this->GetMakefile()->IsOn("CMAKE_SUPPORT_WINDOWS_EXPORT_ALL_SYMBOLS")) {
    if (gt.GetPropertyAsBool("WINDOWS_EXPORT_ALL_SYMBOLS")) {
      std::string cmakeCommand =
        this->GetLocalGenerator()->ConvertToOutputFormat(
          cmSystemTools::GetCMakeCommand(), cmOutputConverter::SHELL);
      std::string name_of_def_file = gt.GetSupportDirectory();
      name_of_def_file += "/" + gt.GetName();
      name_of_def_file += ".def";
      std::string cmd = cmakeCommand;
      cmd += " -E __create_def ";
      cmd += this->GetLocalGenerator()->ConvertToOutputFormat(
        name_of_def_file, cmOutputConverter::SHELL);
      cmd += " ";
      cmNinjaDeps objs = this->GetObjects();
      std::string obj_list_file = name_of_def_file;
      obj_list_file += ".objs";
      cmd += this->GetLocalGenerator()->ConvertToOutputFormat(
        obj_list_file, cmOutputConverter::SHELL);
      preLinkCmdLines.push_back(cmd);
      // create a list of obj files for the -E __create_def to read
      cmGeneratedFileStream fout(obj_list_file.c_str());
      for (cmNinjaDeps::iterator i = objs.begin(); i != objs.end(); ++i) {
        if (cmHasLiteralSuffix(*i, ".obj")) {
          fout << *i << "\n";
        }
      }
    }
  }
  // If we have any PRE_LINK commands, we need to go back to CMAKE_BINARY_DIR
  // for
  // the link commands.
  if (!preLinkCmdLines.empty()) {
    const std::string homeOutDir = localGen.ConvertToOutputFormat(
      localGen.GetBinaryDirectory(), cmOutputConverter::SHELL);
    preLinkCmdLines.push_back("cd " + homeOutDir);
  }

  vars["PRE_LINK"] = localGen.BuildCommandLine(preLinkCmdLines);
  std::string postBuildCmdLine = localGen.BuildCommandLine(postBuildCmdLines);

  cmNinjaVars symlinkVars;
  bool const symlinkNeeded =
    (targetOutput != targetOutputReal && !gt.IsFrameworkOnApple());
  if (!symlinkNeeded) {
    vars["POST_BUILD"] = postBuildCmdLine;
  } else {
    vars["POST_BUILD"] = cmGlobalNinjaGenerator::SHELL_NOOP;
    symlinkVars["POST_BUILD"] = postBuildCmdLine;
  }
  cmGlobalNinjaGenerator& globalGen = *this->GetGlobalGenerator();

  bool const lang_supports_response =
    !(this->TargetLinkLanguage == "RC" || this->TargetLinkLanguage == "CUDA");
  int commandLineLengthLimit = -1;
  if (!lang_supports_response || !this->ForceResponseFile()) {
    commandLineLengthLimit = calculateCommandLineLengthLimit(
      globalGen.GetRuleCmdLength(this->LanguageLinkerRule()));
  }

  const std::string rspfile =
    std::string(cmake::GetCMakeFilesDirectoryPostSlash()) + gt.GetName() +
    ".rsp";

  // Gather order-only dependencies.
  cmNinjaDeps orderOnlyDeps;
  this->GetLocalGenerator()->AppendTargetDepends(this->GetGeneratorTarget(),
                                                 orderOnlyDeps);

  // Ninja should restat after linking if and only if there are byproducts.
  vars["RESTAT"] = byproducts.empty() ? "" : "1";

  for (cmNinjaDeps::const_iterator oi = byproducts.begin(),
                                   oe = byproducts.end();
       oi != oe; ++oi) {
    this->GetGlobalGenerator()->SeenCustomCommandOutput(*oi);
    outputs.push_back(*oi);
  }

  // Write the build statement for this target.
  bool usedResponseFile = false;
  globalGen.WriteBuild(this->GetBuildFileStream(), comment.str(),
                       this->LanguageLinkerRule(), outputs,
                       /*implicitOuts=*/cmNinjaDeps(), explicitDeps,
                       implicitDeps, orderOnlyDeps, vars, rspfile,
                       commandLineLengthLimit, &usedResponseFile);
  this->WriteLinkRule(usedResponseFile);

  if (symlinkNeeded) {
    if (targetType == cmStateEnums::EXECUTABLE) {
      globalGen.WriteBuild(
        this->GetBuildFileStream(),
        "Create executable symlink " + targetOutput,
        "CMAKE_SYMLINK_EXECUTABLE", cmNinjaDeps(1, targetOutput),
        /*implicitOuts=*/cmNinjaDeps(), cmNinjaDeps(1, targetOutputReal),
        emptyDeps, emptyDeps, symlinkVars);
    } else {
      cmNinjaDeps symlinks;
      std::string const soName =
        this->ConvertToNinjaPath(this->GetTargetFilePath(this->TargetNameSO));
      // If one link has to be created.
      if (targetOutputReal == soName || targetOutput == soName) {
        symlinkVars["SONAME"] = soName;
      } else {
        symlinkVars["SONAME"] = "";
        symlinks.push_back(soName);
      }
      symlinks.push_back(targetOutput);
      globalGen.WriteBuild(
        this->GetBuildFileStream(), "Create library symlink " + targetOutput,
        "CMAKE_SYMLINK_LIBRARY", symlinks,
        /*implicitOuts=*/cmNinjaDeps(), cmNinjaDeps(1, targetOutputReal),
        emptyDeps, emptyDeps, symlinkVars);
    }
  }

  // Add aliases for the file name and the target name.
  globalGen.AddTargetAlias(this->TargetNameOut, &gt);
  globalGen.AddTargetAlias(this->GetTargetName(), &gt);
}

void cmNinjaNormalTargetGenerator::WriteObjectLibStatement()
{
  // Write a phony output that depends on all object files.
  cmNinjaDeps outputs;
  this->GetLocalGenerator()->AppendTargetOutputs(this->GetGeneratorTarget(),
                                                 outputs);
  cmNinjaDeps depends = this->GetObjects();
  this->GetGlobalGenerator()->WritePhonyBuild(
    this->GetBuildFileStream(), "Object library " + this->GetTargetName(),
    outputs, depends);

  // Add aliases for the target name.
  this->GetGlobalGenerator()->AddTargetAlias(this->GetTargetName(),
                                             this->GetGeneratorTarget());
}<|MERGE_RESOLUTION|>--- conflicted
+++ resolved
@@ -229,10 +229,7 @@
     vars.SONameFlag = "$SONAME_FLAG";
     vars.TargetSOName = "$SONAME";
     vars.TargetPDB = "$TARGET_PDB";
-<<<<<<< HEAD
-=======
     vars.TargetCompilePDB = "$TARGET_COMPILE_PDB";
->>>>>>> da7833c5
 
     vars.Flags = "$FLAGS";
     vars.LinkFlags = "$LINK_FLAGS";
@@ -610,19 +607,12 @@
   // First and very important step is to make sure while inside this
   // step our link language is set to CUDA
   std::string cudaLinkLanguage = "CUDA";
-<<<<<<< HEAD
-
-  std::string const cfgName = this->GetConfigName();
-  std::string const targetOutputReal =
-    ConvertToNinjaPath(genTarget.ObjectDirectory + "cmake_device_link.o");
-=======
   std::string const objExt =
     this->Makefile->GetSafeDefinition("CMAKE_CUDA_OUTPUT_EXTENSION");
 
   std::string const cfgName = this->GetConfigName();
   std::string const targetOutputReal = ConvertToNinjaPath(
     genTarget.ObjectDirectory + "cmake_device_link" + objExt);
->>>>>>> da7833c5
 
   std::string const targetOutputImplib =
     ConvertToNinjaPath(genTarget.GetFullPath(cfgName,
@@ -677,10 +667,6 @@
 
   this->addPoolNinjaVariable("JOB_POOL_LINK", &genTarget, vars);
 
-<<<<<<< HEAD
-  this->AddModuleDefinitionFlag(linkLineComputer.get(), vars["LINK_FLAGS"]);
-=======
->>>>>>> da7833c5
   vars["LINK_FLAGS"] =
     cmGlobalNinjaGenerator::EncodeLiteral(vars["LINK_FLAGS"]);
 
@@ -734,11 +720,8 @@
     this->ConvertToNinjaPath(objPath), cmOutputConverter::SHELL);
   EnsureDirectoryExists(objPath);
 
-<<<<<<< HEAD
-=======
   this->SetMsvcTargetPdbVariable(vars);
 
->>>>>>> da7833c5
   if (this->GetGlobalGenerator()->IsGCCOnWindows()) {
     // ar.exe can't handle backslashes in rsp files (implicitly used by gcc)
     std::string& linkLibraries = vars["LINK_LIBRARIES"];
@@ -774,18 +757,10 @@
 
   cmGlobalNinjaGenerator& globalGen = *this->GetGlobalGenerator();
 
-<<<<<<< HEAD
-  int commandLineLengthLimit = -1;
-  if (!this->ForceResponseFile()) {
-    commandLineLengthLimit = calculateCommandLineLengthLimit(
-      globalGen.GetRuleCmdLength(this->LanguageLinkerDeviceRule()));
-  }
-=======
   // Device linking currently doesn't support response files so
   // do not check if the user has explicitly forced a response file.
   int const commandLineLengthLimit = calculateCommandLineLengthLimit(
     globalGen.GetRuleCmdLength(this->LanguageLinkerDeviceRule()));
->>>>>>> da7833c5
 
   const std::string rspfile =
     std::string(cmake::GetCMakeFilesDirectoryPostSlash()) +
