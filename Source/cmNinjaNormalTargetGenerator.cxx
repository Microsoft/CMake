/* Distributed under the OSI-approved BSD 3-Clause License.  See accompanying
   file Copyright.txt or https://cmake.org/licensing for details.  */
#include "cmNinjaNormalTargetGenerator.h"

#include <algorithm>
#include <cassert>
#include <iterator>
#include <map>
#include <set>
#include <sstream>
#include <utility>

#include <cm/memory>
#include <cm/vector>

#include "cmComputeLinkInformation.h"
#include "cmCustomCommand.h" // IWYU pragma: keep
#include "cmCustomCommandGenerator.h"
#include "cmGeneratedFileStream.h"
#include "cmGeneratorTarget.h"
#include "cmGlobalNinjaGenerator.h"
#include "cmLinkLineComputer.h"
#include "cmLinkLineDeviceComputer.h"
#include "cmLocalCommonGenerator.h"
#include "cmLocalGenerator.h"
#include "cmLocalNinjaGenerator.h"
#include "cmMakefile.h"
#include "cmNinjaLinkLineDeviceComputer.h"
#include "cmNinjaTypes.h"
#include "cmOSXBundleGenerator.h"
#include "cmOutputConverter.h"
#include "cmRulePlaceholderExpander.h"
#include "cmSourceFile.h"
#include "cmState.h"
#include "cmStateDirectory.h"
#include "cmStateSnapshot.h"
#include "cmStateTypes.h"
#include "cmStringAlgorithms.h"
#include "cmSystemTools.h"

cmNinjaNormalTargetGenerator::cmNinjaNormalTargetGenerator(
  cmGeneratorTarget* target)
  : cmNinjaTargetGenerator(target)
{
  if (target->GetType() != cmStateEnums::OBJECT_LIBRARY) {
    // on Windows the output dir is already needed at compile time
    // ensure the directory exists (OutDir test)
    for (auto const& config : this->GetConfigNames()) {
      EnsureDirectoryExists(target->GetDirectory(config));
    }
  }

  this->OSXBundleGenerator = cm::make_unique<cmOSXBundleGenerator>(target);
  this->OSXBundleGenerator->SetMacContentFolders(&this->MacContentFolders);
}

cmNinjaNormalTargetGenerator::~cmNinjaNormalTargetGenerator() = default;

void cmNinjaNormalTargetGenerator::Generate(const std::string& config)
{
  std::string lang = this->GeneratorTarget->GetLinkerLanguage(config);
  if (this->TargetLinkLanguage(config).empty()) {
    cmSystemTools::Error("CMake can not determine linker language for "
                         "target: " +
                         this->GetGeneratorTarget()->GetName());
    return;
  }

  // Write the rules for each language.
  this->WriteLanguagesRules(config);

  // Write the build statements
  bool firstForConfig = true;
  for (auto const& fileConfig : this->GetConfigNames()) {
    if (!this->GetGlobalGenerator()
           ->GetCrossConfigs(fileConfig)
           .count(config)) {
      continue;
    }
    this->WriteObjectBuildStatements(config, fileConfig, firstForConfig);
    firstForConfig = false;
  }

  if (this->GetGeneratorTarget()->GetType() == cmStateEnums::OBJECT_LIBRARY) {
    this->WriteObjectLibStatement(config);
  } else {
    firstForConfig = true;
    for (auto const& fileConfig : this->GetConfigNames()) {
      if (!this->GetGlobalGenerator()
             ->GetCrossConfigs(fileConfig)
             .count(config)) {
        continue;
      }
      // If this target has cuda language link inputs, and we need to do
      // device linking
      this->WriteDeviceLinkStatement(config, fileConfig, firstForConfig);
      this->WriteLinkStatement(config, fileConfig, firstForConfig);
      firstForConfig = false;
    }
  }
  if (this->GetGlobalGenerator()->EnableCrossConfigBuild()) {
    this->GetGlobalGenerator()->AddTargetAlias(
      this->GetTargetName(), this->GetGeneratorTarget(), "all");
  }

  // Find ADDITIONAL_CLEAN_FILES
  this->AdditionalCleanFiles(config);
}

void cmNinjaNormalTargetGenerator::WriteLanguagesRules(
  const std::string& config)
{
#ifdef NINJA_GEN_VERBOSE_FILES
  cmGlobalNinjaGenerator::WriteDivider(this->GetRulesFileStream());
  this->GetRulesFileStream()
    << "# Rules for each languages for "
    << cmState::GetTargetTypeName(this->GetGeneratorTarget()->GetType())
    << " target " << this->GetTargetName() << "\n\n";
#endif

  // Write rules for languages compiled in this target.
  std::set<std::string> languages;
  std::vector<cmSourceFile const*> sourceFiles;
  this->GetGeneratorTarget()->GetObjectSources(sourceFiles, config);
  for (cmSourceFile const* sf : sourceFiles) {
    std::string const lang = sf->GetLanguage();
    if (!lang.empty()) {
      languages.insert(lang);
    }
  }
  for (std::string const& language : languages) {
    this->WriteLanguageRules(language, config);
  }
}

const char* cmNinjaNormalTargetGenerator::GetVisibleTypeName() const
{
  switch (this->GetGeneratorTarget()->GetType()) {
    case cmStateEnums::STATIC_LIBRARY:
      return "static library";
    case cmStateEnums::SHARED_LIBRARY:
      return "shared library";
    case cmStateEnums::MODULE_LIBRARY:
      if (this->GetGeneratorTarget()->IsCFBundleOnApple()) {
        return "CFBundle shared module";
      } else {
        return "shared module";
      }
    case cmStateEnums::EXECUTABLE:
      return "executable";
    default:
      return nullptr;
  }
}

std::string cmNinjaNormalTargetGenerator::LanguageLinkerRule(
  const std::string& config) const
{
  return this->TargetLinkLanguage(config) + "_" +
    cmState::GetTargetTypeName(this->GetGeneratorTarget()->GetType()) +
    "_LINKER__" +
    cmGlobalNinjaGenerator::EncodeRuleName(
           this->GetGeneratorTarget()->GetName()) +
    "_" + config;
}

std::string cmNinjaNormalTargetGenerator::LanguageLinkerDeviceRule(
  const std::string& config) const
{
  return this->TargetLinkLanguage(config) + "_" +
    cmState::GetTargetTypeName(this->GetGeneratorTarget()->GetType()) +
    "_DEVICE_LINKER__" +
    cmGlobalNinjaGenerator::EncodeRuleName(
           this->GetGeneratorTarget()->GetName()) +
    "_" + config;
}

struct cmNinjaRemoveNoOpCommands
{
  bool operator()(std::string const& cmd)
  {
    return cmd.empty() || cmd[0] == ':';
  }
};

void cmNinjaNormalTargetGenerator::WriteDeviceLinkRule(
  bool useResponseFile, const std::string& config)
{
  cmNinjaRule rule(this->LanguageLinkerDeviceRule(config));
  if (!this->GetGlobalGenerator()->HasRule(rule.Name)) {
    cmRulePlaceholderExpander::RuleVariables vars;
    vars.CMTargetName = this->GetGeneratorTarget()->GetName().c_str();
    vars.CMTargetType =
      cmState::GetTargetTypeName(this->GetGeneratorTarget()->GetType());

    vars.Language = "CUDA";

    // build response file name
    std::string responseFlag = this->GetMakefile()->GetSafeDefinition(
      "CMAKE_CUDA_RESPONSE_FILE_DEVICE_LINK_FLAG");

    if (!useResponseFile || responseFlag.empty()) {
      vars.Objects = "$in";
      vars.LinkLibraries = "$LINK_PATH $LINK_LIBRARIES";
    } else {
      rule.RspFile = "$RSP_FILE";
      responseFlag += rule.RspFile;

      // build response file content
      if (this->GetGlobalGenerator()->IsGCCOnWindows()) {
        rule.RspContent = "$in";
      } else {
        rule.RspContent = "$in_newline";
      }
      rule.RspContent += " $LINK_LIBRARIES";
      vars.Objects = responseFlag.c_str();
      vars.LinkLibraries = "";
    }

    vars.ObjectDir = "$OBJECT_DIR";

    vars.Target = "$TARGET_FILE";

    vars.SONameFlag = "$SONAME_FLAG";
    vars.TargetSOName = "$SONAME";
    vars.TargetPDB = "$TARGET_PDB";
    vars.TargetCompilePDB = "$TARGET_COMPILE_PDB";

    vars.Flags = "$FLAGS";
    vars.LinkFlags = "$LINK_FLAGS";
    vars.Manifests = "$MANIFESTS";

    std::string langFlags;
    if (this->GetGeneratorTarget()->GetType() != cmStateEnums::EXECUTABLE) {
      langFlags += "$LANGUAGE_COMPILE_FLAGS $ARCH_FLAGS";
      vars.LanguageCompileFlags = langFlags.c_str();
    }

    std::string launcher;
    const char* val = this->GetLocalGenerator()->GetRuleLauncher(
      this->GetGeneratorTarget(), "RULE_LAUNCH_LINK");
    if (val && *val) {
      launcher = cmStrCat(val, ' ');
    }

    std::unique_ptr<cmRulePlaceholderExpander> rulePlaceholderExpander(
      this->GetLocalGenerator()->CreateRulePlaceholderExpander());

    // Rule for linking library/executable.
    std::vector<std::string> linkCmds = this->ComputeDeviceLinkCmd();
    for (std::string& linkCmd : linkCmds) {
      linkCmd = cmStrCat(launcher, linkCmd);
      rulePlaceholderExpander->ExpandRuleVariables(this->GetLocalGenerator(),
                                                   linkCmd, vars);
    }

    // If there is no ranlib the command will be ":".  Skip it.
    cm::erase_if(linkCmds, cmNinjaRemoveNoOpCommands());

    rule.Command = this->GetLocalGenerator()->BuildCommandLine(linkCmds);

    // Write the linker rule with response file if needed.
    rule.Comment =
      cmStrCat("Rule for linking ", this->TargetLinkLanguage(config), ' ',
               this->GetVisibleTypeName(), '.');
    rule.Description =
      cmStrCat("Linking ", this->TargetLinkLanguage(config), ' ',
               this->GetVisibleTypeName(), " $TARGET_FILE");
    rule.Restat = "$RESTAT";

    this->GetGlobalGenerator()->AddRule(rule);
  }
}

void cmNinjaNormalTargetGenerator::WriteLinkRule(bool useResponseFile,
                                                 const std::string& config)
{
  cmStateEnums::TargetType targetType = this->GetGeneratorTarget()->GetType();

  std::string linkRuleName = this->LanguageLinkerRule(config);
  if (!this->GetGlobalGenerator()->HasRule(linkRuleName)) {
    cmNinjaRule rule(std::move(linkRuleName));
    cmRulePlaceholderExpander::RuleVariables vars;
    vars.CMTargetName = this->GetGeneratorTarget()->GetName().c_str();
    vars.CMTargetType = cmState::GetTargetTypeName(targetType);

    std::string lang = this->TargetLinkLanguage(config);
    vars.Language = config.c_str();
    vars.AIXExports = "$AIX_EXPORTS";

    if (this->TargetLinkLanguage(config) == "Swift") {
      vars.SwiftLibraryName = "$SWIFT_LIBRARY_NAME";
      vars.SwiftModule = "$SWIFT_MODULE";
      vars.SwiftModuleName = "$SWIFT_MODULE_NAME";
      vars.SwiftOutputFileMap = "$SWIFT_OUTPUT_FILE_MAP";
      vars.SwiftSources = "$SWIFT_SOURCES";

      vars.Defines = "$DEFINES";
      vars.Flags = "$FLAGS";
      vars.Includes = "$INCLUDES";
    }

    std::string responseFlag;

    std::string cmakeVarLang =
      cmStrCat("CMAKE_", this->TargetLinkLanguage(config));

    // build response file name
    std::string cmakeLinkVar = cmakeVarLang + "_RESPONSE_FILE_LINK_FLAG";
    const char* flag = GetMakefile()->GetDefinition(cmakeLinkVar);

    if (flag) {
      responseFlag = flag;
<<<<<<< HEAD
    } else if (this->TargetLinkLanguage(config) != "CUDA") {
=======
    } else {
>>>>>>> 738f3f23
      responseFlag = "@";
    }

    if (!useResponseFile || responseFlag.empty()) {
      vars.Objects = "$in";
      vars.LinkLibraries = "$LINK_PATH $LINK_LIBRARIES";
    } else {
      rule.RspFile = "$RSP_FILE";
      responseFlag += rule.RspFile;

      // build response file content
      if (this->GetGlobalGenerator()->IsGCCOnWindows()) {
        rule.RspContent = "$in";
      } else {
        rule.RspContent = "$in_newline";
      }
      rule.RspContent += " $LINK_PATH $LINK_LIBRARIES";
      if (this->TargetLinkLanguage(config) == "Swift") {
        vars.SwiftSources = responseFlag.c_str();
      } else {
        vars.Objects = responseFlag.c_str();
      }
      vars.LinkLibraries = "";
    }

    vars.ObjectDir = "$OBJECT_DIR";

    vars.Target = "$TARGET_FILE";

    vars.SONameFlag = "$SONAME_FLAG";
    vars.TargetSOName = "$SONAME";
    vars.TargetInstallNameDir = "$INSTALLNAME_DIR";
    vars.TargetPDB = "$TARGET_PDB";

    // Setup the target version.
    std::string targetVersionMajor;
    std::string targetVersionMinor;
    {
      std::ostringstream majorStream;
      std::ostringstream minorStream;
      int major;
      int minor;
      this->GetGeneratorTarget()->GetTargetVersion(major, minor);
      majorStream << major;
      minorStream << minor;
      targetVersionMajor = majorStream.str();
      targetVersionMinor = minorStream.str();
    }
    vars.TargetVersionMajor = targetVersionMajor.c_str();
    vars.TargetVersionMinor = targetVersionMinor.c_str();

    vars.Flags = "$FLAGS";
    vars.LinkFlags = "$LINK_FLAGS";
    vars.Manifests = "$MANIFESTS";

    std::string langFlags;
    if (targetType != cmStateEnums::EXECUTABLE) {
      langFlags += "$LANGUAGE_COMPILE_FLAGS $ARCH_FLAGS";
      vars.LanguageCompileFlags = langFlags.c_str();
    }

    std::string launcher;
    const char* val = this->GetLocalGenerator()->GetRuleLauncher(
      this->GetGeneratorTarget(), "RULE_LAUNCH_LINK");
    if (val && *val) {
      launcher = cmStrCat(val, ' ');
    }

    std::unique_ptr<cmRulePlaceholderExpander> rulePlaceholderExpander(
      this->GetLocalGenerator()->CreateRulePlaceholderExpander());

    // Rule for linking library/executable.
    std::vector<std::string> linkCmds = this->ComputeLinkCmd(config);
    for (std::string& linkCmd : linkCmds) {
      linkCmd = cmStrCat(launcher, linkCmd);
      rulePlaceholderExpander->ExpandRuleVariables(this->GetLocalGenerator(),
                                                   linkCmd, vars);
    }

    // If there is no ranlib the command will be ":".  Skip it.
    cm::erase_if(linkCmds, cmNinjaRemoveNoOpCommands());

    linkCmds.insert(linkCmds.begin(), "$PRE_LINK");
    linkCmds.emplace_back("$POST_BUILD");
    rule.Command = this->GetLocalGenerator()->BuildCommandLine(linkCmds);

    // Write the linker rule with response file if needed.
    rule.Comment =
      cmStrCat("Rule for linking ", this->TargetLinkLanguage(config), ' ',
               this->GetVisibleTypeName(), '.');
    rule.Description =
      cmStrCat("Linking ", this->TargetLinkLanguage(config), ' ',
               this->GetVisibleTypeName(), " $TARGET_FILE");
    rule.Restat = "$RESTAT";
    this->GetGlobalGenerator()->AddRule(rule);
  }

  auto const tgtNames = this->TargetNames(config);
  if (tgtNames.Output != tgtNames.Real &&
      !this->GetGeneratorTarget()->IsFrameworkOnApple()) {
    std::string cmakeCommand =
      this->GetLocalGenerator()->ConvertToOutputFormat(
        cmSystemTools::GetCMakeCommand(), cmOutputConverter::SHELL);
    if (targetType == cmStateEnums::EXECUTABLE) {
      cmNinjaRule rule("CMAKE_SYMLINK_EXECUTABLE");
      {
        std::vector<std::string> cmd;
        cmd.push_back(cmakeCommand + " -E cmake_symlink_executable $in $out");
        cmd.emplace_back("$POST_BUILD");
        rule.Command = this->GetLocalGenerator()->BuildCommandLine(cmd);
      }
      rule.Description = "Creating executable symlink $out";
      rule.Comment = "Rule for creating executable symlink.";
      this->GetGlobalGenerator()->AddRule(rule);
    } else {
      cmNinjaRule rule("CMAKE_SYMLINK_LIBRARY");
      {
        std::vector<std::string> cmd;
        cmd.push_back(cmakeCommand +
                      " -E cmake_symlink_library $in $SONAME $out");
        cmd.emplace_back("$POST_BUILD");
        rule.Command = this->GetLocalGenerator()->BuildCommandLine(cmd);
      }
      rule.Description = "Creating library symlink $out";
      rule.Comment = "Rule for creating library symlink.";
      this->GetGlobalGenerator()->AddRule(rule);
    }
  }
}

std::vector<std::string> cmNinjaNormalTargetGenerator::ComputeDeviceLinkCmd()
{
  std::vector<std::string> linkCmds;

  // this target requires separable cuda compilation
  // now build the correct command depending on if the target is
  // an executable or a dynamic library.
  std::string linkCmd;
  switch (this->GetGeneratorTarget()->GetType()) {
    case cmStateEnums::STATIC_LIBRARY:
    case cmStateEnums::SHARED_LIBRARY:
    case cmStateEnums::MODULE_LIBRARY: {
      const std::string cudaLinkCmd(
        this->GetMakefile()->GetDefinition("CMAKE_CUDA_DEVICE_LINK_LIBRARY"));
      cmExpandList(cudaLinkCmd, linkCmds);
    } break;
    case cmStateEnums::EXECUTABLE: {
      const std::string cudaLinkCmd(this->GetMakefile()->GetDefinition(
        "CMAKE_CUDA_DEVICE_LINK_EXECUTABLE"));
      cmExpandList(cudaLinkCmd, linkCmds);
    } break;
    default:
      break;
  }
  return linkCmds;
}

std::vector<std::string> cmNinjaNormalTargetGenerator::ComputeLinkCmd(
  const std::string& config)
{
  std::vector<std::string> linkCmds;
  cmMakefile* mf = this->GetMakefile();
  {
    // If we have a rule variable prefer it. In the case of static libraries
    // this occurs when things like IPO is enabled, and we need to use the
    // CMAKE_<lang>_CREATE_STATIC_LIBRARY_IPO define instead.
    std::string linkCmdVar = this->GetGeneratorTarget()->GetCreateRuleVariable(
      this->TargetLinkLanguage(config), config);
    const char* linkCmd = mf->GetDefinition(linkCmdVar);
    if (linkCmd) {
      std::string linkCmdStr = linkCmd;
      if (this->GetGeneratorTarget()->HasImplibGNUtoMS(config)) {
        std::string ruleVar =
          cmStrCat("CMAKE_", this->GeneratorTarget->GetLinkerLanguage(config),
                   "_GNUtoMS_RULE");
        if (const char* rule = this->Makefile->GetDefinition(ruleVar)) {
          linkCmdStr += rule;
        }
      }
      cmExpandList(linkCmdStr, linkCmds);
      if (this->GetGeneratorTarget()->GetPropertyAsBool("LINK_WHAT_YOU_USE")) {
        std::string cmakeCommand = cmStrCat(
          this->GetLocalGenerator()->ConvertToOutputFormat(
            cmSystemTools::GetCMakeCommand(), cmLocalGenerator::SHELL),
          " -E __run_co_compile --lwyu=");
        cmGeneratorTarget& gt = *this->GetGeneratorTarget();
        std::string targetOutputReal = this->ConvertToNinjaPath(
          gt.GetFullPath(config, cmStateEnums::RuntimeBinaryArtifact,
                         /*realname=*/true));
        cmakeCommand += targetOutputReal;
        linkCmds.push_back(std::move(cmakeCommand));
      }
      return linkCmds;
    }
  }
  switch (this->GetGeneratorTarget()->GetType()) {
    case cmStateEnums::STATIC_LIBRARY: {
      // We have archive link commands set. First, delete the existing archive.
      {
        std::string cmakeCommand =
          this->GetLocalGenerator()->ConvertToOutputFormat(
            cmSystemTools::GetCMakeCommand(), cmOutputConverter::SHELL);
        linkCmds.push_back(cmakeCommand + " -E rm -f $TARGET_FILE");
      }
      // TODO: Use ARCHIVE_APPEND for archives over a certain size.
      {
        std::string linkCmdVar = cmStrCat(
          "CMAKE_", this->TargetLinkLanguage(config), "_ARCHIVE_CREATE");

        linkCmdVar = this->GeneratorTarget->GetFeatureSpecificLinkRuleVariable(
          linkCmdVar, this->TargetLinkLanguage(config), config);

        std::string const& linkCmd = mf->GetRequiredDefinition(linkCmdVar);
        cmExpandList(linkCmd, linkCmds);
      }
      {
        std::string linkCmdVar = cmStrCat(
          "CMAKE_", this->TargetLinkLanguage(config), "_ARCHIVE_FINISH");

        linkCmdVar = this->GeneratorTarget->GetFeatureSpecificLinkRuleVariable(
          linkCmdVar, this->TargetLinkLanguage(config), config);

        std::string const& linkCmd = mf->GetRequiredDefinition(linkCmdVar);
        cmExpandList(linkCmd, linkCmds);
      }
#ifdef __APPLE__
      // On macOS ranlib truncates the fractional part of the static archive
      // file modification time.  If the archive and at least one contained
      // object file were created within the same second this will make look
      // the archive older than the object file. On subsequent ninja runs this
      // leads to re-achiving and updating dependent targets.
      // As a work-around we touch the archive after ranlib (see #19222).
      {
        std::string cmakeCommand =
          this->GetLocalGenerator()->ConvertToOutputFormat(
            cmSystemTools::GetCMakeCommand(), cmOutputConverter::SHELL);
        linkCmds.push_back(cmakeCommand + " -E touch $TARGET_FILE");
      }
#endif
    } break;
    case cmStateEnums::SHARED_LIBRARY:
    case cmStateEnums::MODULE_LIBRARY:
      break;
    case cmStateEnums::EXECUTABLE:
      if (this->TargetLinkLanguage(config) == "Swift") {
        if (this->GeneratorTarget->IsExecutableWithExports()) {
          const std::string flags =
            this->Makefile->GetSafeDefinition("CMAKE_EXE_EXPORTS_Swift_FLAG");
          cmExpandList(flags, linkCmds);
        }
      }
      break;
    default:
      assert(false && "Unexpected target type");
  }
  return linkCmds;
}

void cmNinjaNormalTargetGenerator::WriteDeviceLinkStatement(
  const std::string& config, const std::string& fileConfig,
  bool firstForConfig)
{
  cmGlobalNinjaGenerator* globalGen = this->GetGlobalGenerator();
  if (!globalGen->GetLanguageEnabled("CUDA")) {
    return;
  }

  cmGeneratorTarget* genTarget = this->GetGeneratorTarget();

  bool requiresDeviceLinking = requireDeviceLinking(
    *this->GeneratorTarget, *this->GetLocalGenerator(), config);
  if (!requiresDeviceLinking) {
    return;
  }

  // Now we can do device linking

  // First and very important step is to make sure while inside this
  // step our link language is set to CUDA
  std::string cudaLinkLanguage = "CUDA";
  std::string const& objExt =
    this->Makefile->GetSafeDefinition("CMAKE_CUDA_OUTPUT_EXTENSION");

  std::string targetOutputDir =
    cmStrCat(this->GetLocalGenerator()->GetTargetDirectory(genTarget),
             globalGen->ConfigDirectory(config), "/");
  targetOutputDir = globalGen->ExpandCFGIntDir(targetOutputDir, config);

  std::string targetOutputReal =
    ConvertToNinjaPath(targetOutputDir + "cmake_device_link" + objExt);

  std::string targetOutputImplib = ConvertToNinjaPath(
    genTarget->GetFullPath(config, cmStateEnums::ImportLibraryArtifact));

  if (config != fileConfig) {
    std::string targetOutputFileConfigDir =
      cmStrCat(this->GetLocalGenerator()->GetTargetDirectory(genTarget),
               globalGen->ConfigDirectory(fileConfig), "/");
    targetOutputFileConfigDir =
      globalGen->ExpandCFGIntDir(targetOutputDir, fileConfig);
    if (targetOutputDir == targetOutputFileConfigDir) {
      return;
    }

    if (!genTarget->GetFullName(config, cmStateEnums::ImportLibraryArtifact)
           .empty() &&
        !genTarget
           ->GetFullName(fileConfig, cmStateEnums::ImportLibraryArtifact)
           .empty() &&
        targetOutputImplib ==
          ConvertToNinjaPath(genTarget->GetFullPath(
            fileConfig, cmStateEnums::ImportLibraryArtifact))) {
      return;
    }
  }

  if (firstForConfig) {
    globalGen->GetByproductsForCleanTarget(config).push_back(targetOutputReal);
  }
  this->DeviceLinkObject = targetOutputReal;

  // Write comments.
  cmGlobalNinjaGenerator::WriteDivider(this->GetCommonFileStream());
  const cmStateEnums::TargetType targetType = genTarget->GetType();
  this->GetCommonFileStream() << "# Device Link build statements for "
                              << cmState::GetTargetTypeName(targetType)
                              << " target " << this->GetTargetName() << "\n\n";

  // Compute the comment.
  cmNinjaBuild build(this->LanguageLinkerDeviceRule(config));
  build.Comment =
    cmStrCat("Link the ", this->GetVisibleTypeName(), ' ', targetOutputReal);

  cmNinjaVars& vars = build.Variables;

  // Compute outputs.
  build.Outputs.push_back(targetOutputReal);
  // Compute specific libraries to link with.
  build.ExplicitDeps = this->GetObjects(config);
  build.ImplicitDeps =
    this->ComputeLinkDeps(this->TargetLinkLanguage(config), config);

  std::string frameworkPath;
  std::string linkPath;

  std::string createRule =
    genTarget->GetCreateRuleVariable(this->TargetLinkLanguage(config), config);
  const bool useWatcomQuote =
    this->GetMakefile()->IsOn(createRule + "_USE_WATCOM_QUOTE");
  cmLocalNinjaGenerator& localGen = *this->GetLocalGenerator();

  vars["TARGET_FILE"] =
    localGen.ConvertToOutputFormat(targetOutputReal, cmOutputConverter::SHELL);

  std::unique_ptr<cmLinkLineComputer> linkLineComputer(
    new cmNinjaLinkLineDeviceComputer(
      this->GetLocalGenerator(),
      this->GetLocalGenerator()->GetStateSnapshot().GetDirectory(),
      globalGen));
  linkLineComputer->SetUseWatcomQuote(useWatcomQuote);
  linkLineComputer->SetUseNinjaMulti(globalGen->IsMultiConfig());

  localGen.GetTargetFlags(
    linkLineComputer.get(), config, vars["LINK_LIBRARIES"], vars["FLAGS"],
    vars["LINK_FLAGS"], frameworkPath, linkPath, genTarget);

  this->addPoolNinjaVariable("JOB_POOL_LINK", genTarget, vars);

  vars["LINK_FLAGS"] = globalGen->EncodeLiteral(vars["LINK_FLAGS"]);

  vars["MANIFESTS"] = this->GetManifests(config);

  vars["LINK_PATH"] = frameworkPath + linkPath;

  // Compute architecture specific link flags.  Yes, these go into a different
  // variable for executables, probably due to a mistake made when duplicating
  // code between the Makefile executable and library generators.
  if (targetType == cmStateEnums::EXECUTABLE) {
    std::string t = vars["FLAGS"];
    localGen.AddArchitectureFlags(t, genTarget, cudaLinkLanguage, config);
    vars["FLAGS"] = t;
  } else {
    std::string t = vars["ARCH_FLAGS"];
    localGen.AddArchitectureFlags(t, genTarget, cudaLinkLanguage, config);
    vars["ARCH_FLAGS"] = t;
    t.clear();
    localGen.AddLanguageFlagsForLinking(t, genTarget, cudaLinkLanguage,
                                        config);
    vars["LANGUAGE_COMPILE_FLAGS"] = t;
  }
  auto const tgtNames = this->TargetNames(config);
  if (genTarget->HasSOName(config)) {
    vars["SONAME_FLAG"] =
      this->GetMakefile()->GetSONameFlag(this->TargetLinkLanguage(config));
    vars["SONAME"] = tgtNames.SharedObject;
    if (targetType == cmStateEnums::SHARED_LIBRARY) {
      std::string install_dir =
        this->GetGeneratorTarget()->GetInstallNameDirForBuildTree(config);
      if (!install_dir.empty()) {
        vars["INSTALLNAME_DIR"] = localGen.ConvertToOutputFormat(
          install_dir, cmOutputConverter::SHELL);
      }
    }
  }

  if (!tgtNames.ImportLibrary.empty()) {
    const std::string impLibPath = localGen.ConvertToOutputFormat(
      targetOutputImplib, cmOutputConverter::SHELL);
    vars["TARGET_IMPLIB"] = impLibPath;
    EnsureParentDirectoryExists(impLibPath);
  }

  const std::string objPath =
    cmStrCat(GetGeneratorTarget()->GetSupportDirectory(),
             globalGen->ConfigDirectory(config));

  vars["OBJECT_DIR"] = this->GetLocalGenerator()->ConvertToOutputFormat(
    this->ConvertToNinjaPath(objPath), cmOutputConverter::SHELL);
  EnsureDirectoryExists(objPath);

  this->SetMsvcTargetPdbVariable(vars, config);

  std::string& linkLibraries = vars["LINK_LIBRARIES"];
  std::string& link_path = vars["LINK_PATH"];
  if (globalGen->IsGCCOnWindows()) {
    // ar.exe can't handle backslashes in rsp files (implicitly used by gcc)
    std::replace(linkLibraries.begin(), linkLibraries.end(), '\\', '/');
    std::replace(link_path.begin(), link_path.end(), '\\', '/');
  }

  // Device linking currently doesn't support response files so
  // do not check if the user has explicitly forced a response file.
  int const commandLineLengthLimit =
    static_cast<int>(cmSystemTools::CalculateCommandLineLengthLimit()) -
    globalGen->GetRuleCmdLength(this->LanguageLinkerDeviceRule(config));

  build.RspFile = this->ConvertToNinjaPath(std::string("CMakeFiles/") +
                                           genTarget->GetName() + ".rsp");

  // Gather order-only dependencies.
  this->GetLocalGenerator()->AppendTargetDepends(
    this->GetGeneratorTarget(), build.OrderOnlyDeps, config, config);

  // Write the build statement for this target.
  bool usedResponseFile = false;
  globalGen->WriteBuild(this->GetCommonFileStream(), build,
                        commandLineLengthLimit, &usedResponseFile);
  this->WriteDeviceLinkRule(usedResponseFile, config);
}

void cmNinjaNormalTargetGenerator::WriteLinkStatement(
  const std::string& config, const std::string& fileConfig,
  bool firstForConfig)
{
  cmMakefile* mf = this->GetMakefile();
  cmGlobalNinjaGenerator* globalGen = this->GetGlobalGenerator();
  cmGeneratorTarget* gt = this->GetGeneratorTarget();

  std::string targetOutput = ConvertToNinjaPath(gt->GetFullPath(config));
  std::string targetOutputReal = ConvertToNinjaPath(
    gt->GetFullPath(config, cmStateEnums::RuntimeBinaryArtifact,
                    /*realname=*/true));
  std::string targetOutputImplib = ConvertToNinjaPath(
    gt->GetFullPath(config, cmStateEnums::ImportLibraryArtifact));

  if (config != fileConfig) {
    if (targetOutput == ConvertToNinjaPath(gt->GetFullPath(fileConfig))) {
      return;
    }
    if (targetOutputReal ==
        ConvertToNinjaPath(gt->GetFullPath(fileConfig,
                                           cmStateEnums::RuntimeBinaryArtifact,
                                           /*realname=*/true))) {
      return;
    }
    if (!gt->GetFullName(config, cmStateEnums::ImportLibraryArtifact)
           .empty() &&
        !gt->GetFullName(fileConfig, cmStateEnums::ImportLibraryArtifact)
           .empty() &&
        targetOutputImplib ==
          ConvertToNinjaPath(gt->GetFullPath(
            fileConfig, cmStateEnums::ImportLibraryArtifact))) {
      return;
    }
  }

  auto const tgtNames = this->TargetNames(config);
  if (gt->IsAppBundleOnApple()) {
    // Create the app bundle
    std::string outpath = gt->GetDirectory(config);
    this->OSXBundleGenerator->CreateAppBundle(tgtNames.Output, outpath,
                                              config);

    // Calculate the output path
    targetOutput = cmStrCat(outpath, '/', tgtNames.Output);
    targetOutput = this->ConvertToNinjaPath(targetOutput);
    targetOutputReal = cmStrCat(outpath, '/', tgtNames.Real);
    targetOutputReal = this->ConvertToNinjaPath(targetOutputReal);
  } else if (gt->IsFrameworkOnApple()) {
    // Create the library framework.
    this->OSXBundleGenerator->CreateFramework(
      tgtNames.Output, gt->GetDirectory(config), config);
  } else if (gt->IsCFBundleOnApple()) {
    // Create the core foundation bundle.
    this->OSXBundleGenerator->CreateCFBundle(tgtNames.Output,
                                             gt->GetDirectory(config), config);
  }

  // Write comments.
  cmGlobalNinjaGenerator::WriteDivider(this->GetImplFileStream(fileConfig));
  const cmStateEnums::TargetType targetType = gt->GetType();
  this->GetImplFileStream(fileConfig)
    << "# Link build statements for " << cmState::GetTargetTypeName(targetType)
    << " target " << this->GetTargetName() << "\n\n";

  cmNinjaBuild linkBuild(this->LanguageLinkerRule(config));
  cmNinjaVars& vars = linkBuild.Variables;

  // Compute the comment.
  linkBuild.Comment =
    cmStrCat("Link the ", this->GetVisibleTypeName(), ' ', targetOutputReal);

  // Compute outputs.
  linkBuild.Outputs.push_back(targetOutputReal);
  if (firstForConfig) {
    globalGen->GetByproductsForCleanTarget(config).push_back(targetOutputReal);
  }

  if (this->TargetLinkLanguage(config) == "Swift") {
    vars["SWIFT_LIBRARY_NAME"] = [this, config]() -> std::string {
      cmGeneratorTarget::Names targetNames =
        this->GetGeneratorTarget()->GetLibraryNames(config);
      return targetNames.Base;
    }();

    vars["SWIFT_MODULE_NAME"] = [gt]() -> std::string {
      if (const char* name = gt->GetProperty("Swift_MODULE_NAME")) {
        return name;
      }
      return gt->GetName();
    }();

    vars["SWIFT_MODULE"] = [this](const std::string& module) -> std::string {
      std::string directory =
        this->GetLocalGenerator()->GetCurrentBinaryDirectory();
      if (const char* prop = this->GetGeneratorTarget()->GetProperty(
            "Swift_MODULE_DIRECTORY")) {
        directory = prop;
      }

      std::string name = module + ".swiftmodule";
      if (const char* prop =
            this->GetGeneratorTarget()->GetProperty("Swift_MODULE")) {
        name = prop;
      }

      return this->GetLocalGenerator()->ConvertToOutputFormat(
        this->ConvertToNinjaPath(directory + "/" + name),
        cmOutputConverter::SHELL);
    }(vars["SWIFT_MODULE_NAME"]);

    vars["SWIFT_OUTPUT_FILE_MAP"] =
      this->GetLocalGenerator()->ConvertToOutputFormat(
        this->ConvertToNinjaPath(gt->GetSupportDirectory() +
                                 "/output-file-map.json"),
        cmOutputConverter::SHELL);

    vars["SWIFT_SOURCES"] = [this, config]() -> std::string {
      std::vector<cmSourceFile const*> sources;
      std::stringstream oss;

      this->GetGeneratorTarget()->GetObjectSources(sources, config);
      cmLocalGenerator const* LocalGen = this->GetLocalGenerator();
      for (const auto& source : sources) {
        oss << " "
            << LocalGen->ConvertToOutputFormat(
                 this->ConvertToNinjaPath(this->GetSourceFilePath(source)),
                 cmOutputConverter::SHELL);
      }
      return oss.str();
    }();

    // Since we do not perform object builds, compute the
    // defines/flags/includes here so that they can be passed along
    // appropriately.
    vars["DEFINES"] = this->GetDefines("Swift", config);
    vars["FLAGS"] = this->GetFlags("Swift", config);
    vars["INCLUDES"] = this->GetIncludes("Swift", config);
  }

  // Compute specific libraries to link with.
  if (this->TargetLinkLanguage(config) == "Swift") {
    std::vector<cmSourceFile const*> sources;
    gt->GetObjectSources(sources, config);
    for (const auto& source : sources) {
      linkBuild.Outputs.push_back(
        this->ConvertToNinjaPath(this->GetObjectFilePath(source, config)));
      linkBuild.ExplicitDeps.push_back(
        this->ConvertToNinjaPath(this->GetSourceFilePath(source)));
    }

    linkBuild.Outputs.push_back(vars["SWIFT_MODULE"]);
  } else {
    linkBuild.ExplicitDeps = this->GetObjects(config);
  }
  linkBuild.ImplicitDeps =
    this->ComputeLinkDeps(this->TargetLinkLanguage(config), config);

  if (!this->DeviceLinkObject.empty()) {
    linkBuild.ExplicitDeps.push_back(this->DeviceLinkObject);
  }

  std::string frameworkPath;
  std::string linkPath;

  std::string createRule =
    gt->GetCreateRuleVariable(this->TargetLinkLanguage(config), config);
  bool useWatcomQuote = mf->IsOn(createRule + "_USE_WATCOM_QUOTE");
  cmLocalNinjaGenerator& localGen = *this->GetLocalGenerator();

  vars["TARGET_FILE"] =
    localGen.ConvertToOutputFormat(targetOutputReal, cmOutputConverter::SHELL);

  std::unique_ptr<cmLinkLineComputer> linkLineComputer =
    globalGen->CreateLinkLineComputer(
      this->GetLocalGenerator(),
      this->GetLocalGenerator()->GetStateSnapshot().GetDirectory());
  linkLineComputer->SetUseWatcomQuote(useWatcomQuote);
  linkLineComputer->SetUseNinjaMulti(globalGen->IsMultiConfig());

  localGen.GetTargetFlags(linkLineComputer.get(), config,
                          vars["LINK_LIBRARIES"], vars["FLAGS"],
                          vars["LINK_FLAGS"], frameworkPath, linkPath, gt);

  // Add OS X version flags, if any.
  if (this->GeneratorTarget->GetType() == cmStateEnums::SHARED_LIBRARY ||
      this->GeneratorTarget->GetType() == cmStateEnums::MODULE_LIBRARY) {
    this->AppendOSXVerFlag(vars["LINK_FLAGS"],
                           this->TargetLinkLanguage(config), "COMPATIBILITY",
                           true);
    this->AppendOSXVerFlag(vars["LINK_FLAGS"],
                           this->TargetLinkLanguage(config), "CURRENT", false);
  }

  this->addPoolNinjaVariable("JOB_POOL_LINK", gt, vars);

  this->AddModuleDefinitionFlag(linkLineComputer.get(), vars["LINK_FLAGS"],
                                config);
  vars["LINK_FLAGS"] = globalGen->EncodeLiteral(vars["LINK_FLAGS"]);

  vars["MANIFESTS"] = this->GetManifests(config);
  vars["AIX_EXPORTS"] = this->GetAIXExports(config);

  vars["LINK_PATH"] = frameworkPath + linkPath;
  std::string lwyuFlags;
  if (gt->GetPropertyAsBool("LINK_WHAT_YOU_USE")) {
    lwyuFlags = " -Wl,--no-as-needed";
  }

  // Compute architecture specific link flags.  Yes, these go into a different
  // variable for executables, probably due to a mistake made when duplicating
  // code between the Makefile executable and library generators.
  if (targetType == cmStateEnums::EXECUTABLE) {
    std::string t = vars["FLAGS"];
    localGen.AddArchitectureFlags(t, gt, this->TargetLinkLanguage(config),
                                  config);
    t += lwyuFlags;
    vars["FLAGS"] = t;
  } else {
    std::string t = vars["ARCH_FLAGS"];
    localGen.AddArchitectureFlags(t, gt, this->TargetLinkLanguage(config),
                                  config);
    vars["ARCH_FLAGS"] = t;
    t.clear();
    t += lwyuFlags;
    localGen.AddLanguageFlagsForLinking(
      t, gt, this->TargetLinkLanguage(config), config);
    vars["LANGUAGE_COMPILE_FLAGS"] = t;
  }
  if (gt->HasSOName(config)) {
    vars["SONAME_FLAG"] = mf->GetSONameFlag(this->TargetLinkLanguage(config));
    vars["SONAME"] = tgtNames.SharedObject;
    if (targetType == cmStateEnums::SHARED_LIBRARY) {
      std::string install_dir = gt->GetInstallNameDirForBuildTree(config);
      if (!install_dir.empty()) {
        vars["INSTALLNAME_DIR"] = localGen.ConvertToOutputFormat(
          install_dir, cmOutputConverter::SHELL);
      }
    }
  }

  cmNinjaDeps byproducts;

  if (!tgtNames.ImportLibrary.empty()) {
    const std::string impLibPath = localGen.ConvertToOutputFormat(
      targetOutputImplib, cmOutputConverter::SHELL);
    vars["TARGET_IMPLIB"] = impLibPath;
    EnsureParentDirectoryExists(impLibPath);
    if (gt->HasImportLibrary(config)) {
      byproducts.push_back(targetOutputImplib);
      if (firstForConfig) {
        globalGen->GetByproductsForCleanTarget(config).push_back(
          targetOutputImplib);
      }
    }
  }

  if (!this->SetMsvcTargetPdbVariable(vars, config)) {
    // It is common to place debug symbols at a specific place,
    // so we need a plain target name in the rule available.
    std::string prefix;
    std::string base;
    std::string suffix;
    gt->GetFullNameComponents(prefix, base, suffix);
    std::string dbg_suffix = ".dbg";
    // TODO: Where to document?
    if (mf->GetDefinition("CMAKE_DEBUG_SYMBOL_SUFFIX")) {
      dbg_suffix = mf->GetDefinition("CMAKE_DEBUG_SYMBOL_SUFFIX");
    }
    vars["TARGET_PDB"] = base + suffix + dbg_suffix;
  }

  const std::string objPath =
    cmStrCat(gt->GetSupportDirectory(), globalGen->ConfigDirectory(config));
  vars["OBJECT_DIR"] = this->GetLocalGenerator()->ConvertToOutputFormat(
    this->ConvertToNinjaPath(objPath), cmOutputConverter::SHELL);
  EnsureDirectoryExists(objPath);

  std::string& linkLibraries = vars["LINK_LIBRARIES"];
  std::string& link_path = vars["LINK_PATH"];
  if (globalGen->IsGCCOnWindows()) {
    // ar.exe can't handle backslashes in rsp files (implicitly used by gcc)
    std::replace(linkLibraries.begin(), linkLibraries.end(), '\\', '/');
    std::replace(link_path.begin(), link_path.end(), '\\', '/');
  }

  const std::vector<cmCustomCommand>* cmdLists[3] = {
    &gt->GetPreBuildCommands(), &gt->GetPreLinkCommands(),
    &gt->GetPostBuildCommands()
  };

  std::vector<std::string> preLinkCmdLines;
  std::vector<std::string> postBuildCmdLines;

  if (config == fileConfig) {
    std::vector<std::string>* cmdLineLists[3] = { &preLinkCmdLines,
                                                  &preLinkCmdLines,
                                                  &postBuildCmdLines };

    for (unsigned i = 0; i != 3; ++i) {
      for (cmCustomCommand const& cc : *cmdLists[i]) {
        cmCustomCommandGenerator ccg(cc, config, this->GetLocalGenerator());
        localGen.AppendCustomCommandLines(ccg, *cmdLineLists[i]);
        std::vector<std::string> const& ccByproducts = ccg.GetByproducts();
        std::transform(ccByproducts.begin(), ccByproducts.end(),
                       std::back_inserter(byproducts), MapToNinjaPath());
        std::transform(
          ccByproducts.begin(), ccByproducts.end(),
          std::back_inserter(globalGen->GetByproductsForCleanTarget()),
          MapToNinjaPath());
      }
    }
  }

  // maybe create .def file from list of objects
  cmGeneratorTarget::ModuleDefinitionInfo const* mdi =
    gt->GetModuleDefinitionInfo(config);
  if (mdi && mdi->DefFileGenerated) {
    std::string cmakeCommand =
      this->GetLocalGenerator()->ConvertToOutputFormat(
        cmSystemTools::GetCMakeCommand(), cmOutputConverter::SHELL);
    std::string cmd =
      cmStrCat(cmakeCommand, " -E __create_def ",
               this->GetLocalGenerator()->ConvertToOutputFormat(
                 mdi->DefFile, cmOutputConverter::SHELL),
               ' ');
    std::string obj_list_file = mdi->DefFile + ".objs";
    cmd += this->GetLocalGenerator()->ConvertToOutputFormat(
      obj_list_file, cmOutputConverter::SHELL);

    const char* nm_executable = GetMakefile()->GetDefinition("CMAKE_NM");
    if (nm_executable && *nm_executable) {
      cmd += " --nm=";
      cmd += this->LocalCommonGenerator->ConvertToOutputFormat(
        nm_executable, cmOutputConverter::SHELL);
    }
    preLinkCmdLines.push_back(std::move(cmd));

    // create a list of obj files for the -E __create_def to read
    cmGeneratedFileStream fout(obj_list_file);

    if (mdi->WindowsExportAllSymbols) {
      cmNinjaDeps objs = this->GetObjects(config);
      for (std::string const& obj : objs) {
        if (cmHasLiteralSuffix(obj, ".obj")) {
          fout << obj << "\n";
        }
      }
    }

    for (cmSourceFile const* src : mdi->Sources) {
      fout << src->GetFullPath() << "\n";
    }
  }
  // If we have any PRE_LINK commands, we need to go back to CMAKE_BINARY_DIR
  // for the link commands.
  if (!preLinkCmdLines.empty()) {
    const std::string homeOutDir = localGen.ConvertToOutputFormat(
      localGen.GetBinaryDirectory(), cmOutputConverter::SHELL);
    preLinkCmdLines.push_back("cd " + homeOutDir);
  }

  vars["PRE_LINK"] = localGen.BuildCommandLine(preLinkCmdLines, "pre-link",
                                               this->GeneratorTarget);
  std::string postBuildCmdLine = localGen.BuildCommandLine(
    postBuildCmdLines, "post-build", this->GeneratorTarget);

  cmNinjaVars symlinkVars;
  bool const symlinkNeeded =
    (targetOutput != targetOutputReal && !gt->IsFrameworkOnApple());
  if (!symlinkNeeded) {
    vars["POST_BUILD"] = postBuildCmdLine;
  } else {
    vars["POST_BUILD"] = cmGlobalNinjaGenerator::SHELL_NOOP;
    symlinkVars["POST_BUILD"] = postBuildCmdLine;
  }

  std::string cmakeVarLang =
    cmStrCat("CMAKE_", this->TargetLinkLanguage(config));

  // build response file name
  std::string cmakeLinkVar = cmakeVarLang + "_RESPONSE_FILE_LINK_FLAG";

  const char* flag = GetMakefile()->GetDefinition(cmakeLinkVar);

  bool const lang_supports_response =
    !(this->TargetLinkLanguage(config) == "RC" ||
      (this->TargetLinkLanguage(config) == "CUDA" && !flag));
  int commandLineLengthLimit = -1;
  if (!lang_supports_response || !this->ForceResponseFile()) {
    commandLineLengthLimit =
      static_cast<int>(cmSystemTools::CalculateCommandLineLengthLimit()) -
      globalGen->GetRuleCmdLength(linkBuild.Rule);
  }

  linkBuild.RspFile = this->ConvertToNinjaPath(std::string("CMakeFiles/") +
                                               gt->GetName() + ".rsp");

  // Gather order-only dependencies.
  this->GetLocalGenerator()->AppendTargetDepends(gt, linkBuild.OrderOnlyDeps,
                                                 config, fileConfig);

  // Add order-only dependencies on versioning symlinks of shared libs we link.
  if (!this->GeneratorTarget->IsDLLPlatform()) {
    if (cmComputeLinkInformation* cli =
          this->GeneratorTarget->GetLinkInformation(config)) {
      for (auto const& item : cli->GetItems()) {
        if (item.Target &&
            item.Target->GetType() == cmStateEnums::SHARED_LIBRARY &&
            !item.Target->IsFrameworkOnApple()) {
          std::string const& lib =
            this->ConvertToNinjaPath(item.Target->GetFullPath(config));
          if (std::find(linkBuild.ImplicitDeps.begin(),
                        linkBuild.ImplicitDeps.end(),
                        lib) == linkBuild.ImplicitDeps.end()) {
            linkBuild.OrderOnlyDeps.emplace_back(lib);
          }
        }
      }
    }
  }

  // Ninja should restat after linking if and only if there are byproducts.
  vars["RESTAT"] = byproducts.empty() ? "" : "1";

  for (std::string const& o : byproducts) {
    globalGen->SeenCustomCommandOutput(o);
    linkBuild.Outputs.push_back(o);
  }

  // Write the build statement for this target.
  bool usedResponseFile = false;
  globalGen->WriteBuild(this->GetImplFileStream(fileConfig), linkBuild,
                        commandLineLengthLimit, &usedResponseFile);
  this->WriteLinkRule(usedResponseFile, config);

  if (symlinkNeeded) {
    if (targetType == cmStateEnums::EXECUTABLE) {
      cmNinjaBuild build("CMAKE_SYMLINK_EXECUTABLE");
      build.Comment = "Create executable symlink " + targetOutput;
      build.Outputs.push_back(targetOutput);
      if (firstForConfig) {
        globalGen->GetByproductsForCleanTarget(config).push_back(targetOutput);
      }
      build.ExplicitDeps.push_back(targetOutputReal);
      build.Variables = std::move(symlinkVars);
      globalGen->WriteBuild(this->GetImplFileStream(fileConfig), build);
    } else {
      cmNinjaBuild build("CMAKE_SYMLINK_LIBRARY");
      build.Comment = "Create library symlink " + targetOutput;

      std::string const soName = this->ConvertToNinjaPath(
        this->GetTargetFilePath(tgtNames.SharedObject, config));
      // If one link has to be created.
      if (targetOutputReal == soName || targetOutput == soName) {
        symlinkVars["SONAME"] =
          this->GetLocalGenerator()->ConvertToOutputFormat(
            soName, cmOutputConverter::SHELL);
      } else {
        symlinkVars["SONAME"].clear();
        build.Outputs.push_back(soName);
        if (firstForConfig) {
          globalGen->GetByproductsForCleanTarget(config).push_back(soName);
        }
      }
      build.Outputs.push_back(targetOutput);
      if (firstForConfig) {
        globalGen->GetByproductsForCleanTarget(config).push_back(targetOutput);
      }
      build.ExplicitDeps.push_back(targetOutputReal);
      build.Variables = std::move(symlinkVars);

      globalGen->WriteBuild(this->GetImplFileStream(fileConfig), build);
    }
  }

  // Add aliases for the file name and the target name.
  globalGen->AddTargetAlias(tgtNames.Output, gt, config);
  globalGen->AddTargetAlias(this->GetTargetName(), gt, config);
}

void cmNinjaNormalTargetGenerator::WriteObjectLibStatement(
  const std::string& config)
{
  // Write a phony output that depends on all object files.
  {
    cmNinjaBuild build("phony");
    build.Comment = "Object library " + this->GetTargetName();
    this->GetLocalGenerator()->AppendTargetOutputs(this->GetGeneratorTarget(),
                                                   build.Outputs, config);
    this->GetLocalGenerator()->AppendTargetOutputs(
      this->GetGeneratorTarget(),
      this->GetGlobalGenerator()->GetByproductsForCleanTarget(config), config);
    build.ExplicitDeps = this->GetObjects(config);
    this->GetGlobalGenerator()->WriteBuild(this->GetCommonFileStream(), build);
  }

  // Add aliases for the target name.
  this->GetGlobalGenerator()->AddTargetAlias(
    this->GetTargetName(), this->GetGeneratorTarget(), config);
}

cmGeneratorTarget::Names cmNinjaNormalTargetGenerator::TargetNames(
  const std::string& config) const
{
  if (this->GeneratorTarget->GetType() == cmStateEnums::EXECUTABLE) {
    return this->GeneratorTarget->GetExecutableNames(config);
  }
  return this->GeneratorTarget->GetLibraryNames(config);
}

std::string cmNinjaNormalTargetGenerator::TargetLinkLanguage(
  const std::string& config) const
{
  return this->GeneratorTarget->GetLinkerLanguage(config);
}<|MERGE_RESOLUTION|>--- conflicted
+++ resolved
@@ -311,11 +311,7 @@
 
     if (flag) {
       responseFlag = flag;
-<<<<<<< HEAD
-    } else if (this->TargetLinkLanguage(config) != "CUDA") {
-=======
     } else {
->>>>>>> 738f3f23
       responseFlag = "@";
     }
 
