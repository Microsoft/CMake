/* Distributed under the OSI-approved BSD 3-Clause License.  See accompanying
   file Copyright.txt or https://cmake.org/licensing for details.  */
#ifndef cmLinkItem_h
#define cmLinkItem_h

#include "cmConfigure.h" // IWYU pragma: keep

#include <algorithm>
#include <map>
#include <ostream>
#include <string>
#include <vector>

#include "cmListFileCache.h"
#include "cmSystemTools.h"
#include "cmTargetLinkLibraryType.h"

class cmGeneratorTarget;

// Basic information about each link item.
class cmLinkItem
{
  std::string String;

public:
  cmLinkItem();
<<<<<<< HEAD
  explicit cmLinkItem(std::string const& s);
  explicit cmLinkItem(cmGeneratorTarget const* t);
  explicit cmLinkItem(const std::string& n, cmGeneratorTarget const* t,
                      cmListFileBacktrace const& bt);
  std::string const& AsStr() const;
  cmGeneratorTarget const* Target;
=======
  cmLinkItem(std::string s, cmListFileBacktrace bt);
  cmLinkItem(cmGeneratorTarget const* t, cmListFileBacktrace bt);
  std::string const& AsStr() const;
  cmGeneratorTarget const* Target = nullptr;
>>>>>>> bf02d625
  cmListFileBacktrace Backtrace;
  friend bool operator<(cmLinkItem const& l, cmLinkItem const& r);
  friend bool operator==(cmLinkItem const& l, cmLinkItem const& r);
  friend std::ostream& operator<<(std::ostream& os, cmLinkItem const& item);
};

class cmLinkImplItem : public cmLinkItem
{
public:
  cmLinkImplItem();
  cmLinkImplItem(cmLinkItem item, bool fromGenex);
  bool FromGenex = false;
};

/** The link implementation specifies the direct library
    dependencies needed by the object files of the target.  */
struct cmLinkImplementationLibraries
{
  // Libraries linked directly in this configuration.
  std::vector<cmLinkImplItem> Libraries;

  // Libraries linked directly in other configurations.
  // Needed only for OLD behavior of CMP0003.
  std::vector<cmLinkItem> WrongConfigLibraries;
};

struct cmLinkInterfaceLibraries
{
  // Libraries listed in the interface.
  std::vector<cmLinkItem> Libraries;
};

struct cmLinkInterface : public cmLinkInterfaceLibraries
{
  // Languages whose runtime libraries must be linked.
  std::vector<std::string> Languages;

  // Shared library dependencies needed for linking on some platforms.
  std::vector<cmLinkItem> SharedDeps;

  // Number of repetitions of a strongly connected component of two
  // or more static libraries.
  unsigned int Multiplicity = 0;

  // Libraries listed for other configurations.
  // Needed only for OLD behavior of CMP0003.
  std::vector<cmLinkItem> WrongConfigLibraries;

  bool ImplementationIsInterface = false;
};

struct cmOptionalLinkInterface : public cmLinkInterface
{
  bool LibrariesDone = false;
  bool AllDone = false;
  bool Exists = false;
  bool HadHeadSensitiveCondition = false;
  const char* ExplicitLibraries = nullptr;
};

struct cmHeadToLinkInterfaceMap
  : public std::map<cmGeneratorTarget const*, cmOptionalLinkInterface>
{
};

struct cmLinkImplementation : public cmLinkImplementationLibraries
{
  // Languages whose runtime libraries must be linked.
  std::vector<std::string> Languages;
};

// Cache link implementation computation from each configuration.
struct cmOptionalLinkImplementation : public cmLinkImplementation
{
  bool LibrariesDone = false;
  bool LanguagesDone = false;
  bool HadHeadSensitiveCondition = false;
};

/** Compute the link type to use for the given configuration.  */
inline cmTargetLinkLibraryType CMP0003_ComputeLinkType(
  const std::string& config, std::vector<std::string> const& debugConfigs)
{
  // No configuration is always optimized.
  if (config.empty()) {
    return OPTIMIZED_LibraryType;
  }

  // Check if any entry in the list matches this configuration.
  std::string configUpper = cmSystemTools::UpperCase(config);
  if (std::find(debugConfigs.begin(), debugConfigs.end(), configUpper) !=
      debugConfigs.end()) {
    return DEBUG_LibraryType;
  }
  // The current configuration is not a debug configuration.
  return OPTIMIZED_LibraryType;
}

#endif<|MERGE_RESOLUTION|>--- conflicted
+++ resolved
@@ -24,19 +24,10 @@
 
 public:
   cmLinkItem();
-<<<<<<< HEAD
-  explicit cmLinkItem(std::string const& s);
-  explicit cmLinkItem(cmGeneratorTarget const* t);
-  explicit cmLinkItem(const std::string& n, cmGeneratorTarget const* t,
-                      cmListFileBacktrace const& bt);
-  std::string const& AsStr() const;
-  cmGeneratorTarget const* Target;
-=======
   cmLinkItem(std::string s, cmListFileBacktrace bt);
   cmLinkItem(cmGeneratorTarget const* t, cmListFileBacktrace bt);
   std::string const& AsStr() const;
   cmGeneratorTarget const* Target = nullptr;
->>>>>>> bf02d625
   cmListFileBacktrace Backtrace;
   friend bool operator<(cmLinkItem const& l, cmLinkItem const& r);
   friend bool operator==(cmLinkItem const& l, cmLinkItem const& r);
