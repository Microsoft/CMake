--- conflicted
+++ resolved
@@ -23,60 +23,26 @@
   std::string String;
 
 public:
-<<<<<<< HEAD
-  cmLinkItem()
-    : std_string()
-    , Target(nullptr)
-    , Backtrace()
-  {
-  }
-  cmLinkItem(const std_string& n, cmGeneratorTarget const* t)
-      : std_string(n)
-      , Target(t)
-      , Backtrace()
-  {
-  }
-  cmLinkItem(const std_string& n, cmGeneratorTarget const* t, cmListFileBacktrace const & bt)
-    : std_string(n)
-    , Target(t)
-    , Backtrace(bt)
-  {
-  }
-  cmGeneratorTarget const* Target;
-  cmListFileBacktrace Backtrace;
-=======
   cmLinkItem();
   explicit cmLinkItem(std::string const& s);
   explicit cmLinkItem(cmGeneratorTarget const* t);
+  explicit cmLinkItem(const std::string& n, cmGeneratorTarget const* t,
+                      cmListFileBacktrace const& bt);
   std::string const& AsStr() const;
   cmGeneratorTarget const* Target;
+  cmListFileBacktrace Backtrace;
   friend bool operator<(cmLinkItem const& l, cmLinkItem const& r);
   friend bool operator==(cmLinkItem const& l, cmLinkItem const& r);
   friend std::ostream& operator<<(std::ostream& os, cmLinkItem const& item);
->>>>>>> 05a2ca7f
 };
 
 class cmLinkImplItem : public cmLinkItem
 {
 public:
-<<<<<<< HEAD
-  cmLinkImplItem()
-    : cmLinkItem()
-    , FromGenex(false)
-  {
-  }
-  cmLinkImplItem(std::string const& n, cmGeneratorTarget const* t,
-                 cmListFileBacktrace const& bt, bool fromGenex)
-    : cmLinkItem(n, t, bt)
-    , FromGenex(fromGenex)
-  {
-  }
-=======
   cmLinkImplItem();
   cmLinkImplItem(cmLinkItem item, cmListFileBacktrace const& bt,
                  bool fromGenex);
   cmListFileBacktrace Backtrace;
->>>>>>> 05a2ca7f
   bool FromGenex;
 };
 
