/* Distributed under the OSI-approved BSD 3-Clause License.  See accompanying
   file Copyright.txt or https://cmake.org/licensing for details.  */
#ifndef cmGlobalVisualStudio15Generator_h
#define cmGlobalVisualStudio15Generator_h

#include "cmConfigure.h" // IWYU pragma: keep

#include <iosfwd>
#include <string>

#include "cmGlobalVisualStudio14Generator.h"
#include "cmVSSetupHelper.h"

class cmGlobalGeneratorFactory;
class cmake;

/** \class cmGlobalVisualStudio15Generator  */
class cmGlobalVisualStudio15Generator : public cmGlobalVisualStudio14Generator
{
public:
  cmGlobalVisualStudio15Generator(cmake* cm, const std::string& name,
                                  const std::string& platformName);
  static cmGlobalGeneratorFactory* NewFactory();

  virtual bool MatchesGeneratorName(const std::string& name) const;

  virtual void WriteSLNHeader(std::ostream& fout);

  virtual const char* GetToolsVersion() { return "15.0"; }
protected:
  bool InitializeWindows(cmMakefile* mf) override;
  virtual bool SelectWindowsStoreToolset(std::string& toolset) const;

  virtual const char* GetIDEVersion() { return "15.0"; }

  // Used to verify that the Desktop toolset for the current generator is
  // installed on the machine.
  virtual bool IsWindowsDesktopToolsetInstalled() const;

  // These aren't virtual because we need to check if the selected version
  // of the toolset is installed
  bool IsWindowsStoreToolsetInstalled() const;

  std::string FindMSBuildCommand() CM_OVERRIDE;
  std::string FindDevEnvCommand() CM_OVERRIDE;

  std::string const& GetMSBuildCommand();
  std::string MSBuildCommand;
  bool MSBuildCommandInitialized;

  // Check for a Win 8 SDK known to the registry or VS installer tool.
  bool IsWin81SDKInstalled() const;

<<<<<<< HEAD

  virtual std::string GetVSMakeProgram() { return this->GetMSBuildCommand(); }
=======
  std::string FindMSBuildCommand() override;
  std::string FindDevEnvCommand() override;
>>>>>>> a1cdf537

private:
  class Factory;
  mutable cmVSSetupAPIHelper vsSetupAPIHelper;
};
#endif<|MERGE_RESOLUTION|>--- conflicted
+++ resolved
@@ -51,13 +51,8 @@
   // Check for a Win 8 SDK known to the registry or VS installer tool.
   bool IsWin81SDKInstalled() const;
 
-<<<<<<< HEAD
-
-  virtual std::string GetVSMakeProgram() { return this->GetMSBuildCommand(); }
-=======
   std::string FindMSBuildCommand() override;
   std::string FindDevEnvCommand() override;
->>>>>>> a1cdf537
 
 private:
   class Factory;
