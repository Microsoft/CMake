/* Distributed under the OSI-approved BSD 3-Clause License.  See accompanying
   file Copyright.txt or https://cmake.org/licensing for details.  */
#include "cmMakefile.h"

#include "cmsys/FStream.hxx"
#include "cmsys/RegularExpression.hxx"
#include <algorithm>
#include <assert.h>
#include <cstring>
#include <ctype.h>
#include <iterator>
#include <memory> // IWYU pragma: keep
#include <sstream>
#include <stdlib.h>
#include <utility>

#include "cmAlgorithms.h"
#include "cmCommand.h"
#include "cmCommandArgumentParserHelper.h"
#include "cmCustomCommand.h"
#include "cmCustomCommandLines.h"
#include "cmExecutionStatus.h"
#include "cmExpandedCommandArgument.h" // IWYU pragma: keep
#include "cmFileLockPool.h"
#include "cmFunctionBlocker.h"
#include "cmGeneratorExpression.h"
#include "cmGeneratorExpressionEvaluationFile.h"
#include "cmGlobalGenerator.h"
#include "cmInstallGenerator.h" // IWYU pragma: keep
#include "cmListFileCache.h"
#include "cmSourceFile.h"
#include "cmSourceFileLocation.h"
#include "cmState.h"
#include "cmStateDirectory.h"
#include "cmStateTypes.h"
#include "cmSystemTools.h"
#include "cmTargetLinkLibraryType.h"
#include "cmTest.h"
#include "cmTestGenerator.h" // IWYU pragma: keep
#include "cmVersion.h"
#include "cmWorkingDirectory.h"
#include "cm_sys_stat.h"
#include "cmake.h"

#ifdef CMAKE_BUILD_WITH_CMAKE
#  include "cmVariableWatch.h"
#endif

class cmMessenger;

// default is not to be building executables
cmMakefile::cmMakefile(cmGlobalGenerator* globalGenerator,
                       cmStateSnapshot const& snapshot)
  : GlobalGenerator(globalGenerator)
  , StateSnapshot(snapshot)
  , Backtrace(snapshot)
{
  this->IsSourceFileTryCompile = false;

  this->WarnUnused = this->GetCMakeInstance()->GetWarnUnused();
  this->CheckSystemVars = this->GetCMakeInstance()->GetCheckSystemVars();

  this->SuppressWatches = false;

  // Setup the default include complaint regular expression (match nothing).
  this->ComplainFileRegularExpression = "^$";

  this->DefineFlags = " ";

  this->cmDefineRegex.compile("#([ \t]*)cmakedefine[ \t]+([A-Za-z_0-9]*)");
  this->cmDefine01Regex.compile("#([ \t]*)cmakedefine01[ \t]+([A-Za-z_0-9]*)");
  this->cmAtVarRegex.compile("(@[A-Za-z_0-9/.+-]+@)");
  this->cmNamedCurly.compile("^[A-Za-z0-9/_.+-]+{");

  this->StateSnapshot =
    this->StateSnapshot.GetState()->CreatePolicyScopeSnapshot(
      this->StateSnapshot);

  // Enter a policy level for this directory.
  this->PushPolicy();

  // push empty loop block
  this->PushLoopBlockBarrier();

  // By default the check is not done.  It is enabled by
  // cmListFileCache in the top level if necessary.
  this->CheckCMP0000 = false;

#if defined(CMAKE_BUILD_WITH_CMAKE)
  this->AddSourceGroup("", "^.*$");
  this->AddSourceGroup("Source Files", CM_SOURCE_REGEX);
  this->AddSourceGroup("Header Files", CM_HEADER_REGEX);
  this->AddSourceGroup("CMake Rules", "\\.rule$");
  this->AddSourceGroup("Resources", CM_RESOURCE_REGEX);
  this->AddSourceGroup("Object Files", "\\.(lo|o|obj)$");

  this->ObjectLibrariesSourceGroupIndex = this->SourceGroups.size();
  this->SourceGroups.emplace_back("Object Libraries", "^MATCH_NO_SOURCES$");
#endif
}

cmMakefile::~cmMakefile()
{
  cmDeleteAll(this->InstallGenerators);
  cmDeleteAll(this->TestGenerators);
  cmDeleteAll(this->SourceFiles);
  cmDeleteAll(this->Tests);
  cmDeleteAll(this->ImportedTargetsOwned);
  cmDeleteAll(this->FinalPassCommands);
  cmDeleteAll(this->FunctionBlockers);
  cmDeleteAll(this->EvaluationFiles);
}

void cmMakefile::IssueMessage(cmake::MessageType t,
                              std::string const& text) const
{
  if (!this->ExecutionStatusStack.empty()) {
    if ((t == cmake::FATAL_ERROR) || (t == cmake::INTERNAL_ERROR)) {
      this->ExecutionStatusStack.back()->SetNestedError();
    }
  }
  this->GetCMakeInstance()->IssueMessage(t, text, this->GetBacktrace());
}

bool cmMakefile::CheckCMP0037(std::string const& targetName,
                              cmStateEnums::TargetType targetType) const
{
  cmake::MessageType messageType = cmake::AUTHOR_WARNING;
  std::ostringstream e;
  bool issueMessage = false;
  switch (this->GetPolicyStatus(cmPolicies::CMP0037)) {
    case cmPolicies::WARN:
      if (targetType != cmStateEnums::INTERFACE_LIBRARY) {
        e << cmPolicies::GetPolicyWarning(cmPolicies::CMP0037) << "\n";
        issueMessage = true;
      }
      CM_FALLTHROUGH;
    case cmPolicies::OLD:
      break;
    case cmPolicies::NEW:
    case cmPolicies::REQUIRED_IF_USED:
    case cmPolicies::REQUIRED_ALWAYS:
      issueMessage = true;
      messageType = cmake::FATAL_ERROR;
      break;
  }
  if (issueMessage) {
    e << "The target name \"" << targetName
      << "\" is reserved or not valid for certain "
         "CMake features, such as generator expressions, and may result "
         "in undefined behavior.";
    this->IssueMessage(messageType, e.str());

    if (messageType == cmake::FATAL_ERROR) {
      return false;
    }
  }
  return true;
}

void cmMakefile::MaybeWarnCMP0074(std::string const& pkg)
{
  // Warn if a <pkg>_ROOT variable we may use is set.
  std::string const varName = pkg + "_ROOT";
  const char* var = this->GetDefinition(varName);
  std::string env;
  cmSystemTools::GetEnv(varName, env);

  bool const haveVar = var && *var;
  bool const haveEnv = !env.empty();
  if ((haveVar || haveEnv) && this->WarnedCMP0074.insert(varName).second) {
    std::ostringstream w;
    w << cmPolicies::GetPolicyWarning(cmPolicies::CMP0074) << "\n";
    if (haveVar) {
      w << "CMake variable " << varName << " is set to:\n"
        << "  " << var << "\n";
    }
    if (haveEnv) {
      w << "Environment variable " << varName << " is set to:\n"
        << "  " << env << "\n";
    }
    w << "For compatibility, CMake is ignoring the variable.";
    this->IssueMessage(cmake::AUTHOR_WARNING, w.str());
  }
}

cmStringRange cmMakefile::GetIncludeDirectoriesEntries() const
{
  return this->StateSnapshot.GetDirectory().GetIncludeDirectoriesEntries();
}

cmBacktraceRange cmMakefile::GetIncludeDirectoriesBacktraces() const
{
  return this->StateSnapshot.GetDirectory()
    .GetIncludeDirectoriesEntryBacktraces();
}

cmStringRange cmMakefile::GetCompileOptionsEntries() const
{
  return this->StateSnapshot.GetDirectory().GetCompileOptionsEntries();
}

cmBacktraceRange cmMakefile::GetCompileOptionsBacktraces() const
{
  return this->StateSnapshot.GetDirectory().GetCompileOptionsEntryBacktraces();
}

cmStringRange cmMakefile::GetCompileDefinitionsEntries() const
{
  return this->StateSnapshot.GetDirectory().GetCompileDefinitionsEntries();
}

cmBacktraceRange cmMakefile::GetCompileDefinitionsBacktraces() const
{
  return this->StateSnapshot.GetDirectory()
    .GetCompileDefinitionsEntryBacktraces();
}

cmListFileBacktrace cmMakefile::GetBacktrace() const
{
  return this->Backtrace;
}

cmListFileBacktrace cmMakefile::GetBacktrace(cmCommandContext const& cc) const
{
<<<<<<< HEAD
  cmListFileContext lfc(cc.Name, this->StateSnapshot.GetExecutionListFile(), cc.Line);
=======
  cmListFileContext lfc;
  lfc.Name = cc.Name.Original;
  lfc.Line = cc.Line;
  lfc.FilePath = this->StateSnapshot.GetExecutionListFile();
>>>>>>> c4ab0980
  return this->Backtrace.Push(lfc);
}

cmListFileContext cmMakefile::GetExecutionContext() const
{
  cmListFileContext const& cur = this->Backtrace.Top();
  cmListFileContext lfc(cur.Name(), this->StateSnapshot.GetExecutionListFile(), cur.Line);
  return lfc;
}

void cmMakefile::PrintCommandTrace(const cmListFileFunction& lff) const
{
  // Check if current file in the list of requested to trace...
  std::vector<std::string> const& trace_only_this_files =
    this->GetCMakeInstance()->GetTraceSources();
  std::string const& full_path = this->GetExecutionFilePath();
  std::string const& only_filename = cmSystemTools::GetFilenameName(full_path);
  bool trace = trace_only_this_files.empty();
  if (!trace) {
    for (std::vector<std::string>::const_iterator i =
           trace_only_this_files.begin();
         !trace && i != trace_only_this_files.end(); ++i) {
      std::string::size_type const pos = full_path.rfind(*i);
      trace = (pos != std::string::npos) &&
        ((pos + i->size()) == full_path.size()) &&
        (only_filename == cmSystemTools::GetFilenameName(*i));
    }
    // Do nothing if current file wasn't requested for trace...
    if (!trace) {
      return;
    }
  }

  std::ostringstream msg;
  msg << full_path << "(" << lff.Line << "):  ";
  msg << lff.Name.Original << "(";
  bool expand = this->GetCMakeInstance()->GetTraceExpand();
  std::string temp;
  for (cmListFileArgument const& arg : lff.Arguments) {
    if (expand) {
      temp = arg.Value;
      this->ExpandVariablesInString(temp);
      msg << temp;
    } else {
      msg << arg.Value;
    }
    msg << " ";
  }
  msg << ")";
  cmSystemTools::Message(msg.str().c_str());
}

// Helper class to make sure the call stack is valid.
class cmMakefileCall
{
public:
  cmMakefileCall(cmMakefile* mf, cmCommandContext const& cc,
                 cmExecutionStatus& status)
    : Makefile(mf)
  {
    cmListFileContext const& lfc = cmListFileContext::FromCommandContext(
      cc, this->Makefile->StateSnapshot.GetExecutionListFile());
    this->Makefile->Backtrace = this->Makefile->Backtrace.Push(lfc);
    this->Makefile->ExecutionStatusStack.push_back(&status);
  }

  ~cmMakefileCall()
  {
    this->Makefile->ExecutionStatusStack.pop_back();
    this->Makefile->Backtrace = this->Makefile->Backtrace.Pop();
  }

private:
  cmMakefile* Makefile;
};

bool cmMakefile::ExecuteCommand(const cmListFileFunction& lff,
                                cmExecutionStatus& status)
{
  bool result = true;

  // quick return if blocked
  if (this->IsFunctionBlocked(lff, status)) {
    // No error.
    return result;
  }

  // Place this call on the call stack.
  cmMakefileCall stack_manager(this, lff, status);
  static_cast<void>(stack_manager);

  // Lookup the command prototype.
  if (cmCommand* proto =
        this->GetState()->GetCommandByExactName(lff.Name.Lower)) {
    // Clone the prototype.
    std::unique_ptr<cmCommand> pcmd(proto->Clone());
    pcmd->SetMakefile(this);
    if (this->GetCMakeInstance()->IsServerMode()) {
      pcmd->SetBacktrace(this->Backtrace);
    }

    // Decide whether to invoke the command.
    if (!cmSystemTools::GetFatalErrorOccured()) {
      // if trace is enabled, print out invoke information
      if (this->GetCMakeInstance()->GetTrace()) {
        this->PrintCommandTrace(lff);
      }
      // Try invoking the command.
      bool invokeSucceeded = pcmd->InvokeInitialPass(lff.Arguments, status);
      bool hadNestedError = status.GetNestedError();
      if (!invokeSucceeded || hadNestedError) {
        if (!hadNestedError) {
          // The command invocation requested that we report an error.
          std::string const error =
            std::string(lff.Name.Original) + " " + pcmd->GetError();
          this->IssueMessage(cmake::FATAL_ERROR, error);
        }
        result = false;
        if (this->GetCMakeInstance()->GetWorkingMode() != cmake::NORMAL_MODE) {
          cmSystemTools::SetFatalErrorOccured();
        }
      } else if (pcmd->HasFinalPass()) {
        // use the command
        this->FinalPassCommands.push_back(pcmd.release());
      }
    }
  } else {
    if (!cmSystemTools::GetFatalErrorOccured()) {
      std::string error = "Unknown CMake command \"";
      error += lff.Name.Original;
      error += "\".";
      this->IssueMessage(cmake::FATAL_ERROR, error);
      result = false;
      cmSystemTools::SetFatalErrorOccured();
    }
  }

  return result;
}

class cmMakefile::IncludeScope
{
public:
  IncludeScope(cmMakefile* mf, std::string const& filenametoread,
               bool noPolicyScope);
  ~IncludeScope();
  void Quiet() { this->ReportError = false; }

private:
  cmMakefile* Makefile;
  bool NoPolicyScope;
  bool CheckCMP0011;
  bool ReportError;
  void EnforceCMP0011();
};

cmMakefile::IncludeScope::IncludeScope(cmMakefile* mf,
                                       std::string const& filenametoread,
                                       bool noPolicyScope)
  : Makefile(mf)
  , NoPolicyScope(noPolicyScope)
  , CheckCMP0011(false)
  , ReportError(true)
{
  this->Makefile->Backtrace = this->Makefile->Backtrace.Push(filenametoread);

  this->Makefile->PushFunctionBlockerBarrier();

  this->Makefile->StateSnapshot =
    this->Makefile->GetState()->CreateIncludeFileSnapshot(
      this->Makefile->StateSnapshot, filenametoread);
  if (!this->NoPolicyScope) {
    // Check CMP0011 to determine the policy scope type.
    switch (this->Makefile->GetPolicyStatus(cmPolicies::CMP0011)) {
      case cmPolicies::WARN:
        // We need to push a scope to detect whether the script sets
        // any policies that would affect the includer and therefore
        // requires a warning.  We use a weak scope to simulate OLD
        // behavior by allowing policy changes to affect the includer.
        this->Makefile->PushPolicy(true);
        this->CheckCMP0011 = true;
        break;
      case cmPolicies::OLD:
        // OLD behavior is to not push a scope at all.
        this->NoPolicyScope = true;
        break;
      case cmPolicies::REQUIRED_IF_USED:
      case cmPolicies::REQUIRED_ALWAYS:
        // We should never make this policy required, but we handle it
        // here just in case.
        this->CheckCMP0011 = true;
        CM_FALLTHROUGH;
      case cmPolicies::NEW:
        // NEW behavior is to push a (strong) scope.
        this->Makefile->PushPolicy();
        break;
    }
  }
}

cmMakefile::IncludeScope::~IncludeScope()
{
  if (!this->NoPolicyScope) {
    // If we need to enforce policy CMP0011 then the top entry is the
    // one we pushed above.  If the entry is empty, then the included
    // script did not set any policies that might affect the includer so
    // we do not need to enforce the policy.
    if (this->CheckCMP0011 &&
        !this->Makefile->StateSnapshot.HasDefinedPolicyCMP0011()) {
      this->CheckCMP0011 = false;
    }

    // Pop the scope we pushed for the script.
    this->Makefile->PopPolicy();

    // We enforce the policy after the script's policy stack entry has
    // been removed.
    if (this->CheckCMP0011) {
      this->EnforceCMP0011();
    }
  }
  this->Makefile->PopSnapshot(this->ReportError);

  this->Makefile->PopFunctionBlockerBarrier(this->ReportError);

  this->Makefile->Backtrace = this->Makefile->Backtrace.Pop();
}

void cmMakefile::IncludeScope::EnforceCMP0011()
{
  // We check the setting of this policy again because the included
  // script might actually set this policy for its includer.
  switch (this->Makefile->GetPolicyStatus(cmPolicies::CMP0011)) {
    case cmPolicies::WARN:
      // Warn because the user did not set this policy.
      {
        std::ostringstream w;
        w << cmPolicies::GetPolicyWarning(cmPolicies::CMP0011) << "\n"
          << "The included script\n  "
          << this->Makefile->GetExecutionFilePath() << "\n"
          << "affects policy settings.  "
          << "CMake is implying the NO_POLICY_SCOPE option for compatibility, "
          << "so the effects are applied to the including context.";
        this->Makefile->IssueMessage(cmake::AUTHOR_WARNING, w.str());
      }
      break;
    case cmPolicies::REQUIRED_IF_USED:
    case cmPolicies::REQUIRED_ALWAYS: {
      std::ostringstream e;
      /* clang-format off */
      e << cmPolicies::GetRequiredPolicyError(cmPolicies::CMP0011) << "\n"
        << "The included script\n  "
        << this->Makefile->GetExecutionFilePath() << "\n"
        << "affects policy settings, so it requires this policy to be set.";
      /* clang-format on */
      this->Makefile->IssueMessage(cmake::FATAL_ERROR, e.str());
    } break;
    case cmPolicies::OLD:
    case cmPolicies::NEW:
      // The script set this policy.  We assume the purpose of the
      // script is to initialize policies for its includer, and since
      // the policy is now set for later scripts, we do not warn.
      break;
  }
}

bool cmMakefile::ReadDependentFile(const char* filename, bool noPolicyScope)
{
  this->AddDefinition("CMAKE_PARENT_LIST_FILE",
                      this->GetDefinition("CMAKE_CURRENT_LIST_FILE"));
  std::string filenametoread = cmSystemTools::CollapseFullPath(
    filename, this->GetCurrentSourceDirectory());

  IncludeScope incScope(this, filenametoread, noPolicyScope);

  cmListFile listFile;
  if (!listFile.ParseFile(filenametoread.c_str(), this->GetMessenger(),
                          this->Backtrace)) {
    return false;
  }

  this->ReadListFile(listFile, filenametoread);
  if (cmSystemTools::GetFatalErrorOccured()) {
    incScope.Quiet();
  }
  return true;
}

class cmMakefile::ListFileScope
{
public:
  ListFileScope(cmMakefile* mf, std::string const& filenametoread)
    : Makefile(mf)
    , ReportError(true)
  {
    this->Makefile->Backtrace = this->Makefile->Backtrace.Push(filenametoread);

    this->Makefile->StateSnapshot =
      this->Makefile->GetState()->CreateInlineListFileSnapshot(
        this->Makefile->StateSnapshot, filenametoread);
    assert(this->Makefile->StateSnapshot.IsValid());

    this->Makefile->PushFunctionBlockerBarrier();
  }

  ~ListFileScope()
  {
    this->Makefile->PopSnapshot(this->ReportError);
    this->Makefile->PopFunctionBlockerBarrier(this->ReportError);
    this->Makefile->Backtrace = this->Makefile->Backtrace.Pop();
  }

  void Quiet() { this->ReportError = false; }

private:
  cmMakefile* Makefile;
  bool ReportError;
};

bool cmMakefile::ReadListFile(const char* filename)
{
  std::string filenametoread = cmSystemTools::CollapseFullPath(
    filename, this->GetCurrentSourceDirectory());

  ListFileScope scope(this, filenametoread);

  cmListFile listFile;
  if (!listFile.ParseFile(filenametoread.c_str(), this->GetMessenger(),
                          this->Backtrace)) {
    return false;
  }

  this->ReadListFile(listFile, filenametoread);
  if (cmSystemTools::GetFatalErrorOccured()) {
    scope.Quiet();
  }
  return true;
}

void cmMakefile::ReadListFile(cmListFile const& listFile,
                              std::string const& filenametoread)
{
  // add this list file to the list of dependencies
  this->ListFiles.push_back(filenametoread);

  std::string currentParentFile =
    this->GetSafeDefinition("CMAKE_PARENT_LIST_FILE");
  std::string currentFile = this->GetSafeDefinition("CMAKE_CURRENT_LIST_FILE");

  this->AddDefinition("CMAKE_CURRENT_LIST_FILE", filenametoread.c_str());
  this->AddDefinition("CMAKE_CURRENT_LIST_DIR",
                      cmSystemTools::GetFilenamePath(filenametoread).c_str());

  this->MarkVariableAsUsed("CMAKE_PARENT_LIST_FILE");
  this->MarkVariableAsUsed("CMAKE_CURRENT_LIST_FILE");
  this->MarkVariableAsUsed("CMAKE_CURRENT_LIST_DIR");

  // Run the parsed commands.
  const size_t numberFunctions = listFile.Functions.size();
  for (size_t i = 0; i < numberFunctions; ++i) {
    cmExecutionStatus status;
    this->ExecuteCommand(listFile.Functions[i], status);
    if (cmSystemTools::GetFatalErrorOccured()) {
      break;
    }
    if (status.GetReturnInvoked()) {
      // Exit early due to return command.
      break;
    }
  }
  this->CheckForUnusedVariables();

  this->AddDefinition("CMAKE_PARENT_LIST_FILE", currentParentFile.c_str());
  this->AddDefinition("CMAKE_CURRENT_LIST_FILE", currentFile.c_str());
  this->AddDefinition("CMAKE_CURRENT_LIST_DIR",
                      cmSystemTools::GetFilenamePath(currentFile).c_str());
  this->MarkVariableAsUsed("CMAKE_PARENT_LIST_FILE");
  this->MarkVariableAsUsed("CMAKE_CURRENT_LIST_FILE");
  this->MarkVariableAsUsed("CMAKE_CURRENT_LIST_DIR");
}

void cmMakefile::EnforceDirectoryLevelRules() const
{
  // Diagnose a violation of CMP0000 if necessary.
  if (this->CheckCMP0000) {
    std::ostringstream msg;
    msg << "No cmake_minimum_required command is present.  "
        << "A line of code such as\n"
        << "  cmake_minimum_required(VERSION " << cmVersion::GetMajorVersion()
        << "." << cmVersion::GetMinorVersion() << ")\n"
        << "should be added at the top of the file.  "
        << "The version specified may be lower if you wish to "
        << "support older CMake versions for this project.  "
        << "For more information run "
        << "\"cmake --help-policy CMP0000\".";
    switch (this->GetPolicyStatus(cmPolicies::CMP0000)) {
      case cmPolicies::WARN:
        // Warn because the user did not provide a minimum required
        // version.
        this->GetCMakeInstance()->IssueMessage(cmake::AUTHOR_WARNING,
                                               msg.str(), this->Backtrace);
      case cmPolicies::OLD:
        // OLD behavior is to use policy version 2.4 set in
        // cmListFileCache.
        break;
      case cmPolicies::REQUIRED_IF_USED:
      case cmPolicies::REQUIRED_ALWAYS:
      case cmPolicies::NEW:
        // NEW behavior is to issue an error.
        this->GetCMakeInstance()->IssueMessage(cmake::FATAL_ERROR, msg.str(),
                                               this->Backtrace);
        cmSystemTools::SetFatalErrorOccured();
        return;
    }
  }
}

void cmMakefile::AddEvaluationFile(
  const std::string& inputFile,
  std::unique_ptr<cmCompiledGeneratorExpression> outputName,
  std::unique_ptr<cmCompiledGeneratorExpression> condition,
  bool inputIsContent)
{
  this->EvaluationFiles.push_back(new cmGeneratorExpressionEvaluationFile(
    inputFile, std::move(outputName), std::move(condition), inputIsContent,
    this->GetPolicyStatus(cmPolicies::CMP0070)));
}

std::vector<cmGeneratorExpressionEvaluationFile*>
cmMakefile::GetEvaluationFiles() const
{
  return this->EvaluationFiles;
}

std::vector<cmExportBuildFileGenerator*>
cmMakefile::GetExportBuildFileGenerators() const
{
  return this->ExportBuildFileGenerators;
}

void cmMakefile::RemoveExportBuildFileGeneratorCMP0024(
  cmExportBuildFileGenerator* gen)
{
  std::vector<cmExportBuildFileGenerator*>::iterator it =
    std::find(this->ExportBuildFileGenerators.begin(),
              this->ExportBuildFileGenerators.end(), gen);
  if (it != this->ExportBuildFileGenerators.end()) {
    this->ExportBuildFileGenerators.erase(it);
  }
}

void cmMakefile::AddExportBuildFileGenerator(cmExportBuildFileGenerator* gen)
{
  this->ExportBuildFileGenerators.push_back(gen);
}

namespace {
struct file_not_persistent
{
  bool operator()(const std::string& path) const
  {
    return !(path.find("CMakeTmp") == std::string::npos &&
             cmSystemTools::FileExists(path));
  }
};
}

void cmMakefile::FinalPass()
{
  // do all the variable expansions here
  this->ExpandVariablesCMP0019();

  // give all the commands a chance to do something
  // after the file has been parsed before generation
  for (cmCommand* fpCommand : this->FinalPassCommands) {
    fpCommand->FinalPass();
  }

  // go through all configured files and see which ones still exist.
  // we don't want cmake to re-run if a configured file is created and deleted
  // during processing as that would make it a transient file that can't
  // influence the build process
  cmEraseIf(this->OutputFiles, file_not_persistent());

  // if a configured file is used as input for another configured file,
  // and then deleted it will show up in the input list files so we
  // need to scan those too
  cmEraseIf(this->ListFiles, file_not_persistent());
}

// Generate the output file
void cmMakefile::ConfigureFinalPass()
{
  this->FinalPass();
  const char* oldValue = this->GetDefinition("CMAKE_BACKWARDS_COMPATIBILITY");
  if (oldValue &&
      cmSystemTools::VersionCompare(cmSystemTools::OP_LESS, oldValue, "2.4")) {
    this->GetCMakeInstance()->IssueMessage(
      cmake::FATAL_ERROR,
      "You have set CMAKE_BACKWARDS_COMPATIBILITY to a CMake version less "
      "than 2.4. This version of CMake only supports backwards compatibility "
      "with CMake 2.4 or later. For compatibility with older versions please "
      "use any CMake 2.8.x release or lower.",
      this->Backtrace);
  }
}

void cmMakefile::AddCustomCommandToTarget(
  const std::string& target, const std::vector<std::string>& byproducts,
  const std::vector<std::string>& depends,
  const cmCustomCommandLines& commandLines, cmTarget::CustomCommandType type,
  const char* comment, const char* workingDir, bool escapeOldStyle,
  bool uses_terminal, const std::string& depfile, bool command_expand_lists,
  ObjectLibraryCommands objLibraryCommands)
{
  // Find the target to which to add the custom command.
  cmTargets::iterator ti = this->Targets.find(target);

  if (ti == this->Targets.end()) {
    cmake::MessageType messageType = cmake::AUTHOR_WARNING;
    bool issueMessage = false;
    std::ostringstream e;
    switch (this->GetPolicyStatus(cmPolicies::CMP0040)) {
      case cmPolicies::WARN:
        e << cmPolicies::GetPolicyWarning(cmPolicies::CMP0040) << "\n";
        issueMessage = true;
      case cmPolicies::OLD:
        break;
      case cmPolicies::NEW:
      case cmPolicies::REQUIRED_IF_USED:
      case cmPolicies::REQUIRED_ALWAYS:
        issueMessage = true;
        messageType = cmake::FATAL_ERROR;
    }

    if (issueMessage) {
      if (cmTarget const* t = this->FindTargetToUse(target)) {
        if (t->IsImported()) {
          e << "TARGET '" << target
            << "' is IMPORTED and does not build here.";
        } else {
          e << "TARGET '" << target << "' was not created in this directory.";
        }
      } else {
        e << "No TARGET '" << target
          << "' has been created in this directory.";
      }
      IssueMessage(messageType, e.str());
    }

    return;
  }

  cmTarget& t = ti->second;
  if (objLibraryCommands == RejectObjectLibraryCommands &&
      t.GetType() == cmStateEnums::OBJECT_LIBRARY) {
    std::ostringstream e;
    e << "Target \"" << target
      << "\" is an OBJECT library "
         "that may not have PRE_BUILD, PRE_LINK, or POST_BUILD commands.";
    this->IssueMessage(cmake::FATAL_ERROR, e.str());
    return;
  }
  if (t.GetType() == cmStateEnums::INTERFACE_LIBRARY) {
    std::ostringstream e;
    e << "Target \"" << target
      << "\" is an INTERFACE library "
         "that may not have PRE_BUILD, PRE_LINK, or POST_BUILD commands.";
    this->IssueMessage(cmake::FATAL_ERROR, e.str());
    return;
  }

  // Always create the byproduct sources and mark them generated.
  for (std::string const& o : byproducts) {
    if (cmSourceFile* out = this->GetOrCreateSource(o, true)) {
      out->SetProperty("GENERATED", "1");
    }
  }

  // Add the command to the appropriate build step for the target.
  std::vector<std::string> no_output;
  cmCustomCommand cc(this, no_output, byproducts, depends, commandLines,
                     comment, workingDir);
  cc.SetEscapeOldStyle(escapeOldStyle);
  cc.SetEscapeAllowMakeVars(true);
  cc.SetUsesTerminal(uses_terminal);
  cc.SetCommandExpandLists(command_expand_lists);
  cc.SetDepfile(depfile);
  switch (type) {
    case cmTarget::PRE_BUILD:
      t.AddPreBuildCommand(cc);
      break;
    case cmTarget::PRE_LINK:
      t.AddPreLinkCommand(cc);
      break;
    case cmTarget::POST_BUILD:
      t.AddPostBuildCommand(cc);
      break;
  }
}

cmSourceFile* cmMakefile::AddCustomCommandToOutput(
  const std::vector<std::string>& outputs,
  const std::vector<std::string>& byproducts,
  const std::vector<std::string>& depends, const std::string& main_dependency,
  const cmCustomCommandLines& commandLines, const char* comment,
  const char* workingDir, bool replace, bool escapeOldStyle,
  bool uses_terminal, bool command_expand_lists, const std::string& depfile)
{
  // Make sure there is at least one output.
  if (outputs.empty()) {
    cmSystemTools::Error("Attempt to add a custom rule with no output!");
    return nullptr;
  }

  // Validate custom commands.  TODO: More strict?
  for (cmCustomCommandLine const& cl : commandLines) {
    if (!cl.empty() && !cl[0].empty() && cl[0][0] == '"') {
      std::ostringstream e;
      e << "COMMAND may not contain literal quotes:\n  " << cl[0] << "\n";
      this->IssueMessage(cmake::FATAL_ERROR, e.str());
      return nullptr;
    }
  }

  // Choose a source file on which to store the custom command.
  cmSourceFile* file = nullptr;
  if (!commandLines.empty() && !main_dependency.empty()) {
    // The main dependency was specified.  Use it unless a different
    // custom command already used it.
    file = this->GetSource(main_dependency);
    if (file && file->GetCustomCommand() && !replace) {
      // The main dependency already has a custom command.
      if (commandLines == file->GetCustomCommand()->GetCommandLines()) {
        // The existing custom command is identical.  Silently ignore
        // the duplicate.
        return file;
      }
      // The existing custom command is different.  We need to
      // generate a rule file for this new command.
      file = nullptr;
    } else if (!file) {
      file = this->CreateSource(main_dependency);
    }
  }

  // Generate a rule file if the main dependency is not available.
  if (!file) {
    cmGlobalGenerator* gg = this->GetGlobalGenerator();

    // Construct a rule file associated with the first output produced.
    std::string outName = gg->GenerateRuleFile(outputs[0]);

    // Check if the rule file already exists.
    file = this->GetSource(outName, cmSourceFileLocationKind::Known);
    if (file && file->GetCustomCommand() && !replace) {
      // The rule file already exists.
      if (commandLines != file->GetCustomCommand()->GetCommandLines()) {
        cmSystemTools::Error("Attempt to add a custom rule to output \"",
                             outName.c_str(),
                             "\" which already has a custom rule.");
      }
      return file;
    }

    // Create a cmSourceFile for the rule file.
    if (!file) {
      file =
        this->CreateSource(outName, true, cmSourceFileLocationKind::Known);
    }
    file->SetProperty("__CMAKE_RULE", "1");
  }

  // Always create the output sources and mark them generated.
  for (std::string const& o : outputs) {
    if (cmSourceFile* out =
          this->GetOrCreateSource(o, true, cmSourceFileLocationKind::Known)) {
      out->SetProperty("GENERATED", "1");
    }
  }
  for (std::string const& o : byproducts) {
    if (cmSourceFile* out =
          this->GetOrCreateSource(o, true, cmSourceFileLocationKind::Known)) {
      out->SetProperty("GENERATED", "1");
    }
  }

  // Attach the custom command to the file.
  if (file) {
    // Construct a complete list of dependencies.
    std::vector<std::string> depends2(depends);
    if (!main_dependency.empty()) {
      depends2.push_back(main_dependency);
    }

    cmCustomCommand* cc = new cmCustomCommand(
      this, outputs, byproducts, depends2, commandLines, comment, workingDir);
    cc->SetEscapeOldStyle(escapeOldStyle);
    cc->SetEscapeAllowMakeVars(true);
    cc->SetUsesTerminal(uses_terminal);
    cc->SetCommandExpandLists(command_expand_lists);
    cc->SetDepfile(depfile);
    file->SetCustomCommand(cc);
    this->UpdateOutputToSourceMap(outputs, file);
  }
  return file;
}

void cmMakefile::UpdateOutputToSourceMap(
  std::vector<std::string> const& outputs, cmSourceFile* source)
{
  for (std::string const& o : outputs) {
    this->UpdateOutputToSourceMap(o, source);
  }
}

void cmMakefile::UpdateOutputToSourceMap(std::string const& output,
                                         cmSourceFile* source)
{
  OutputToSourceMap::iterator i = this->OutputToSource.find(output);
  if (i != this->OutputToSource.end()) {
    // Multiple custom commands produce the same output but may
    // be attached to a different source file (MAIN_DEPENDENCY).
    // LinearGetSourceFileWithOutput would return the first one,
    // so keep the mapping for the first one.
    //
    // TODO: Warn the user about this case.  However, the VS 8 generator
    // triggers it for separate generate.stamp rules in ZERO_CHECK and
    // individual targets.
    return;
  }
  this->OutputToSource[output] = source;
}

cmSourceFile* cmMakefile::AddCustomCommandToOutput(
  const std::string& output, const std::vector<std::string>& depends,
  const std::string& main_dependency, const cmCustomCommandLines& commandLines,
  const char* comment, const char* workingDir, bool replace,
  bool escapeOldStyle, bool uses_terminal, bool command_expand_lists,
  const std::string& depfile)
{
  std::vector<std::string> outputs;
  outputs.push_back(output);
  std::vector<std::string> no_byproducts;
  return this->AddCustomCommandToOutput(
    outputs, no_byproducts, depends, main_dependency, commandLines, comment,
    workingDir, replace, escapeOldStyle, uses_terminal, command_expand_lists,
    depfile);
}

void cmMakefile::AddCustomCommandOldStyle(
  const std::string& target, const std::vector<std::string>& outputs,
  const std::vector<std::string>& depends, const std::string& source,
  const cmCustomCommandLines& commandLines, const char* comment)
{
  // Translate the old-style signature to one of the new-style
  // signatures.
  if (source == target) {
    // In the old-style signature if the source and target were the
    // same then it added a post-build rule to the target.  Preserve
    // this behavior.
    std::vector<std::string> no_byproducts;
    this->AddCustomCommandToTarget(target, no_byproducts, depends,
                                   commandLines, cmTarget::POST_BUILD, comment,
                                   nullptr);
    return;
  }

  // Each output must get its own copy of this rule.
  cmsys::RegularExpression sourceFiles("\\.(C|M|c|c\\+\\+|cc|cpp|cxx|cu|m|mm|"
                                       "rc|def|r|odl|idl|hpj|bat|h|h\\+\\+|"
                                       "hm|hpp|hxx|in|txx|inl)$");
  for (std::string const& oi : outputs) {
    // Get the name of this output.
    const char* output = oi.c_str();
    cmSourceFile* sf;

    // Choose whether to use a main dependency.
    if (sourceFiles.find(source)) {
      // The source looks like a real file.  Use it as the main dependency.
      sf = this->AddCustomCommandToOutput(output, depends, source,
                                          commandLines, comment, nullptr);
    } else {
      // The source may not be a real file.  Do not use a main dependency.
      std::string no_main_dependency;
      std::vector<std::string> depends2 = depends;
      depends2.push_back(source);
      sf = this->AddCustomCommandToOutput(output, depends2, no_main_dependency,
                                          commandLines, comment, nullptr);
    }

    // If the rule was added to the source (and not a .rule file),
    // then add the source to the target to make sure the rule is
    // included.
    if (sf && !sf->GetPropertyAsBool("__CMAKE_RULE")) {
      cmTargets::iterator ti = this->Targets.find(target);
      if (ti != this->Targets.end()) {
        ti->second.AddSource(sf->GetFullPath());
      } else {
        cmSystemTools::Error("Attempt to add a custom rule to a target "
                             "that does not exist yet for target ",
                             target.c_str());
        return;
      }
    }
  }
}

cmTarget* cmMakefile::AddUtilityCommand(
  const std::string& utilityName, TargetOrigin origin, bool excludeFromAll,
  const std::vector<std::string>& depends, const char* workingDirectory,
  const char* command, const char* arg1, const char* arg2, const char* arg3,
  const char* arg4)
{
  // Construct the command line for the custom command.
  cmCustomCommandLine commandLine;
  commandLine.push_back(command);
  if (arg1) {
    commandLine.push_back(arg1);
  }
  if (arg2) {
    commandLine.push_back(arg2);
  }
  if (arg3) {
    commandLine.push_back(arg3);
  }
  if (arg4) {
    commandLine.push_back(arg4);
  }
  cmCustomCommandLines commandLines;
  commandLines.push_back(std::move(commandLine));

  // Call the real signature of this method.
  return this->AddUtilityCommand(utilityName, origin, excludeFromAll,
                                 workingDirectory, depends, commandLines);
}

cmTarget* cmMakefile::AddUtilityCommand(
  const std::string& utilityName, TargetOrigin origin, bool excludeFromAll,
  const char* workingDirectory, const std::vector<std::string>& depends,
  const cmCustomCommandLines& commandLines, bool escapeOldStyle,
  const char* comment, bool uses_terminal, bool command_expand_lists)
{
  std::vector<std::string> no_byproducts;
  return this->AddUtilityCommand(utilityName, origin, excludeFromAll,
                                 workingDirectory, no_byproducts, depends,
                                 commandLines, escapeOldStyle, comment,
                                 uses_terminal, command_expand_lists);
}

cmTarget* cmMakefile::AddUtilityCommand(
  const std::string& utilityName, TargetOrigin origin, bool excludeFromAll,
  const char* workingDirectory, const std::vector<std::string>& byproducts,
  const std::vector<std::string>& depends,
  const cmCustomCommandLines& commandLines, bool escapeOldStyle,
  const char* comment, bool uses_terminal, bool command_expand_lists)
{
  // Create a target instance for this utility.
  cmTarget* target = this->AddNewTarget(cmStateEnums::UTILITY, utilityName);
  target->SetIsGeneratorProvided(origin == TargetOrigin::Generator);
  if (excludeFromAll) {
    target->SetProperty("EXCLUDE_FROM_ALL", "TRUE", Backtrace);
  }
  if (!comment) {
    // Use an empty comment to avoid generation of default comment.
    comment = "";
  }

  // Store the custom command in the target.
  if (!commandLines.empty() || !depends.empty()) {
    std::string force = this->GetCurrentBinaryDirectory();
    force += cmake::GetCMakeFilesDirectory();
    force += "/";
    force += utilityName;
    std::vector<std::string> forced;
    forced.push_back(force);
    std::string no_main_dependency;
    bool no_replace = false;
    this->AddCustomCommandToOutput(
      forced, byproducts, depends, no_main_dependency, commandLines, comment,
      workingDirectory, no_replace, escapeOldStyle, uses_terminal,
      command_expand_lists);
    cmSourceFile* sf = target->AddSourceCMP0049(force);

    // The output is not actually created so mark it symbolic.
    if (sf) {
      sf->SetProperty("SYMBOLIC", "1");
    } else {
      cmSystemTools::Error("Could not get source file entry for ",
                           force.c_str());
    }

    // Always create the byproduct sources and mark them generated.
    for (std::string const& byproduct : byproducts) {
      if (cmSourceFile* out = this->GetOrCreateSource(
            byproduct, true, cmSourceFileLocationKind::Known)) {
        out->SetProperty("GENERATED", "1");
      }
    }
  }
  return target;
}

static void s_AddDefineFlag(std::string const& flag, std::string& dflags)
{
  // remove any \n\r
  std::string::size_type initSize = dflags.size();
  dflags += ' ';
  dflags += flag;
  std::string::iterator flagStart = dflags.begin() + initSize + 1;
  std::replace(flagStart, dflags.end(), '\n', ' ');
  std::replace(flagStart, dflags.end(), '\r', ' ');
}

void cmMakefile::AddDefineFlag(std::string const& flag)
{
  if (flag.empty()) {
    return;
  }

  // Update the string used for the old DEFINITIONS property.
  s_AddDefineFlag(flag, this->DefineFlagsOrig);

  // If this is really a definition, update COMPILE_DEFINITIONS.
  if (this->ParseDefineFlag(flag, false)) {
    return;
  }

  // Add this flag that does not look like a definition.
  s_AddDefineFlag(flag, this->DefineFlags);
}

static void s_RemoveDefineFlag(std::string const& flag, std::string& dflags)
{
  std::string::size_type const len = flag.length();
  // Remove all instances of the flag that are surrounded by
  // whitespace or the beginning/end of the string.
  for (std::string::size_type lpos = dflags.find(flag, 0);
       lpos != std::string::npos; lpos = dflags.find(flag, lpos)) {
    std::string::size_type rpos = lpos + len;
    if ((lpos <= 0 || isspace(dflags[lpos - 1])) &&
        (rpos >= dflags.size() || isspace(dflags[rpos]))) {
      dflags.erase(lpos, len);
    } else {
      ++lpos;
    }
  }
}

void cmMakefile::RemoveDefineFlag(std::string const& flag)
{
  // Check the length of the flag to remove.
  if (flag.empty()) {
    return;
  }

  // Update the string used for the old DEFINITIONS property.
  s_RemoveDefineFlag(flag, this->DefineFlagsOrig);

  // If this is really a definition, update COMPILE_DEFINITIONS.
  if (this->ParseDefineFlag(flag, true)) {
    return;
  }

  // Remove this flag that does not look like a definition.
  s_RemoveDefineFlag(flag, this->DefineFlags);
}

void cmMakefile::AddCompileDefinition(std::string const& option)
{
  this->AppendProperty("COMPILE_DEFINITIONS", option.c_str());
}

void cmMakefile::AddCompileOption(std::string const& option)
{
  this->AppendProperty("COMPILE_OPTIONS", option.c_str());
}

bool cmMakefile::ParseDefineFlag(std::string const& def, bool remove)
{
  // Create a regular expression to match valid definitions.
  static cmsys::RegularExpression valid("^[-/]D[A-Za-z_][A-Za-z0-9_]*(=.*)?$");

  // Make sure the definition matches.
  if (!valid.find(def)) {
    return false;
  }

  // Definitions with non-trivial values require a policy check.
  static cmsys::RegularExpression trivial(
    "^[-/]D[A-Za-z_][A-Za-z0-9_]*(=[A-Za-z0-9_.]+)?$");
  if (!trivial.find(def)) {
    // This definition has a non-trivial value.
    switch (this->GetPolicyStatus(cmPolicies::CMP0005)) {
      case cmPolicies::WARN:
        this->IssueMessage(cmake::AUTHOR_WARNING,
                           cmPolicies::GetPolicyWarning(cmPolicies::CMP0005));
        CM_FALLTHROUGH;
      case cmPolicies::OLD:
        // OLD behavior is to not escape the value.  We should not
        // convert the definition to use the property.
        return false;
      case cmPolicies::REQUIRED_IF_USED:
      case cmPolicies::REQUIRED_ALWAYS:
        this->IssueMessage(
          cmake::FATAL_ERROR,
          cmPolicies::GetRequiredPolicyError(cmPolicies::CMP0005));
        return false;
      case cmPolicies::NEW:
        // NEW behavior is to escape the value.  Proceed to convert it
        // to an entry in the property.
        break;
    }
  }

  // Get the definition part after the flag.
  const char* define = def.c_str() + 2;

  if (remove) {
    if (const char* cdefs = this->GetProperty("COMPILE_DEFINITIONS")) {
      // Expand the list.
      std::vector<std::string> defs;
      cmSystemTools::ExpandListArgument(cdefs, defs);

      // Recompose the list without the definition.
      std::vector<std::string>::const_iterator defEnd =
        std::remove(defs.begin(), defs.end(), define);
      std::vector<std::string>::const_iterator defBegin = defs.begin();
      std::string ndefs = cmJoin(cmMakeRange(defBegin, defEnd), ";");

      // Store the new list.
      this->SetProperty("COMPILE_DEFINITIONS", ndefs.c_str());
    }
  } else {
    // Append the definition to the directory property.
    this->AppendProperty("COMPILE_DEFINITIONS", define);
  }

  return true;
}

void cmMakefile::InitializeFromParent(cmMakefile* parent)
{
  this->SystemIncludeDirectories = parent->SystemIncludeDirectories;

  // define flags
  this->DefineFlags = parent->DefineFlags;
  this->DefineFlagsOrig = parent->DefineFlagsOrig;

  // Include transform property.  There is no per-config version.
  {
    const char* prop = "IMPLICIT_DEPENDS_INCLUDE_TRANSFORM";
    this->SetProperty(prop, parent->GetProperty(prop));
  }

  // compile definitions property and per-config versions
  cmPolicies::PolicyStatus polSt = this->GetPolicyStatus(cmPolicies::CMP0043);
  if (polSt == cmPolicies::WARN || polSt == cmPolicies::OLD) {
    this->SetProperty("COMPILE_DEFINITIONS",
                      parent->GetProperty("COMPILE_DEFINITIONS"));
    std::vector<std::string> configs;
    this->GetConfigurations(configs);
    for (std::string const& config : configs) {
      std::string defPropName = "COMPILE_DEFINITIONS_";
      defPropName += cmSystemTools::UpperCase(config);
      const char* prop = parent->GetProperty(defPropName);
      this->SetProperty(defPropName, prop);
    }
  }

  // labels
  this->SetProperty("LABELS", parent->GetProperty("LABELS"));

  // link libraries
  this->SetProperty("LINK_LIBRARIES", parent->GetProperty("LINK_LIBRARIES"));

  // link directories
  this->SetProperty("LINK_DIRECTORIES",
                    parent->GetProperty("LINK_DIRECTORIES"));

  // the initial project name
  this->StateSnapshot.SetProjectName(parent->StateSnapshot.GetProjectName());

  // Copy include regular expressions.
  this->ComplainFileRegularExpression = parent->ComplainFileRegularExpression;

  // Imported targets.
  this->ImportedTargets = parent->ImportedTargets;
}

void cmMakefile::PushFunctionScope(std::string const& fileName,
                                   const cmPolicies::PolicyMap& pm)
{
  this->StateSnapshot = this->GetState()->CreateFunctionCallSnapshot(
    this->StateSnapshot, fileName);
  assert(this->StateSnapshot.IsValid());

  this->PushLoopBlockBarrier();

#if defined(CMAKE_BUILD_WITH_CMAKE)
  this->GetGlobalGenerator()->GetFileLockPool().PushFunctionScope();
#endif

  this->PushFunctionBlockerBarrier();

  this->PushPolicy(true, pm);
}

void cmMakefile::PopFunctionScope(bool reportError)
{
  this->PopPolicy();

  this->PopSnapshot(reportError);

  this->PopFunctionBlockerBarrier(reportError);

#if defined(CMAKE_BUILD_WITH_CMAKE)
  this->GetGlobalGenerator()->GetFileLockPool().PopFunctionScope();
#endif

  this->PopLoopBlockBarrier();

  this->CheckForUnusedVariables();
}

void cmMakefile::PushMacroScope(std::string const& fileName,
                                const cmPolicies::PolicyMap& pm)
{
  this->StateSnapshot =
    this->GetState()->CreateMacroCallSnapshot(this->StateSnapshot, fileName);
  assert(this->StateSnapshot.IsValid());

  this->PushFunctionBlockerBarrier();

  this->PushPolicy(true, pm);
}

void cmMakefile::PopMacroScope(bool reportError)
{
  this->PopPolicy();
  this->PopSnapshot(reportError);

  this->PopFunctionBlockerBarrier(reportError);
}

bool cmMakefile::IsRootMakefile() const
{
  return !this->StateSnapshot.GetBuildsystemDirectoryParent().IsValid();
}

class cmMakefile::BuildsystemFileScope
{
public:
  BuildsystemFileScope(cmMakefile* mf)
    : Makefile(mf)
    , ReportError(true)
  {
    std::string currentStart =
      this->Makefile->StateSnapshot.GetDirectory().GetCurrentSource();
    currentStart += "/CMakeLists.txt";
    this->Makefile->StateSnapshot.SetListFile(currentStart);
    this->Makefile->StateSnapshot =
      this->Makefile->StateSnapshot.GetState()->CreatePolicyScopeSnapshot(
        this->Makefile->StateSnapshot);
    this->Makefile->PushFunctionBlockerBarrier();

    this->GG = mf->GetGlobalGenerator();
    this->CurrentMakefile = this->GG->GetCurrentMakefile();
    this->Snapshot = this->GG->GetCMakeInstance()->GetCurrentSnapshot();
    this->GG->GetCMakeInstance()->SetCurrentSnapshot(this->Snapshot);
    this->GG->SetCurrentMakefile(mf);
#if defined(CMAKE_BUILD_WITH_CMAKE)
    this->GG->GetFileLockPool().PushFileScope();
#endif
  }

  ~BuildsystemFileScope()
  {
    this->Makefile->PopFunctionBlockerBarrier(this->ReportError);
    this->Makefile->PopSnapshot(this->ReportError);
#if defined(CMAKE_BUILD_WITH_CMAKE)
    this->GG->GetFileLockPool().PopFileScope();
#endif
    this->GG->SetCurrentMakefile(this->CurrentMakefile);
    this->GG->GetCMakeInstance()->SetCurrentSnapshot(this->Snapshot);
  }

  void Quiet() { this->ReportError = false; }

private:
  cmMakefile* Makefile;
  cmGlobalGenerator* GG;
  cmMakefile* CurrentMakefile;
  cmStateSnapshot Snapshot;
  bool ReportError;
};

void cmMakefile::Configure()
{
  std::string currentStart =
    this->StateSnapshot.GetDirectory().GetCurrentSource();
  currentStart += "/CMakeLists.txt";

  // Add the bottom of all backtraces within this directory.
  // We will never pop this scope because it should be available
  // for messages during the generate step too.
  this->Backtrace = this->Backtrace.Push(currentStart);

  BuildsystemFileScope scope(this);

  // make sure the CMakeFiles dir is there
  std::string filesDir = this->StateSnapshot.GetDirectory().GetCurrentBinary();
  filesDir += cmake::GetCMakeFilesDirectory();
  cmSystemTools::MakeDirectory(filesDir);

  assert(cmSystemTools::FileExists(currentStart, true));
  this->AddDefinition("CMAKE_PARENT_LIST_FILE", currentStart.c_str());

  cmListFile listFile;
  if (!listFile.ParseFile(currentStart.c_str(), this->GetMessenger(),
                          this->Backtrace)) {
    return;
  }
  if (this->IsRootMakefile()) {
    bool hasVersion = false;
    // search for the right policy command
    for (cmListFileFunction const& func : listFile.Functions) {
      if (func.Name.Lower == "cmake_minimum_required") {
        hasVersion = true;
        break;
      }
    }
    // if no policy command is found this is an error if they use any
    // non advanced functions or a lot of functions
    if (!hasVersion) {
      bool isProblem = true;
      if (listFile.Functions.size() < 30) {
        // the list of simple commands DO NOT ADD TO THIS LIST!!!!!
        // these commands must have backwards compatibility forever and
        // and that is a lot longer than your tiny mind can comprehend mortal
        std::set<std::string> allowedCommands;
        allowedCommands.insert("project");
        allowedCommands.insert("set");
        allowedCommands.insert("if");
        allowedCommands.insert("endif");
        allowedCommands.insert("else");
        allowedCommands.insert("elseif");
        allowedCommands.insert("add_executable");
        allowedCommands.insert("add_library");
        allowedCommands.insert("target_link_libraries");
        allowedCommands.insert("option");
        allowedCommands.insert("message");
        isProblem = false;
        for (cmListFileFunction const& func : listFile.Functions) {
          if (allowedCommands.find(func.Name.Lower) == allowedCommands.end()) {
            isProblem = true;
            break;
          }
        }
      }

      if (isProblem) {
        // Tell the top level cmMakefile to diagnose
        // this violation of CMP0000.
        this->SetCheckCMP0000(true);

        // Implicitly set the version for the user.
        this->SetPolicyVersion("2.4", std::string());
      }
    }
    bool hasProject = false;
    // search for a project command
    for (cmListFileFunction const& func : listFile.Functions) {
      if (func.Name.Lower == "project") {
        hasProject = true;
        break;
      }
    }
    // if no project command is found, add one
    if (!hasProject) {
      cmListFileFunction project;
      project.Name.Lower = "project";
      project.Arguments.emplace_back("Project", cmListFileArgument::Unquoted,
                                     0);
      project.Arguments.emplace_back("__CMAKE_INJECTED_PROJECT_COMMAND__",
                                     cmListFileArgument::Unquoted, 0);
      listFile.Functions.insert(listFile.Functions.begin(), project);
    }
  }

  this->ReadListFile(listFile, currentStart);
  if (cmSystemTools::GetFatalErrorOccured()) {
    scope.Quiet();
  }

  // at the end handle any old style subdirs
  std::vector<cmMakefile*> subdirs = this->UnConfiguredDirectories;

  // for each subdir recurse
  std::vector<cmMakefile*>::iterator sdi = subdirs.begin();
  for (; sdi != subdirs.end(); ++sdi) {
    (*sdi)->StateSnapshot.InitializeFromParent_ForSubdirsCommand();
    this->ConfigureSubDirectory(*sdi);
  }

  this->AddCMakeDependFilesFromUser();
}

void cmMakefile::ConfigureSubDirectory(cmMakefile* mf)
{
  mf->InitializeFromParent(this);
  std::string currentStart = mf->GetCurrentSourceDirectory();
  if (this->GetCMakeInstance()->GetDebugOutput()) {
    std::string msg = "   Entering             ";
    msg += currentStart;
    cmSystemTools::Message(msg.c_str());
  }

  std::string const currentStartFile = currentStart + "/CMakeLists.txt";
  if (!cmSystemTools::FileExists(currentStartFile, true)) {
    // The file is missing.  Check policy CMP0014.
    std::ostringstream e;
    /* clang-format off */
    e << "The source directory\n"
      << "  " << currentStart << "\n"
      << "does not contain a CMakeLists.txt file.";
    /* clang-format on */
    switch (this->GetPolicyStatus(cmPolicies::CMP0014)) {
      case cmPolicies::WARN:
        // Print the warning.
        /* clang-format off */
        e << "\n"
          << "CMake does not support this case but it used "
          << "to work accidentally and is being allowed for "
          << "compatibility."
          << "\n"
          << cmPolicies::GetPolicyWarning(cmPolicies::CMP0014);
        /* clang-format on */
        this->IssueMessage(cmake::AUTHOR_WARNING, e.str());
      case cmPolicies::OLD:
        // OLD behavior does not warn.
        break;
      case cmPolicies::REQUIRED_IF_USED:
      case cmPolicies::REQUIRED_ALWAYS:
        e << "\n" << cmPolicies::GetRequiredPolicyError(cmPolicies::CMP0014);
        CM_FALLTHROUGH;
      case cmPolicies::NEW:
        // NEW behavior prints the error.
        this->IssueMessage(cmake::FATAL_ERROR, e.str());
    }
    return;
  }
  // finally configure the subdir
  mf->Configure();

  if (this->GetCMakeInstance()->GetDebugOutput()) {
    std::string msg = "   Returning to         ";
    msg += this->GetCurrentSourceDirectory();
    cmSystemTools::Message(msg.c_str());
  }
}

void cmMakefile::AddSubDirectory(const std::string& srcPath,
                                 const std::string& binPath,
                                 bool excludeFromAll, bool immediate)
{
  // Make sure the binary directory is unique.
  if (!this->EnforceUniqueDir(srcPath, binPath)) {
    return;
  }

  cmStateSnapshot newSnapshot =
    this->GetState()->CreateBuildsystemDirectorySnapshot(this->StateSnapshot);

  newSnapshot.GetDirectory().SetCurrentSource(srcPath);
  newSnapshot.GetDirectory().SetCurrentBinary(binPath);

  cmSystemTools::MakeDirectory(binPath);

  cmMakefile* subMf = new cmMakefile(this->GlobalGenerator, newSnapshot);
  this->GetGlobalGenerator()->AddMakefile(subMf);

  if (excludeFromAll) {
    subMf->SetProperty("EXCLUDE_FROM_ALL", "TRUE");
  }

  if (immediate) {
    this->ConfigureSubDirectory(subMf);
  } else {
    this->UnConfiguredDirectories.push_back(subMf);
  }
}

const char* cmMakefile::GetCurrentSourceDirectory() const
{
  return this->StateSnapshot.GetDirectory().GetCurrentSource();
}

const char* cmMakefile::GetCurrentBinaryDirectory() const
{
  return this->StateSnapshot.GetDirectory().GetCurrentBinary();
}

std::vector<cmTarget*> cmMakefile::GetImportedTargets() const
{
  std::vector<cmTarget*> tgts;
  tgts.reserve(this->ImportedTargets.size());
  for (auto const& impTarget : this->ImportedTargets) {
    tgts.push_back(impTarget.second);
  }
  return tgts;
}

void cmMakefile::AddIncludeDirectories(const std::vector<std::string>& incs,
                                       bool before)
{
  if (incs.empty()) {
    return;
  }

  cmListFileBacktrace lfbt = this->GetBacktrace();
  std::string entryString = cmJoin(incs, ";");
  if (before) {
    this->StateSnapshot.GetDirectory().PrependIncludeDirectoriesEntry(
      entryString, lfbt);
  } else {
    this->StateSnapshot.GetDirectory().AppendIncludeDirectoriesEntry(
      entryString, lfbt);
  }

  // Property on each target:
  for (auto& target : this->Targets) {
    cmTarget& t = target.second;
    t.InsertInclude(entryString, lfbt, before);
  }
}

void cmMakefile::AddSystemIncludeDirectories(const std::set<std::string>& incs)
{
  if (incs.empty()) {
    return;
  }

  this->SystemIncludeDirectories.insert(incs.begin(), incs.end());

  for (auto& target : this->Targets) {
    cmTarget& t = target.second;
    t.AddSystemIncludeDirectories(incs);
  }
}

void cmMakefile::AddDefinition(const std::string& name, const char* value)
{
  if (!value) {
    return;
  }

  if (this->VariableInitialized(name)) {
    this->LogUnused("changing definition", name);
  }
  this->StateSnapshot.SetDefinition(name, value);

#ifdef CMAKE_BUILD_WITH_CMAKE
  cmVariableWatch* vv = this->GetVariableWatch();
  if (vv) {
    vv->VariableAccessed(name, cmVariableWatch::VARIABLE_MODIFIED_ACCESS,
                         value, this);
  }
#endif
}

void cmMakefile::AddCacheDefinition(const std::string& name, const char* value,
                                    const char* doc,
                                    cmStateEnums::CacheEntryType type,
                                    bool force)
{
  const char* existingValue = this->GetState()->GetInitializedCacheValue(name);
  // must be outside the following if() to keep it alive long enough
  std::string nvalue;

  if (existingValue &&
      (this->GetState()->GetCacheEntryType(name) ==
       cmStateEnums::UNINITIALIZED)) {
    // if this is not a force, then use the value from the cache
    // if it is a force, then use the value being passed in
    if (!force) {
      value = existingValue;
    }
    if (type == cmStateEnums::PATH || type == cmStateEnums::FILEPATH) {
      std::vector<std::string>::size_type cc;
      std::vector<std::string> files;
      nvalue = value ? value : "";

      cmSystemTools::ExpandListArgument(nvalue, files);
      nvalue.clear();
      for (cc = 0; cc < files.size(); cc++) {
        if (!cmSystemTools::IsOff(files[cc].c_str())) {
          files[cc] = cmSystemTools::CollapseFullPath(files[cc]);
        }
        if (cc > 0) {
          nvalue += ";";
        }
        nvalue += files[cc];
      }

      this->GetCMakeInstance()->AddCacheEntry(name, nvalue.c_str(), doc, type);
      nvalue = this->GetState()->GetInitializedCacheValue(name);
      value = nvalue.c_str();
    }
  }
  this->GetCMakeInstance()->AddCacheEntry(name, value, doc, type);
  // if there was a definition then remove it
  this->StateSnapshot.RemoveDefinition(name);
}

void cmMakefile::AddDefinition(const std::string& name, bool value)
{
  if (this->VariableInitialized(name)) {
    this->LogUnused("changing definition", name);
  }

  this->StateSnapshot.SetDefinition(name, value ? "ON" : "OFF");

#ifdef CMAKE_BUILD_WITH_CMAKE
  cmVariableWatch* vv = this->GetVariableWatch();
  if (vv) {
    vv->VariableAccessed(name, cmVariableWatch::VARIABLE_MODIFIED_ACCESS,
                         value ? "ON" : "OFF", this);
  }
#endif
}

void cmMakefile::CheckForUnusedVariables() const
{
  if (!this->WarnUnused) {
    return;
  }
  const std::vector<std::string>& unused = this->StateSnapshot.UnusedKeys();
  std::vector<std::string>::const_iterator it = unused.begin();
  for (; it != unused.end(); ++it) {
    this->LogUnused("out of scope", *it);
  }
}

void cmMakefile::MarkVariableAsUsed(const std::string& var)
{
  this->StateSnapshot.GetDefinition(var);
}

bool cmMakefile::VariableInitialized(const std::string& var) const
{
  return this->StateSnapshot.IsInitialized(var);
}

void cmMakefile::LogUnused(const char* reason, const std::string& name) const
{
  if (this->WarnUnused) {
    std::string path;
    if (!this->ExecutionStatusStack.empty()) {
      path = this->GetExecutionContext().FilePath();
    } else {
      path = this->GetCurrentSourceDirectory();
      path += "/CMakeLists.txt";
    }

    if (this->CheckSystemVars ||
        cmSystemTools::IsSubDirectory(path, this->GetHomeDirectory()) ||
        (cmSystemTools::IsSubDirectory(path, this->GetHomeOutputDirectory()) &&
         !cmSystemTools::IsSubDirectory(path,
                                        cmake::GetCMakeFilesDirectory()))) {
      std::ostringstream msg;
      msg << "unused variable (" << reason << ") \'" << name << "\'";
      this->IssueMessage(cmake::AUTHOR_WARNING, msg.str());
    }
  }
}

void cmMakefile::RemoveDefinition(const std::string& name)
{
  if (this->VariableInitialized(name)) {
    this->LogUnused("unsetting", name);
  }
  this->StateSnapshot.RemoveDefinition(name);
#ifdef CMAKE_BUILD_WITH_CMAKE
  cmVariableWatch* vv = this->GetVariableWatch();
  if (vv) {
    vv->VariableAccessed(name, cmVariableWatch::VARIABLE_REMOVED_ACCESS,
                         nullptr, this);
  }
#endif
}

void cmMakefile::RemoveCacheDefinition(const std::string& name)
{
  this->GetState()->RemoveCacheEntry(name);
}

void cmMakefile::SetProjectName(std::string const& p)
{
  this->StateSnapshot.SetProjectName(p);
}

void cmMakefile::AddGlobalLinkInformation(cmTarget& target)
{
  // for these targets do not add anything
  switch (target.GetType()) {
    case cmStateEnums::UTILITY:
    case cmStateEnums::GLOBAL_TARGET:
    case cmStateEnums::INTERFACE_LIBRARY:
      return;
    default:;
  }
  if (const char* linkDirsProp = this->GetProperty("LINK_DIRECTORIES")) {
    std::vector<std::string> linkDirs;
    cmSystemTools::ExpandListArgument(linkDirsProp, linkDirs);

    for (std::string& linkDir : linkDirs) {
      // Sanitize the path the same way the link_directories command does
      // in case projects set the LINK_DIRECTORIES property directly.
      cmSystemTools::ConvertToUnixSlashes(linkDir);
      target.AddLinkDirectory(linkDir);
    }
  }

  if (const char* linkLibsProp = this->GetProperty("LINK_LIBRARIES")) {
    std::vector<std::string> linkLibs;
    cmSystemTools::ExpandListArgument(linkLibsProp, linkLibs);
    auto & linkLibsBacktrace = this->GetPropertyBacktrace("LINK_LIBRARIES");

    for (std::vector<std::string>::iterator j = linkLibs.begin();
         j != linkLibs.end(); ++j) {
      std::string libraryName = *j;
      cmTargetLinkLibraryType libType = GENERAL_LibraryType;
      if (libraryName == "optimized") {
        libType = OPTIMIZED_LibraryType;
        ++j;
        libraryName = *j;
      } else if (libraryName == "debug") {
        libType = DEBUG_LibraryType;
        ++j;
        libraryName = *j;
      }
      // This is equivalent to the target_link_libraries plain signature.
      target.AddLinkLibrary(*this, libraryName, libType, linkLibsBacktrace);
      target.AppendProperty(
        "INTERFACE_LINK_LIBRARIES",
        target.GetDebugGeneratorExpressions(libraryName, libType).c_str(),
        linkLibsBacktrace);
    }
  }
}

void cmMakefile::AddAlias(const std::string& lname, std::string const& tgtName)
{
  this->AliasTargets[lname] = tgtName;
  this->GetGlobalGenerator()->AddAlias(lname, tgtName);
}

cmTarget* cmMakefile::AddLibrary(const std::string& lname,
                                 cmStateEnums::TargetType type,
                                 const std::vector<std::string>& srcs,
                                 bool excludeFromAll)
{
  assert(type == cmStateEnums::STATIC_LIBRARY ||
         type == cmStateEnums::SHARED_LIBRARY ||
         type == cmStateEnums::MODULE_LIBRARY ||
         type == cmStateEnums::OBJECT_LIBRARY ||
         type == cmStateEnums::INTERFACE_LIBRARY);

  cmTarget* target = this->AddNewTarget(type, lname);
  // Clear its dependencies. Otherwise, dependencies might persist
  // over changes in CMakeLists.txt, making the information stale and
  // hence useless.
  target->ClearDependencyInformation(*this);
  if (excludeFromAll) {
    target->SetProperty("EXCLUDE_FROM_ALL", "TRUE", target->GetBacktrace());
  }
  target->AddSources(srcs);
  this->AddGlobalLinkInformation(*target);
  return target;
}

cmTarget* cmMakefile::AddExecutable(const std::string& exeName,
                                    const std::vector<std::string>& srcs,
                                    bool excludeFromAll)
{
  cmTarget* target = this->AddNewTarget(cmStateEnums::EXECUTABLE, exeName);
  if (excludeFromAll) {
    target->SetProperty("EXCLUDE_FROM_ALL", "TRUE", target->GetBacktrace());
  }
  target->AddSources(srcs);
  this->AddGlobalLinkInformation(*target);
  return target;
}

cmTarget* cmMakefile::AddNewTarget(cmStateEnums::TargetType type,
                                   const std::string& name)
{
  cmTargets::iterator it =
    this->Targets
      .insert(cmTargets::value_type(
        name, cmTarget(name, type, cmTarget::VisibilityNormal, this)))
      .first;
  this->GetGlobalGenerator()->IndexTarget(&it->second);
  this->GetStateSnapshot().GetDirectory().AddNormalTargetName(name);
  return &it->second;
}

cmSourceFile* cmMakefile::LinearGetSourceFileWithOutput(
  const std::string& name) const
{
  std::string out;

  // look through all the source files that have custom commands
  // and see if the custom command has the passed source file as an output
  for (cmSourceFile* src : this->SourceFiles) {
    // does this source file have a custom command?
    if (src->GetCustomCommand()) {
      // Does the output of the custom command match the source file name?
      const std::vector<std::string>& outputs =
        src->GetCustomCommand()->GetOutputs();
      for (std::string const& output : outputs) {
        out = output;
        std::string::size_type pos = out.rfind(name);
        // If the output matches exactly
        if (pos != std::string::npos && pos == out.size() - name.size() &&
            (pos == 0 || out[pos - 1] == '/')) {
          return src;
        }
      }
    }
  }

  // otherwise return NULL
  return nullptr;
}

cmSourceFile* cmMakefile::GetSourceFileWithOutput(
  const std::string& name) const
{
  // If the queried path is not absolute we use the backward compatible
  // linear-time search for an output with a matching suffix.
  if (!cmSystemTools::FileIsFullPath(name)) {
    return this->LinearGetSourceFileWithOutput(name);
  }
  // Otherwise we use an efficient lookup map.
  OutputToSourceMap::const_iterator o = this->OutputToSource.find(name);
  if (o != this->OutputToSource.end()) {
    return (*o).second;
  }
  return nullptr;
}

#if defined(CMAKE_BUILD_WITH_CMAKE)
cmSourceGroup* cmMakefile::GetSourceGroup(
  const std::vector<std::string>& name) const
{
  cmSourceGroup* sg = nullptr;

  // first look for source group starting with the same as the one we want
  for (cmSourceGroup const& srcGroup : this->SourceGroups) {
    std::string const& sgName = srcGroup.GetName();
    if (sgName == name[0]) {
      sg = const_cast<cmSourceGroup*>(&srcGroup);
      break;
    }
  }

  if (sg != nullptr) {
    // iterate through its children to find match source group
    for (unsigned int i = 1; i < name.size(); ++i) {
      sg = sg->LookupChild(name[i]);
      if (sg == nullptr) {
        break;
      }
    }
  }
  return sg;
}

void cmMakefile::AddSourceGroup(const std::string& name, const char* regex)
{
  std::vector<std::string> nameVector;
  nameVector.push_back(name);
  this->AddSourceGroup(nameVector, regex);
}

void cmMakefile::AddSourceGroup(const std::vector<std::string>& name,
                                const char* regex)
{
  cmSourceGroup* sg = nullptr;
  std::vector<std::string> currentName;
  int i = 0;
  const int lastElement = static_cast<int>(name.size() - 1);
  for (i = lastElement; i >= 0; --i) {
    currentName.assign(name.begin(), name.begin() + i + 1);
    sg = this->GetSourceGroup(currentName);
    if (sg != nullptr) {
      break;
    }
  }

  // i now contains the index of the last found component
  if (i == lastElement) {
    // group already exists, replace its regular expression
    if (regex && sg) {
      // We only want to set the regular expression.  If there are already
      // source files in the group, we don't want to remove them.
      sg->SetGroupRegex(regex);
    }
    return;
  }
  if (i == -1) {
    // group does not exist nor belong to any existing group
    // add its first component
    this->SourceGroups.push_back(cmSourceGroup(name[0], regex));
    sg = this->GetSourceGroup(currentName);
    i = 0; // last component found
  }
  if (!sg) {
    cmSystemTools::Error("Could not create source group ");
    return;
  }
  // build the whole source group path
  for (++i; i <= lastElement; ++i) {
    sg->AddChild(cmSourceGroup(name[i], nullptr, sg->GetFullName().c_str()));
    sg = sg->LookupChild(name[i]);
  }

  sg->SetGroupRegex(regex);
}

cmSourceGroup* cmMakefile::GetOrCreateSourceGroup(
  const std::vector<std::string>& folders)
{
  cmSourceGroup* sg = this->GetSourceGroup(folders);
  if (sg == nullptr) {
    this->AddSourceGroup(folders);
    sg = this->GetSourceGroup(folders);
  }
  return sg;
}

cmSourceGroup* cmMakefile::GetOrCreateSourceGroup(const std::string& name)
{
  const char* delimiter = this->GetDefinition("SOURCE_GROUP_DELIMITER");
  if (delimiter == nullptr) {
    delimiter = "\\";
  }
  return this->GetOrCreateSourceGroup(
    cmSystemTools::tokenize(name, delimiter));
}

/**
 * Find a source group whose regular expression matches the filename
 * part of the given source name.  Search backward through the list of
 * source groups, and take the first matching group found.  This way
 * non-inherited SOURCE_GROUP commands will have precedence over
 * inherited ones.
 */
cmSourceGroup* cmMakefile::FindSourceGroup(
  const std::string& source, std::vector<cmSourceGroup>& groups) const
{
  // First search for a group that lists the file explicitly.
  for (std::vector<cmSourceGroup>::reverse_iterator sg = groups.rbegin();
       sg != groups.rend(); ++sg) {
    cmSourceGroup* result = sg->MatchChildrenFiles(source);
    if (result) {
      return result;
    }
  }

  // Now search for a group whose regex matches the file.
  for (std::vector<cmSourceGroup>::reverse_iterator sg = groups.rbegin();
       sg != groups.rend(); ++sg) {
    cmSourceGroup* result = sg->MatchChildrenRegex(source);
    if (result) {
      return result;
    }
  }

  // Shouldn't get here, but just in case, return the default group.
  return &groups.front();
}
#endif

static bool mightExpandVariablesCMP0019(const char* s)
{
  return s && *s && strstr(s, "${") && strchr(s, '}');
}

void cmMakefile::ExpandVariablesCMP0019()
{
  // Drop this ancient compatibility behavior with a policy.
  cmPolicies::PolicyStatus pol = this->GetPolicyStatus(cmPolicies::CMP0019);
  if (pol != cmPolicies::OLD && pol != cmPolicies::WARN) {
    return;
  }
  std::ostringstream w;

  const char* includeDirs = this->GetProperty("INCLUDE_DIRECTORIES");
  if (mightExpandVariablesCMP0019(includeDirs)) {
    std::string dirs = includeDirs;
    this->ExpandVariablesInString(dirs, true, true);
    if (pol == cmPolicies::WARN && dirs != includeDirs) {
      /* clang-format off */
      w << "Evaluated directory INCLUDE_DIRECTORIES\n"
        << "  " << includeDirs << "\n"
        << "as\n"
        << "  " << dirs << "\n";
      /* clang-format on */
    }
    this->SetProperty("INCLUDE_DIRECTORIES", dirs.c_str());
  }

  // Also for each target's INCLUDE_DIRECTORIES property:
  for (auto& target : this->Targets) {
    cmTarget& t = target.second;
    if (t.GetType() == cmStateEnums::INTERFACE_LIBRARY ||
        t.GetType() == cmStateEnums::GLOBAL_TARGET) {
      continue;
    }
    includeDirs = t.GetProperty("INCLUDE_DIRECTORIES");
    auto & bt = t.GetPropertyBacktrace("INCLUDE_DIRECTORIES");
    if (mightExpandVariablesCMP0019(includeDirs)) {
      std::string dirs = includeDirs;
      this->ExpandVariablesInString(dirs, true, true);
      if (pol == cmPolicies::WARN && dirs != includeDirs) {
        /* clang-format off */
        w << "Evaluated target " << t.GetName() << " INCLUDE_DIRECTORIES\n"
          << "  " << includeDirs << "\n"
          << "as\n"
          << "  " << dirs << "\n";
        /* clang-format on */
      }
      t.SetProperty("INCLUDE_DIRECTORIES", dirs.c_str(), bt);
    }
  }

  if (const char* linkDirsProp = this->GetProperty("LINK_DIRECTORIES")) {
    if (mightExpandVariablesCMP0019(linkDirsProp)) {
      std::string d = linkDirsProp;
      std::string orig = linkDirsProp;
      this->ExpandVariablesInString(d, true, true);
      if (pol == cmPolicies::WARN && d != orig) {
        /* clang-format off */
        w << "Evaluated link directories\n"
          << "  " << orig << "\n"
          << "as\n"
          << "  " << d << "\n";
        /* clang-format on */
      }
    }
  }

  if (const char* linkLibsProp = this->GetProperty("LINK_LIBRARIES")) {
    std::vector<std::string> linkLibs;
    cmSystemTools::ExpandListArgument(linkLibsProp, linkLibs);

    for (std::vector<std::string>::iterator l = linkLibs.begin();
         l != linkLibs.end(); ++l) {
      std::string libName = *l;
      if (libName == "optimized") {
        ++l;
        libName = *l;
      } else if (libName == "debug") {
        ++l;
        libName = *l;
      }
      if (mightExpandVariablesCMP0019(libName.c_str())) {
        std::string orig = libName;
        this->ExpandVariablesInString(libName, true, true);
        if (pol == cmPolicies::WARN && libName != orig) {
          /* clang-format off */
        w << "Evaluated link library\n"
          << "  " << orig << "\n"
          << "as\n"
          << "  " << libName << "\n";
          /* clang-format on */
        }
      }
    }
  }

  if (!w.str().empty()) {
    std::ostringstream m;
    /* clang-format off */
    m << cmPolicies::GetPolicyWarning(cmPolicies::CMP0019)
      << "\n"
      << "The following variable evaluations were encountered:\n"
      << w.str();
    /* clang-format on */
    this->GetCMakeInstance()->IssueMessage(cmake::AUTHOR_WARNING, m.str(),
                                           this->Backtrace);
  }
}

bool cmMakefile::IsOn(const std::string& name) const
{
  const char* value = this->GetDefinition(name);
  return cmSystemTools::IsOn(value);
}

bool cmMakefile::IsSet(const std::string& name) const
{
  const char* value = this->GetDefinition(name);
  if (!value) {
    return false;
  }

  if (!*value) {
    return false;
  }

  if (cmSystemTools::IsNOTFOUND(value)) {
    return false;
  }

  return true;
}

bool cmMakefile::PlatformIs32Bit() const
{
  if (const char* plat_abi =
        this->GetDefinition("CMAKE_INTERNAL_PLATFORM_ABI")) {
    if (strcmp(plat_abi, "ELF X32") == 0) {
      return false;
    }
  }
  if (const char* sizeof_dptr = this->GetDefinition("CMAKE_SIZEOF_VOID_P")) {
    return atoi(sizeof_dptr) == 4;
  }
  return false;
}

bool cmMakefile::PlatformIs64Bit() const
{
  if (const char* sizeof_dptr = this->GetDefinition("CMAKE_SIZEOF_VOID_P")) {
    return atoi(sizeof_dptr) == 8;
  }
  return false;
}

bool cmMakefile::PlatformIsx32() const
{
  if (const char* plat_abi =
        this->GetDefinition("CMAKE_INTERNAL_PLATFORM_ABI")) {
    if (strcmp(plat_abi, "ELF X32") == 0) {
      return true;
    }
  }
  return false;
}

cmMakefile::AppleSDK cmMakefile::GetAppleSDKType() const
{
  std::string sdkRoot;
  sdkRoot = this->GetSafeDefinition("CMAKE_OSX_SYSROOT");
  sdkRoot = cmSystemTools::LowerCase(sdkRoot);

  struct
  {
    std::string name;
    AppleSDK sdk;
  } const sdkDatabase[]{
    { "appletvos", AppleSDK::AppleTVOS },
    { "appletvsimulator", AppleSDK::AppleTVSimulator },
    { "iphoneos", AppleSDK::IPhoneOS },
    { "iphonesimulator", AppleSDK::IPhoneSimulator },
    { "watchos", AppleSDK::WatchOS },
    { "watchsimulator", AppleSDK::WatchSimulator },
  };

  for (auto entry : sdkDatabase) {
    if (sdkRoot.find(entry.name) == 0 ||
        sdkRoot.find(std::string("/") + entry.name) != std::string::npos) {
      return entry.sdk;
    }
  }

  return AppleSDK::MacOS;
}

bool cmMakefile::PlatformIsAppleEmbedded() const
{
  return GetAppleSDKType() != AppleSDK::MacOS;
}

const char* cmMakefile::GetSONameFlag(const std::string& language) const
{
  std::string name = "CMAKE_SHARED_LIBRARY_SONAME";
  if (!language.empty()) {
    name += "_";
    name += language;
  }
  name += "_FLAG";
  return GetDefinition(name);
}

bool cmMakefile::CanIWriteThisFile(std::string const& fileName) const
{
  if (!this->IsOn("CMAKE_DISABLE_SOURCE_CHANGES")) {
    return true;
  }
  // If we are doing an in-source build, then the test will always fail
  if (cmSystemTools::SameFile(this->GetHomeDirectory(),
                              this->GetHomeOutputDirectory())) {
    return !this->IsOn("CMAKE_DISABLE_IN_SOURCE_BUILD");
  }

  return !cmSystemTools::IsSubDirectory(fileName, this->GetHomeDirectory()) ||
    cmSystemTools::IsSubDirectory(fileName, this->GetHomeOutputDirectory()) ||
    cmSystemTools::SameFile(fileName, this->GetHomeOutputDirectory());
}

const char* cmMakefile::GetRequiredDefinition(const std::string& name) const
{
  const char* ret = this->GetDefinition(name);
  if (!ret) {
    cmSystemTools::Error("Error required internal CMake variable not "
                         "set, cmake may not be built correctly.\n",
                         "Missing variable is:\n", name.c_str());
    return "";
  }
  return ret;
}

bool cmMakefile::IsDefinitionSet(const std::string& name) const
{
  const char* def = this->StateSnapshot.GetDefinition(name);
  if (!def) {
    def = this->GetState()->GetInitializedCacheValue(name);
  }
#ifdef CMAKE_BUILD_WITH_CMAKE
  if (cmVariableWatch* vv = this->GetVariableWatch()) {
    if (!def) {
      vv->VariableAccessed(
        name, cmVariableWatch::UNKNOWN_VARIABLE_DEFINED_ACCESS, def, this);
    }
  }
#endif
  return def != nullptr;
}

const char* cmMakefile::GetDefinition(const std::string& name) const
{
  const char* def = this->StateSnapshot.GetDefinition(name);
  if (!def) {
    def = this->GetState()->GetInitializedCacheValue(name);
  }
#ifdef CMAKE_BUILD_WITH_CMAKE
  cmVariableWatch* vv = this->GetVariableWatch();
  if (vv && !this->SuppressWatches) {
    bool const watch_function_executed =
      vv->VariableAccessed(name,
                           def ? cmVariableWatch::VARIABLE_READ_ACCESS
                               : cmVariableWatch::UNKNOWN_VARIABLE_READ_ACCESS,
                           def, this);

    if (watch_function_executed) {
      // A callback was executed and may have caused re-allocation of the
      // variable storage.  Look it up again for now.
      // FIXME: Refactor variable storage to avoid this problem.
      def = this->StateSnapshot.GetDefinition(name);
      if (!def) {
        def = this->GetState()->GetInitializedCacheValue(name);
      }
    }
  }
#endif
  return def;
}

const char* cmMakefile::GetSafeDefinition(const std::string& def) const
{
  const char* ret = this->GetDefinition(def);
  if (!ret) {
    return "";
  }
  return ret;
}

std::vector<std::string> cmMakefile::GetDefinitions() const
{
  std::vector<std::string> res = this->StateSnapshot.ClosureKeys();
  std::vector<std::string> cacheKeys = this->GetState()->GetCacheEntryKeys();
  res.insert(res.end(), cacheKeys.begin(), cacheKeys.end());
  std::sort(res.begin(), res.end());
  return res;
}

const std::string& cmMakefile::ExpandVariablesInString(
  std::string& source) const
{
  return this->ExpandVariablesInString(source, false, false);
}

const std::string& cmMakefile::ExpandVariablesInString(
  std::string& source, bool escapeQuotes, bool noEscapes, bool atOnly,
  const char* filename, long line, bool removeEmpty, bool replaceAt) const
{
  bool compareResults = false;
  cmake::MessageType mtype = cmake::LOG;
  std::string errorstr;
  std::string original;

  // Sanity check the @ONLY mode.
  if (atOnly && (!noEscapes || !removeEmpty)) {
    // This case should never be called.  At-only is for
    // configure-file/string which always does no escapes.
    this->IssueMessage(cmake::INTERNAL_ERROR,
                       "ExpandVariablesInString @ONLY called "
                       "on something with escapes.");
    return source;
  }

  // Variables used in the WARN case.
  std::string newResult;
  std::string newErrorstr;
  cmake::MessageType newError = cmake::LOG;

  switch (this->GetPolicyStatus(cmPolicies::CMP0053)) {
    case cmPolicies::WARN: {
      // Save the original string for the warning.
      original = source;
      newResult = source;
      compareResults = true;
      // Suppress variable watches to avoid calling hooks twice. Suppress new
      // dereferences since the OLD behavior is still what is actually used.
      this->SuppressWatches = true;
      newError = ExpandVariablesInStringNew(
        newErrorstr, newResult, escapeQuotes, noEscapes, atOnly, filename,
        line, removeEmpty, replaceAt);
      this->SuppressWatches = false;
      CM_FALLTHROUGH;
    }
    case cmPolicies::OLD:
      mtype =
        ExpandVariablesInStringOld(errorstr, source, escapeQuotes, noEscapes,
                                   atOnly, filename, line, removeEmpty, true);
      break;
    case cmPolicies::REQUIRED_IF_USED:
    case cmPolicies::REQUIRED_ALWAYS:
    // Messaging here would be *very* verbose.
    case cmPolicies::NEW:
      mtype = ExpandVariablesInStringNew(errorstr, source, escapeQuotes,
                                         noEscapes, atOnly, filename, line,
                                         removeEmpty, replaceAt);
      break;
  }

  // If it's an error in either case, just report the error...
  if (mtype != cmake::LOG) {
    if (mtype == cmake::FATAL_ERROR) {
      cmSystemTools::SetFatalErrorOccured();
    }
    this->IssueMessage(mtype, errorstr);
  }
  // ...otherwise, see if there's a difference that needs to be warned about.
  else if (compareResults && (newResult != source || newError != mtype)) {
    std::string msg = cmPolicies::GetPolicyWarning(cmPolicies::CMP0053);
    msg += "\n";

    std::string msg_input = original;
    cmSystemTools::ReplaceString(msg_input, "\n", "\n  ");
    msg += "For input:\n  '";
    msg += msg_input;
    msg += "'\n";

    std::string msg_old = source;
    cmSystemTools::ReplaceString(msg_old, "\n", "\n  ");
    msg += "the old evaluation rules produce:\n  '";
    msg += msg_old;
    msg += "'\n";

    if (newError == mtype) {
      std::string msg_new = newResult;
      cmSystemTools::ReplaceString(msg_new, "\n", "\n  ");
      msg += "but the new evaluation rules produce:\n  '";
      msg += msg_new;
      msg += "'\n";
    } else {
      std::string msg_err = newErrorstr;
      cmSystemTools::ReplaceString(msg_err, "\n", "\n  ");
      msg += "but the new evaluation rules produce an error:\n  ";
      msg += msg_err;
      msg += "\n";
    }

    msg +=
      "Using the old result for compatibility since the policy is not set.";

    this->IssueMessage(cmake::AUTHOR_WARNING, msg);
  }

  return source;
}

cmake::MessageType cmMakefile::ExpandVariablesInStringOld(
  std::string& errorstr, std::string& source, bool escapeQuotes,
  bool noEscapes, bool atOnly, const char* filename, long line,
  bool removeEmpty, bool replaceAt) const
{
  // Fast path strings without any special characters.
  if (source.find_first_of("$@\\") == std::string::npos) {
    return cmake::LOG;
  }

  // Special-case the @ONLY mode.
  if (atOnly) {
    // Store an original copy of the input.
    std::string input = source;

    // Start with empty output.
    source.clear();

    // Look for one @VAR@ at a time.
    const char* in = input.c_str();
    while (this->cmAtVarRegex.find(in)) {
      // Get the range of the string to replace.
      const char* first = in + this->cmAtVarRegex.start();
      const char* last = in + this->cmAtVarRegex.end();

      // Store the unchanged part of the string now.
      source.append(in, first - in);

      // Lookup the definition of VAR.
      std::string var(first + 1, last - first - 2);
      if (const char* val = this->GetDefinition(var)) {
        // Store the value in the output escaping as requested.
        if (escapeQuotes) {
          source.append(cmSystemTools::EscapeQuotes(val));
        } else {
          source.append(val);
        }
      }

      // Continue looking for @VAR@ further along the string.
      in = last;
    }

    // Append the rest of the unchanged part of the string.
    source.append(in);

    return cmake::LOG;
  }

  // This method replaces ${VAR} and @VAR@ where VAR is looked up
  // with GetDefinition(), if not found in the map, nothing is expanded.
  // It also supports the $ENV{VAR} syntax where VAR is looked up in
  // the current environment variables.

  cmCommandArgumentParserHelper parser;
  parser.SetMakefile(this);
  parser.SetLineFile(line, filename);
  parser.SetEscapeQuotes(escapeQuotes);
  parser.SetNoEscapeMode(noEscapes);
  parser.SetReplaceAtSyntax(replaceAt);
  parser.SetRemoveEmpty(removeEmpty);
  int res = parser.ParseString(source.c_str(), 0);
  const char* emsg = parser.GetError();
  cmake::MessageType mtype = cmake::LOG;
  if (res && !emsg[0]) {
    source = parser.GetResult();
  } else {
    // Construct the main error message.
    std::ostringstream error;
    error << "Syntax error in cmake code ";
    if (filename && line > 0) {
      // This filename and line number may be more specific than the
      // command context because one command invocation can have
      // arguments on multiple lines.
      error << "at\n"
            << "  " << filename << ":" << line << "\n";
    }
    error << "when parsing string\n"
          << "  " << source << "\n";
    error << emsg;

    // If the parser failed ("res" is false) then this is a real
    // argument parsing error, so the policy applies.  Otherwise the
    // parser reported an error message without failing because the
    // helper implementation is unhappy, which has always reported an
    // error.
    mtype = cmake::FATAL_ERROR;
    if (!res) {
      // This is a real argument parsing error.  Use policy CMP0010 to
      // decide whether it is an error.
      switch (this->GetPolicyStatus(cmPolicies::CMP0010)) {
        case cmPolicies::WARN:
          error << "\n" << cmPolicies::GetPolicyWarning(cmPolicies::CMP0010);
          CM_FALLTHROUGH;
        case cmPolicies::OLD:
          // OLD behavior is to just warn and continue.
          mtype = cmake::AUTHOR_WARNING;
          break;
        case cmPolicies::REQUIRED_IF_USED:
        case cmPolicies::REQUIRED_ALWAYS:
          error << "\n"
                << cmPolicies::GetRequiredPolicyError(cmPolicies::CMP0010);
        case cmPolicies::NEW:
          // NEW behavior is to report the error.
          break;
      }
    }
    errorstr = error.str();
  }
  return mtype;
}

typedef enum
{
  NORMAL,
  ENVIRONMENT,
  CACHE
} t_domain;
struct t_lookup
{
  t_lookup()
    : domain(NORMAL)
    , loc(0)
  {
  }
  t_domain domain;
  size_t loc;
};

cmake::MessageType cmMakefile::ExpandVariablesInStringNew(
  std::string& errorstr, std::string& source, bool escapeQuotes,
  bool noEscapes, bool atOnly, const char* filename, long line,
  bool removeEmpty, bool replaceAt) const
{
  // This method replaces ${VAR} and @VAR@ where VAR is looked up
  // with GetDefinition(), if not found in the map, nothing is expanded.
  // It also supports the $ENV{VAR} syntax where VAR is looked up in
  // the current environment variables.

  const char* in = source.c_str();
  const char* last = in;
  std::string result;
  result.reserve(source.size());
  std::vector<t_lookup> openstack;
  bool error = false;
  bool done = false;
  cmake::MessageType mtype = cmake::LOG;

  cmState* state = this->GetCMakeInstance()->GetState();

  do {
    char inc = *in;
    switch (inc) {
      case '}':
        if (!openstack.empty()) {
          t_lookup var = openstack.back();
          openstack.pop_back();
          result.append(last, in - last);
          std::string const& lookup = result.substr(var.loc);
          const char* value = nullptr;
          std::string varresult;
          std::string svalue;
          static const std::string lineVar = "CMAKE_CURRENT_LIST_LINE";
          switch (var.domain) {
            case NORMAL:
              if (filename && lookup == lineVar) {
                std::ostringstream ostr;
                ostr << line;
                varresult = ostr.str();
              } else {
                value = this->GetDefinition(lookup);
              }
              break;
            case ENVIRONMENT:
              if (cmSystemTools::GetEnv(lookup, svalue)) {
                value = svalue.c_str();
              }
              break;
            case CACHE:
              value = state->GetCacheEntryValue(lookup);
              break;
          }
          // Get the string we're meant to append to.
          if (value) {
            if (escapeQuotes) {
              varresult = cmSystemTools::EscapeQuotes(value);
            } else {
              varresult = value;
            }
          } else if (!removeEmpty) {
            // check to see if we need to print a warning
            // if strict mode is on and the variable has
            // not been "cleared"/initialized with a set(foo ) call
            if (this->GetCMakeInstance()->GetWarnUninitialized() &&
                !this->VariableInitialized(lookup)) {
              if (this->CheckSystemVars ||
                  (filename &&
                   (cmSystemTools::IsSubDirectory(filename,
                                                  this->GetHomeDirectory()) ||
                    cmSystemTools::IsSubDirectory(
                      filename, this->GetHomeOutputDirectory())))) {
                std::ostringstream msg;
                msg << "uninitialized variable \'" << lookup << "\'";
                this->IssueMessage(cmake::AUTHOR_WARNING, msg.str());
              }
            }
          }
          result.replace(var.loc, result.size() - var.loc, varresult);
          // Start looking from here on out.
          last = in + 1;
        }
        break;
      case '$':
        if (!atOnly) {
          t_lookup lookup;
          const char* next = in + 1;
          const char* start = nullptr;
          char nextc = *next;
          if (nextc == '{') {
            // Looking for a variable.
            start = in + 2;
            lookup.domain = NORMAL;
          } else if (nextc == '<') {
          } else if (!nextc) {
            result.append(last, next - last);
            last = next;
          } else if (cmHasLiteralPrefix(next, "ENV{")) {
            // Looking for an environment variable.
            start = in + 5;
            lookup.domain = ENVIRONMENT;
          } else if (cmHasLiteralPrefix(next, "CACHE{")) {
            // Looking for a cache variable.
            start = in + 7;
            lookup.domain = CACHE;
          } else {
            if (this->cmNamedCurly.find(next)) {
              errorstr = "Syntax $" +
                std::string(next, this->cmNamedCurly.end()) +
                "{} is not supported.  Only ${}, $ENV{}, "
                "and $CACHE{} are allowed.";
              mtype = cmake::FATAL_ERROR;
              error = true;
            }
          }
          if (start) {
            result.append(last, in - last);
            last = start;
            in = start - 1;
            lookup.loc = result.size();
            openstack.push_back(lookup);
          }
          break;
        }
        CM_FALLTHROUGH;
      case '\\':
        if (!noEscapes) {
          const char* next = in + 1;
          char nextc = *next;
          if (nextc == 't') {
            result.append(last, in - last);
            result.append("\t");
            last = next + 1;
          } else if (nextc == 'n') {
            result.append(last, in - last);
            result.append("\n");
            last = next + 1;
          } else if (nextc == 'r') {
            result.append(last, in - last);
            result.append("\r");
            last = next + 1;
          } else if (nextc == ';' && openstack.empty()) {
            // Handled in ExpandListArgument; pass the backslash literally.
          } else if (isalnum(nextc) || nextc == '\0') {
            errorstr += "Invalid character escape '\\";
            if (nextc) {
              errorstr += nextc;
              errorstr += "'.";
            } else {
              errorstr += "' (at end of input).";
            }
            error = true;
          } else {
            // Take what we've found so far, skipping the escape character.
            result.append(last, in - last);
            // Start tracking from the next character.
            last = in + 1;
          }
          // Skip the next character since it was escaped, but don't read past
          // the end of the string.
          if (*last) {
            ++in;
          }
        }
        break;
      case '\n':
        // Onto the next line.
        ++line;
        break;
      case '\0':
        done = true;
        break;
      case '@':
        if (replaceAt) {
          const char* nextAt = strchr(in + 1, '@');
          if (nextAt && nextAt != in + 1 &&
              nextAt ==
                in + 1 +
                  strspn(in + 1,
                         "ABCDEFGHIJKLMNOPQRSTUVWXYZ"
                         "abcdefghijklmnopqrstuvwxyz"
                         "0123456789/_.+-")) {
            std::string variable(in + 1, nextAt - in - 1);
            std::string varresult = this->GetSafeDefinition(variable);
            if (escapeQuotes) {
              varresult = cmSystemTools::EscapeQuotes(varresult);
            }
            // Skip over the variable.
            result.append(last, in - last);
            result.append(varresult);
            in = nextAt;
            last = in + 1;
            break;
          }
        }
      // Failed to find a valid @ expansion; treat it as literal.
      /* FALLTHROUGH */
      default: {
        if (!openstack.empty() &&
            !(isalnum(inc) || inc == '_' || inc == '/' || inc == '.' ||
              inc == '+' || inc == '-')) {
          errorstr += "Invalid character (\'";
          errorstr += inc;
          result.append(last, in - last);
          errorstr += "\') in a variable name: "
                      "'" +
            result.substr(openstack.back().loc) + "'";
          mtype = cmake::FATAL_ERROR;
          error = true;
        }
        break;
      }
    }
    // Look at the next character.
  } while (!error && !done && *++in);

  // Check for open variable references yet.
  if (!error && !openstack.empty()) {
    // There's an open variable reference waiting.  Policy CMP0010 flags
    // whether this is an error or not.  The new parser now enforces
    // CMP0010 as well.
    errorstr += "There is an unterminated variable reference.";
    error = true;
  }

  if (error) {
    std::ostringstream emsg;
    emsg << "Syntax error in cmake code ";
    if (filename) {
      // This filename and line number may be more specific than the
      // command context because one command invocation can have
      // arguments on multiple lines.
      emsg << "at\n"
           << "  " << filename << ":" << line << "\n";
    }
    emsg << "when parsing string\n"
         << "  " << source << "\n";
    emsg << errorstr;
    mtype = cmake::FATAL_ERROR;
    errorstr = emsg.str();
  } else {
    // Append the rest of the unchanged part of the string.
    result.append(last);

    source = result;
  }

  return mtype;
}

void cmMakefile::RemoveVariablesInString(std::string& source,
                                         bool atOnly) const
{
  if (!atOnly) {
    cmsys::RegularExpression var("(\\${[A-Za-z_0-9]*})");
    while (var.find(source)) {
      source.erase(var.start(), var.end() - var.start());
    }
  }

  if (!atOnly) {
    cmsys::RegularExpression varb("(\\$ENV{[A-Za-z_0-9]*})");
    while (varb.find(source)) {
      source.erase(varb.start(), varb.end() - varb.start());
    }
  }
  cmsys::RegularExpression var2("(@[A-Za-z_0-9]*@)");
  while (var2.find(source)) {
    source.erase(var2.start(), var2.end() - var2.start());
  }
}

std::string cmMakefile::GetConfigurations(std::vector<std::string>& configs,
                                          bool singleConfig) const
{
  if (this->GetGlobalGenerator()->IsMultiConfig()) {
    if (const char* configTypes =
          this->GetDefinition("CMAKE_CONFIGURATION_TYPES")) {
      cmSystemTools::ExpandListArgument(configTypes, configs);
    }
    return "";
  }
  const std::string& buildType = this->GetSafeDefinition("CMAKE_BUILD_TYPE");
  if (singleConfig && !buildType.empty()) {
    configs.push_back(buildType);
  }
  return buildType;
}

bool cmMakefile::IsFunctionBlocked(const cmListFileFunction& lff,
                                   cmExecutionStatus& status)
{
  // if there are no blockers get out of here
  if (this->FunctionBlockers.begin() == this->FunctionBlockers.end()) {
    return false;
  }

  // loop over all function blockers to see if any block this command
  // evaluate in reverse, this is critical for balanced IF statements etc
  std::vector<cmFunctionBlocker*>::reverse_iterator pos;
  for (pos = this->FunctionBlockers.rbegin();
       pos != this->FunctionBlockers.rend(); ++pos) {
    if ((*pos)->IsFunctionBlocked(lff, *this, status)) {
      return true;
    }
  }

  return false;
}

void cmMakefile::PushFunctionBlockerBarrier()
{
  this->FunctionBlockerBarriers.push_back(this->FunctionBlockers.size());
}

void cmMakefile::PopFunctionBlockerBarrier(bool reportError)
{
  // Remove any extra entries pushed on the barrier.
  FunctionBlockersType::size_type barrier =
    this->FunctionBlockerBarriers.back();
  while (this->FunctionBlockers.size() > barrier) {
    std::unique_ptr<cmFunctionBlocker> fb(this->FunctionBlockers.back());
    this->FunctionBlockers.pop_back();
    if (reportError) {
      // Report the context in which the unclosed block was opened.
      cmListFileContext const& lfc = fb->GetStartingContext();
      std::ostringstream e;
      /* clang-format off */
      e << "A logical block opening on the line\n"
        << "  " << lfc << "\n"
        << "is not closed.";
      /* clang-format on */
      this->IssueMessage(cmake::FATAL_ERROR, e.str());
      reportError = false;
    }
  }

  // Remove the barrier.
  this->FunctionBlockerBarriers.pop_back();
}

void cmMakefile::PushLoopBlock()
{
  assert(!this->LoopBlockCounter.empty());
  this->LoopBlockCounter.top()++;
}

void cmMakefile::PopLoopBlock()
{
  assert(!this->LoopBlockCounter.empty());
  assert(this->LoopBlockCounter.top() > 0);
  this->LoopBlockCounter.top()--;
}

void cmMakefile::PushLoopBlockBarrier()
{
  this->LoopBlockCounter.push(0);
}

void cmMakefile::PopLoopBlockBarrier()
{
  assert(!this->LoopBlockCounter.empty());
  assert(this->LoopBlockCounter.top() == 0);
  this->LoopBlockCounter.pop();
}

bool cmMakefile::IsLoopBlock() const
{
  assert(!this->LoopBlockCounter.empty());
  return !this->LoopBlockCounter.empty() && this->LoopBlockCounter.top() > 0;
}

std::string cmMakefile::GetExecutionFilePath() const
{
  assert(this->StateSnapshot.IsValid());
  return this->StateSnapshot.GetExecutionListFile();
}

bool cmMakefile::ExpandArguments(std::vector<cmListFileArgument> const& inArgs,
                                 std::vector<std::string>& outArgs,
                                 const char* filename) const
{
  std::string efp = this->GetExecutionFilePath();
  if (!filename) {
    filename = efp.c_str();
  }
  std::string value;
  outArgs.reserve(inArgs.size());
  for (cmListFileArgument const& i : inArgs) {
    // No expansion in a bracket argument.
    if (i.Delim == cmListFileArgument::Bracket) {
      outArgs.push_back(i.Value);
      continue;
    }
    // Expand the variables in the argument.
    value = i.Value;
    this->ExpandVariablesInString(value, false, false, false, filename, i.Line,
                                  false, false);

    // If the argument is quoted, it should be one argument.
    // Otherwise, it may be a list of arguments.
    if (i.Delim == cmListFileArgument::Quoted) {
      outArgs.push_back(value);
    } else {
      cmSystemTools::ExpandListArgument(value, outArgs);
    }
  }
  return !cmSystemTools::GetFatalErrorOccured();
}

bool cmMakefile::ExpandArguments(
  std::vector<cmListFileArgument> const& inArgs,
  std::vector<cmExpandedCommandArgument>& outArgs, const char* filename) const
{
  std::string efp = this->GetExecutionFilePath();
  if (!filename) {
    filename = efp.c_str();
  }
  std::string value;
  outArgs.reserve(inArgs.size());
  for (cmListFileArgument const& i : inArgs) {
    // No expansion in a bracket argument.
    if (i.Delim == cmListFileArgument::Bracket) {
      outArgs.emplace_back(i.Value, true);
      continue;
    }
    // Expand the variables in the argument.
    value = i.Value;
    this->ExpandVariablesInString(value, false, false, false, filename, i.Line,
                                  false, false);

    // If the argument is quoted, it should be one argument.
    // Otherwise, it may be a list of arguments.
    if (i.Delim == cmListFileArgument::Quoted) {
      outArgs.emplace_back(value, true);
    } else {
      std::vector<std::string> stringArgs;
      cmSystemTools::ExpandListArgument(value, stringArgs);
      for (std::string const& stringArg : stringArgs) {
        outArgs.emplace_back(stringArg, false);
      }
    }
  }
  return !cmSystemTools::GetFatalErrorOccured();
}

void cmMakefile::AddFunctionBlocker(cmFunctionBlocker* fb)
{
  if (!this->ExecutionStatusStack.empty()) {
    // Record the context in which the blocker is created.
    fb->SetStartingContext(this->GetExecutionContext());
  }

  this->FunctionBlockers.push_back(fb);
}

std::unique_ptr<cmFunctionBlocker> cmMakefile::RemoveFunctionBlocker(
  cmFunctionBlocker* fb, const cmListFileFunction& lff)
{
  // Find the function blocker stack barrier for the current scope.
  // We only remove a blocker whose index is not less than the barrier.
  FunctionBlockersType::size_type barrier = 0;
  if (!this->FunctionBlockerBarriers.empty()) {
    barrier = this->FunctionBlockerBarriers.back();
  }

  // Search for the function blocker whose scope this command ends.
  for (FunctionBlockersType::size_type i = this->FunctionBlockers.size();
       i > barrier; --i) {
    std::vector<cmFunctionBlocker*>::iterator pos =
      this->FunctionBlockers.begin() + (i - 1);
    if (*pos == fb) {
      // Warn if the arguments do not match, but always remove.
      if (!(*pos)->ShouldRemove(lff, *this)) {
        cmListFileContext const& lfc = fb->GetStartingContext();
        cmListFileContext closingContext =
          cmListFileContext::FromCommandContext(lff, lfc.FilePath());
        std::ostringstream e;
        /* clang-format off */
        e << "A logical block opening on the line\n"
          << "  " << lfc << "\n"
          << "closes on the line\n"
          << "  " << closingContext << "\n"
          << "with mis-matching arguments.";
        /* clang-format on */
        this->IssueMessage(cmake::AUTHOR_WARNING, e.str());
      }
      cmFunctionBlocker* b = *pos;
      this->FunctionBlockers.erase(pos);
      return std::unique_ptr<cmFunctionBlocker>(b);
    }
  }

  return std::unique_ptr<cmFunctionBlocker>();
}

std::string const& cmMakefile::GetHomeDirectory() const
{
  return this->GetCMakeInstance()->GetHomeDirectory();
}

std::string const& cmMakefile::GetHomeOutputDirectory() const
{
  return this->GetCMakeInstance()->GetHomeOutputDirectory();
}

void cmMakefile::SetScriptModeFile(std::string const& scriptfile)
{
  this->AddDefinition("CMAKE_SCRIPT_MODE_FILE", scriptfile.c_str());
}

void cmMakefile::SetArgcArgv(const std::vector<std::string>& args)
{
  std::ostringstream strStream;
  strStream << args.size();
  this->AddDefinition("CMAKE_ARGC", strStream.str().c_str());
  // this->MarkVariableAsUsed("CMAKE_ARGC");

  for (unsigned int t = 0; t < args.size(); ++t) {
    std::ostringstream tmpStream;
    tmpStream << "CMAKE_ARGV" << t;
    this->AddDefinition(tmpStream.str(), args[t].c_str());
    // this->MarkVariableAsUsed(tmpStream.str().c_str());
  }
}

cmSourceFile* cmMakefile::GetSource(const std::string& sourceName,
                                    cmSourceFileLocationKind kind) const
{
  // First check "Known" paths (avoids the creation of cmSourceFileLocation)
  if (kind == cmSourceFileLocationKind::Known) {
    auto sfsi = this->KnownFileSearchIndex.find(sourceName);
    if (sfsi != this->KnownFileSearchIndex.end()) {
      return sfsi->second;
    }
  }

  cmSourceFileLocation sfl(this, sourceName, kind);
  auto name = this->GetCMakeInstance()->StripExtension(sfl.GetName());
#if defined(_WIN32) || defined(__APPLE__)
  name = cmSystemTools::LowerCase(name);
#endif
  auto sfsi = this->SourceFileSearchIndex.find(name);
  if (sfsi != this->SourceFileSearchIndex.end()) {
    for (auto sf : sfsi->second) {
      if (sf->Matches(sfl)) {
        return sf;
      }
    }
  }
  return nullptr;
}

cmSourceFile* cmMakefile::CreateSource(const std::string& sourceName,
                                       bool generated,
                                       cmSourceFileLocationKind kind)
{
  cmSourceFile* sf = new cmSourceFile(this, sourceName, kind);
  if (generated) {
    sf->SetProperty("GENERATED", "1");
  }
  this->SourceFiles.push_back(sf);

  auto name =
    this->GetCMakeInstance()->StripExtension(sf->GetLocation().GetName());
#if defined(_WIN32) || defined(__APPLE__)
  name = cmSystemTools::LowerCase(name);
#endif
  this->SourceFileSearchIndex[name].push_back(sf);
  // for "Known" paths add direct lookup (used for faster lookup in GetSource)
  if (kind == cmSourceFileLocationKind::Known) {
    this->KnownFileSearchIndex[sourceName] = sf;
  }

  return sf;
}

cmSourceFile* cmMakefile::GetOrCreateSource(const std::string& sourceName,
                                            bool generated,
                                            cmSourceFileLocationKind kind)
{
  if (cmSourceFile* esf = this->GetSource(sourceName, kind)) {
    return esf;
  }
  return this->CreateSource(sourceName, generated, kind);
}

void cmMakefile::AddTargetObject(std::string const& tgtName,
                                 std::string const& objFile)
{
  cmSourceFile* sf = this->GetOrCreateSource(objFile, true);
  sf->SetObjectLibrary(tgtName);
  sf->SetProperty("EXTERNAL_OBJECT", "1");
#if defined(CMAKE_BUILD_WITH_CMAKE)
  this->SourceGroups[this->ObjectLibrariesSourceGroupIndex].AddGroupFile(
    sf->GetFullPath());
#endif
}

void cmMakefile::EnableLanguage(std::vector<std::string> const& lang,
                                bool optional)
{
  this->AddDefinition("CMAKE_CFG_INTDIR",
                      this->GetGlobalGenerator()->GetCMakeCFGIntDir());
  // If RC is explicitly listed we need to do it after other languages.
  // On some platforms we enable RC implicitly while enabling others.
  // Do not let that look like recursive enable_language(RC).
  std::vector<std::string> langs;
  std::vector<std::string> langsRC;
  langs.reserve(lang.size());
  for (std::string const& i : lang) {
    if (i == "RC") {
      langsRC.push_back(i);
    } else {
      langs.push_back(i);
    }
  }
  if (!langs.empty()) {
    this->GetGlobalGenerator()->EnableLanguage(langs, this, optional);
  }
  if (!langsRC.empty()) {
    this->GetGlobalGenerator()->EnableLanguage(langsRC, this, optional);
  }
}

int cmMakefile::TryCompile(const std::string& srcdir,
                           const std::string& bindir,
                           const std::string& projectName,
                           const std::string& targetName, bool fast, int jobs,
                           const std::vector<std::string>* cmakeArgs,
                           std::string& output)
{
  this->IsSourceFileTryCompile = fast;
  // does the binary directory exist ? If not create it...
  if (!cmSystemTools::FileIsDirectory(bindir)) {
    cmSystemTools::MakeDirectory(bindir);
  }

  // change to the tests directory and run cmake
  // use the cmake object instead of calling cmake
  cmWorkingDirectory workdir(bindir);
  if (workdir.Failed()) {
    this->IssueMessage(cmake::FATAL_ERROR,
                       "Failed to set working directory to " + bindir + " : " +
                         std::strerror(workdir.GetLastResult()));
    cmSystemTools::SetFatalErrorOccured();
    this->IsSourceFileTryCompile = false;
    return 1;
  }

  // make sure the same generator is used
  // use this program as the cmake to be run, it should not
  // be run that way but the cmake object requires a vailid path
  cmake cm(cmake::RoleProject);
  cm.SetIsInTryCompile(true);
  cmGlobalGenerator* gg =
    cm.CreateGlobalGenerator(this->GetGlobalGenerator()->GetName());
  if (!gg) {
    this->IssueMessage(cmake::INTERNAL_ERROR,
                       "Global generator '" +
                         this->GetGlobalGenerator()->GetName() +
                         "' could not be created.");
    cmSystemTools::SetFatalErrorOccured();
    this->IsSourceFileTryCompile = false;
    return 1;
  }
  cm.SetGlobalGenerator(gg);

  // do a configure
  cm.SetHomeDirectory(srcdir);
  cm.SetHomeOutputDirectory(bindir);
  cm.SetGeneratorInstance(this->GetSafeDefinition("CMAKE_GENERATOR_INSTANCE"));
  cm.SetGeneratorPlatform(this->GetSafeDefinition("CMAKE_GENERATOR_PLATFORM"));
  cm.SetGeneratorToolset(this->GetSafeDefinition("CMAKE_GENERATOR_TOOLSET"));
  cm.LoadCache();
  if (!gg->IsMultiConfig()) {
    if (const char* config =
          this->GetDefinition("CMAKE_TRY_COMPILE_CONFIGURATION")) {
      // Tell the single-configuration generator which one to use.
      // Add this before the user-provided CMake arguments in case
      // one of the arguments is -DCMAKE_BUILD_TYPE=...
      cm.AddCacheEntry("CMAKE_BUILD_TYPE", config, "Build configuration",
                       cmStateEnums::STRING);
    }
  }
  // if cmake args were provided then pass them in
  if (cmakeArgs) {
    // FIXME: Workaround to ignore unused CLI variables in try-compile.
    //
    // Ideally we should use SetArgs to honor options like --warn-unused-vars.
    // However, there is a subtle problem when certain arguments are passed to
    // a macro wrapping around try_compile or try_run that does not escape
    // semicolons in its parameters but just passes ${ARGV} or ${ARGN}.  In
    // this case a list argument like "-DVAR=a;b" gets split into multiple
    // cmake arguments "-DVAR=a" and "b".  Currently SetCacheArgs ignores
    // argument "b" and uses just "-DVAR=a", leading to a subtle bug in that
    // the try_compile or try_run does not get the proper value of VAR.  If we
    // call SetArgs here then it would treat "b" as the source directory and
    // cause an error such as "The source directory .../CMakeFiles/CMakeTmp/b
    // does not exist", thus breaking the try_compile or try_run completely.
    //
    // Strictly speaking the bug is in the wrapper macro because the CMake
    // language has always flattened nested lists and the macro should escape
    // the semicolons in its arguments before forwarding them.  However, this
    // bug is so subtle that projects typically work anyway, usually because
    // the value VAR=a is sufficient for the try_compile or try_run to get the
    // correct result.  Calling SetArgs here would break such projects that
    // previously built.  Instead we work around the issue by never reporting
    // unused arguments and ignoring options such as --warn-unused-vars.
    cm.SetWarnUnusedCli(false);
    // cm.SetArgs(*cmakeArgs, true);

    cm.SetCacheArgs(*cmakeArgs);
  }
  // to save time we pass the EnableLanguage info directly
  gg->EnableLanguagesFromGenerator(this->GetGlobalGenerator(), this);
  if (this->IsOn("CMAKE_SUPPRESS_DEVELOPER_WARNINGS")) {
    cm.AddCacheEntry("CMAKE_SUPPRESS_DEVELOPER_WARNINGS", "TRUE", "",
                     cmStateEnums::INTERNAL);
  } else {
    cm.AddCacheEntry("CMAKE_SUPPRESS_DEVELOPER_WARNINGS", "FALSE", "",
                     cmStateEnums::INTERNAL);
  }
  if (cm.Configure() != 0) {
    this->IssueMessage(cmake::FATAL_ERROR,
                       "Failed to configure test project build system.");
    cmSystemTools::SetFatalErrorOccured();
    this->IsSourceFileTryCompile = false;
    return 1;
  }

  if (cm.Generate() != 0) {
    this->IssueMessage(cmake::FATAL_ERROR,
                       "Failed to generate test project build system.");
    cmSystemTools::SetFatalErrorOccured();
    this->IsSourceFileTryCompile = false;
    return 1;
  }

  // finally call the generator to actually build the resulting project
  int ret = this->GetGlobalGenerator()->TryCompile(
    jobs, srcdir, bindir, projectName, targetName, fast, output, this);

  this->IsSourceFileTryCompile = false;
  return ret;
}

bool cmMakefile::GetIsSourceFileTryCompile() const
{
  return this->IsSourceFileTryCompile;
}

cmake* cmMakefile::GetCMakeInstance() const
{
  return this->GlobalGenerator->GetCMakeInstance();
}

cmMessenger* cmMakefile::GetMessenger() const
{
  return this->GetCMakeInstance()->GetMessenger();
}

cmGlobalGenerator* cmMakefile::GetGlobalGenerator() const
{
  return this->GlobalGenerator;
}

#ifdef CMAKE_BUILD_WITH_CMAKE
cmVariableWatch* cmMakefile::GetVariableWatch() const
{
  if (this->GetCMakeInstance() &&
      this->GetCMakeInstance()->GetVariableWatch()) {
    return this->GetCMakeInstance()->GetVariableWatch();
  }
  return nullptr;
}
#endif

cmState* cmMakefile::GetState() const
{
  return this->GetCMakeInstance()->GetState();
}

void cmMakefile::DisplayStatus(const char* message, float s) const
{
  cmake* cm = this->GetCMakeInstance();
  if (cm->GetWorkingMode() == cmake::FIND_PACKAGE_MODE) {
    // don't output any STATUS message in FIND_PACKAGE_MODE, since they will
    // directly be fed to the compiler, which will be confused.
    return;
  }
  cm->UpdateProgress(message, s);
}

std::string cmMakefile::GetModulesFile(const char* filename) const
{
  std::string result;

  // We search the module always in CMAKE_ROOT and in CMAKE_MODULE_PATH,
  // and then decide based on the policy setting which one to return.
  // See CMP0017 for more details.
  // The specific problem was that KDE 4.5.0 installs a
  // FindPackageHandleStandardArgs.cmake which doesn't have the new features
  // of FPHSA.cmake introduced in CMake 2.8.3 yet, and by setting
  // CMAKE_MODULE_PATH also e.g. FindZLIB.cmake from cmake included
  // FPHSA.cmake from kdelibs and not from CMake, and tried to use the
  // new features, which were not there in the version from kdelibs, and so
  // failed ("
  std::string moduleInCMakeRoot;
  std::string moduleInCMakeModulePath;

  // Always search in CMAKE_MODULE_PATH:
  const char* cmakeModulePath = this->GetDefinition("CMAKE_MODULE_PATH");
  if (cmakeModulePath) {
    std::vector<std::string> modulePath;
    cmSystemTools::ExpandListArgument(cmakeModulePath, modulePath);

    // Look through the possible module directories.
    for (std::string itempl : modulePath) {
      cmSystemTools::ConvertToUnixSlashes(itempl);
      itempl += "/";
      itempl += filename;
      if (cmSystemTools::FileExists(itempl)) {
        moduleInCMakeModulePath = itempl;
        break;
      }
    }
  }

  // Always search in the standard modules location.
  moduleInCMakeRoot = cmSystemTools::GetCMakeRoot();
  moduleInCMakeRoot += "/Modules/";
  moduleInCMakeRoot += filename;
  cmSystemTools::ConvertToUnixSlashes(moduleInCMakeRoot);
  if (!cmSystemTools::FileExists(moduleInCMakeRoot)) {
    moduleInCMakeRoot.clear();
  }

  // Normally, prefer the files found in CMAKE_MODULE_PATH. Only when the file
  // from which we are being called is located itself in CMAKE_ROOT, then
  // prefer results from CMAKE_ROOT depending on the policy setting.
  result = moduleInCMakeModulePath;
  if (result.empty()) {
    result = moduleInCMakeRoot;
  }

  if (!moduleInCMakeModulePath.empty() && !moduleInCMakeRoot.empty()) {
    const char* currentFile = this->GetDefinition("CMAKE_CURRENT_LIST_FILE");
    std::string mods = cmSystemTools::GetCMakeRoot() + "/Modules/";
    if (currentFile && cmSystemTools::IsSubDirectory(currentFile, mods)) {
      switch (this->GetPolicyStatus(cmPolicies::CMP0017)) {
        case cmPolicies::WARN: {
          std::ostringstream e;
          /* clang-format off */
          e << "File " << currentFile << " includes "
            << moduleInCMakeModulePath
            << " (found via CMAKE_MODULE_PATH) which shadows "
            << moduleInCMakeRoot  << ". This may cause errors later on .\n"
            << cmPolicies::GetPolicyWarning(cmPolicies::CMP0017);
          /* clang-format on */

          this->IssueMessage(cmake::AUTHOR_WARNING, e.str());
          CM_FALLTHROUGH;
        }
        case cmPolicies::OLD:
          result = moduleInCMakeModulePath;
          break;
        case cmPolicies::REQUIRED_IF_USED:
        case cmPolicies::REQUIRED_ALWAYS:
        case cmPolicies::NEW:
          result = moduleInCMakeRoot;
          break;
      }
    }
  }

  return result;
}

void cmMakefile::ConfigureString(const std::string& input, std::string& output,
                                 bool atOnly, bool escapeQuotes) const
{
  // Split input to handle one line at a time.
  std::string::const_iterator lineStart = input.begin();
  while (lineStart != input.end()) {
    // Find the end of this line.
    std::string::const_iterator lineEnd = lineStart;
    while (lineEnd != input.end() && *lineEnd != '\n') {
      ++lineEnd;
    }

    // Copy the line.
    std::string line(lineStart, lineEnd);

    // Skip the newline character.
    bool haveNewline = (lineEnd != input.end());
    if (haveNewline) {
      ++lineEnd;
    }

    // Replace #cmakedefine instances.
    if (this->cmDefineRegex.find(line)) {
      const char* def = this->GetDefinition(this->cmDefineRegex.match(2));
      if (!cmSystemTools::IsOff(def)) {
        const std::string indentation = this->cmDefineRegex.match(1);
        cmSystemTools::ReplaceString(line, "#" + indentation + "cmakedefine",
                                     "#" + indentation + "define");
        output += line;
      } else {
        output += "/* #undef ";
        output += this->cmDefineRegex.match(2);
        output += " */";
      }
    } else if (this->cmDefine01Regex.find(line)) {
      const std::string indentation = this->cmDefine01Regex.match(1);
      const char* def = this->GetDefinition(this->cmDefine01Regex.match(2));
      cmSystemTools::ReplaceString(line, "#" + indentation + "cmakedefine01",
                                   "#" + indentation + "define");
      output += line;
      if (!cmSystemTools::IsOff(def)) {
        output += " 1";
      } else {
        output += " 0";
      }
    } else {
      output += line;
    }

    if (haveNewline) {
      output += "\n";
    }

    // Move to the next line.
    lineStart = lineEnd;
  }

  // Perform variable replacements.
  this->ExpandVariablesInString(output, escapeQuotes, true, atOnly, nullptr,
                                -1, true, true);
}

int cmMakefile::ConfigureFile(const char* infile, const char* outfile,
                              bool copyonly, bool atOnly, bool escapeQuotes,
                              cmNewLineStyle newLine)
{
  int res = 1;
  if (!this->CanIWriteThisFile(outfile)) {
    cmSystemTools::Error("Attempt to write file: ", outfile,
                         " into a source directory.");
    return 0;
  }
  if (!cmSystemTools::FileExists(infile)) {
    cmSystemTools::Error("File ", infile, " does not exist.");
    return 0;
  }
  std::string soutfile = outfile;
  std::string sinfile = infile;
  this->AddCMakeDependFile(sinfile);
  cmSystemTools::ConvertToUnixSlashes(soutfile);

  // Re-generate if non-temporary outputs are missing.
  // when we finalize the configuration we will remove all
  // output files that now don't exist.
  this->AddCMakeOutputFile(soutfile);

  mode_t perm = 0;
  cmSystemTools::GetPermissions(sinfile, perm);
  std::string::size_type pos = soutfile.rfind('/');
  if (pos != std::string::npos) {
    std::string path = soutfile.substr(0, pos);
    cmSystemTools::MakeDirectory(path);
  }

  if (copyonly) {
    if (!cmSystemTools::CopyFileIfDifferent(sinfile.c_str(),
                                            soutfile.c_str())) {
      return 0;
    }
  } else {
    std::string newLineCharacters;
    std::ios::openmode omode = std::ios::out | std::ios::trunc;
    if (newLine.IsValid()) {
      newLineCharacters = newLine.GetCharacters();
      omode |= std::ios::binary;
    } else {
      newLineCharacters = "\n";
    }
    std::string tempOutputFile = soutfile;
    tempOutputFile += ".tmp";
    cmsys::ofstream fout(tempOutputFile.c_str(), omode);
    if (!fout) {
      cmSystemTools::Error("Could not open file for write in copy operation ",
                           tempOutputFile.c_str());
      cmSystemTools::ReportLastSystemError("");
      return 0;
    }
    cmsys::ifstream fin(sinfile.c_str());
    if (!fin) {
      cmSystemTools::Error("Could not open file for read in copy operation ",
                           sinfile.c_str());
      return 0;
    }

    cmsys::FStream::BOM bom = cmsys::FStream::ReadBOM(fin);
    if (bom != cmsys::FStream::BOM_None && bom != cmsys::FStream::BOM_UTF8) {
      std::ostringstream e;
      e << "File starts with a Byte-Order-Mark that is not UTF-8:\n  "
        << sinfile;
      this->IssueMessage(cmake::FATAL_ERROR, e.str());
      return 0;
    }
    // rewind to copy BOM to output file
    fin.seekg(0);

    // now copy input to output and expand variables in the
    // input file at the same time
    std::string inLine;
    std::string outLine;
    while (cmSystemTools::GetLineFromStream(fin, inLine)) {
      outLine.clear();
      this->ConfigureString(inLine, outLine, atOnly, escapeQuotes);
      fout << outLine << newLineCharacters;
    }
    // close the files before attempting to copy
    fin.close();
    fout.close();
    if (!cmSystemTools::CopyFileIfDifferent(tempOutputFile.c_str(),
                                            soutfile.c_str())) {
      res = 0;
    } else {
      cmSystemTools::SetPermissions(soutfile, perm);
    }
    cmSystemTools::RemoveFile(tempOutputFile);
  }
  return res;
}

void cmMakefile::SetProperty(const std::string& prop, const char* value)
{
  cmListFileBacktrace lfbt = this->GetBacktrace();
  this->StateSnapshot.GetDirectory().SetProperty(prop, value, lfbt);
}

void cmMakefile::AppendProperty(const std::string& prop, const char* value,
                                bool asString)
{
  cmListFileBacktrace lfbt = this->GetBacktrace();
  this->StateSnapshot.GetDirectory().AppendProperty(prop, value, asString,
                                                    lfbt);
}

const char* cmMakefile::GetProperty(const std::string& prop) const
{
  // Check for computed properties.
  static std::string output;
  if (prop == "TESTS") {
    std::vector<std::string> keys;
    // get list of keys
    std::transform(this->Tests.begin(), this->Tests.end(),
                   std::back_inserter(keys),
                   [](decltype(this->Tests)::value_type const& pair) {
                     return pair.first;
                   });
    output = cmJoin(keys, ";");
    return output.c_str();
  }

  return this->StateSnapshot.GetDirectory().GetProperty(prop);
}

const char* cmMakefile::GetProperty(const std::string& prop, bool chain) const
{
  return this->StateSnapshot.GetDirectory().GetProperty(prop, chain);
}

bool cmMakefile::GetPropertyAsBool(const std::string& prop) const
{
  return cmSystemTools::IsOn(this->GetProperty(prop));
}

std::vector<std::string> cmMakefile::GetPropertyKeys() const
{
  return this->StateSnapshot.GetDirectory().GetPropertyKeys();
}

const cmListFileBacktrace & cmMakefile::GetPropertyBacktrace(const std::string & prop) const
{
  return this->StateSnapshot.GetDirectory().GetPropertyBacktrace(prop);
}


cmTarget* cmMakefile::FindLocalNonAliasTarget(const std::string& name) const
{
  cmTargets::iterator i = this->Targets.find(name);
  if (i != this->Targets.end()) {
    return &i->second;
  }
  return nullptr;
}

cmTest* cmMakefile::CreateTest(const std::string& testName)
{
  cmTest* test = this->GetTest(testName);
  if (test) {
    return test;
  }
  test = new cmTest(this);
  test->SetName(testName);
  this->Tests[testName] = test;
  return test;
}

cmTest* cmMakefile::GetTest(const std::string& testName) const
{
  std::map<std::string, cmTest*>::const_iterator mi =
    this->Tests.find(testName);
  if (mi != this->Tests.end()) {
    return mi->second;
  }
  return nullptr;
}

void cmMakefile::GetTests(const std::string& config,
                          std::vector<cmTest*>& tests)
{
  for (auto generator : this->GetTestGenerators()) {
    if (generator->TestsForConfig(config)) {
      tests.push_back(generator->GetTest());
    }
  }
}

void cmMakefile::AddCMakeDependFilesFromUser()
{
  std::vector<std::string> deps;
  if (const char* deps_str = this->GetProperty("CMAKE_CONFIGURE_DEPENDS")) {
    cmSystemTools::ExpandListArgument(deps_str, deps);
  }
  for (std::string const& dep : deps) {
    if (cmSystemTools::FileIsFullPath(dep)) {
      this->AddCMakeDependFile(dep);
    } else {
      std::string f = this->GetCurrentSourceDirectory();
      f += "/";
      f += dep;
      this->AddCMakeDependFile(f);
    }
  }
}

std::string cmMakefile::FormatListFileStack() const
{
  std::vector<std::string> listFiles;
  cmStateSnapshot snp = this->StateSnapshot;
  while (snp.IsValid()) {
    listFiles.push_back(snp.GetExecutionListFile());
    snp = snp.GetCallStackParent();
  }
  std::reverse(listFiles.begin(), listFiles.end());
  std::ostringstream tmp;
  size_t depth = listFiles.size();
  if (depth > 0) {
    std::vector<std::string>::const_iterator it = listFiles.end();
    do {
      if (depth != listFiles.size()) {
        tmp << "\n                ";
      }
      --it;
      tmp << "[";
      tmp << depth;
      tmp << "]\t";
      tmp << *it;
      depth--;
    } while (it != listFiles.begin());
  }
  return tmp.str();
}

void cmMakefile::PushScope()
{
  this->StateSnapshot =
    this->GetState()->CreateVariableScopeSnapshot(this->StateSnapshot);
  this->PushLoopBlockBarrier();

#if defined(CMAKE_BUILD_WITH_CMAKE)
  this->GetGlobalGenerator()->GetFileLockPool().PushFunctionScope();
#endif
}

void cmMakefile::PopScope()
{
#if defined(CMAKE_BUILD_WITH_CMAKE)
  this->GetGlobalGenerator()->GetFileLockPool().PopFunctionScope();
#endif

  this->PopLoopBlockBarrier();

  this->CheckForUnusedVariables();

  this->PopSnapshot();
}

void cmMakefile::RaiseScope(const std::string& var, const char* varDef)
{
  if (var.empty()) {
    return;
  }

  if (!this->StateSnapshot.RaiseScope(var, varDef)) {
    std::ostringstream m;
    m << "Cannot set \"" << var << "\": current scope has no parent.";
    this->IssueMessage(cmake::AUTHOR_WARNING, m.str());
    return;
  }

#ifdef CMAKE_BUILD_WITH_CMAKE
  cmVariableWatch* vv = this->GetVariableWatch();
  if (vv) {
    vv->VariableAccessed(var, cmVariableWatch::VARIABLE_MODIFIED_ACCESS,
                         varDef, this);
  }
#endif
}

cmTarget* cmMakefile::AddImportedTarget(const std::string& name,
                                        cmStateEnums::TargetType type,
                                        bool global)
{
  // Create the target.
  std::unique_ptr<cmTarget> target(
    new cmTarget(name, type,
                 global ? cmTarget::VisibilityImportedGlobally
                        : cmTarget::VisibilityImported,
                 this));

  // Add to the set of available imported targets.
  this->ImportedTargets[name] = target.get();
  this->GetGlobalGenerator()->IndexTarget(target.get());

  // Transfer ownership to this cmMakefile object.
  this->ImportedTargetsOwned.push_back(target.get());
  return target.release();
}

cmTarget* cmMakefile::FindTargetToUse(const std::string& name,
                                      bool excludeAliases) const
{
  // Look for an imported target.  These take priority because they
  // are more local in scope and do not have to be globally unique.
  TargetMap::const_iterator imported = this->ImportedTargets.find(name);
  if (imported != this->ImportedTargets.end()) {
    return imported->second;
  }

  // Look for a target built in this directory.
  if (cmTarget* t = this->FindLocalNonAliasTarget(name)) {
    return t;
  }

  // Look for a target built in this project.
  return this->GetGlobalGenerator()->FindTarget(name, excludeAliases);
}

bool cmMakefile::IsAlias(const std::string& name) const
{
  if (this->AliasTargets.find(name) != this->AliasTargets.end()) {
    return true;
  }
  return this->GetGlobalGenerator()->IsAlias(name);
}

bool cmMakefile::EnforceUniqueName(std::string const& name, std::string& msg,
                                   bool isCustom) const
{
  if (this->IsAlias(name)) {
    std::ostringstream e;
    e << "cannot create target \"" << name
      << "\" because an alias with the same name already exists.";
    msg = e.str();
    return false;
  }
  if (cmTarget* existing = this->FindTargetToUse(name)) {
    // The name given conflicts with an existing target.  Produce an
    // error in a compatible way.
    if (existing->IsImported()) {
      // Imported targets were not supported in previous versions.
      // This is new code, so we can make it an error.
      std::ostringstream e;
      e << "cannot create target \"" << name
        << "\" because an imported target with the same name already exists.";
      msg = e.str();
      return false;
    }
    // target names must be globally unique
    switch (this->GetPolicyStatus(cmPolicies::CMP0002)) {
      case cmPolicies::WARN:
        this->IssueMessage(cmake::AUTHOR_WARNING,
                           cmPolicies::GetPolicyWarning(cmPolicies::CMP0002));
        CM_FALLTHROUGH;
      case cmPolicies::OLD:
        return true;
      case cmPolicies::REQUIRED_IF_USED:
      case cmPolicies::REQUIRED_ALWAYS:
        this->IssueMessage(
          cmake::FATAL_ERROR,
          cmPolicies::GetRequiredPolicyError(cmPolicies::CMP0002));
        return true;
      case cmPolicies::NEW:
        break;
    }

    // The conflict is with a non-imported target.
    // Allow this if the user has requested support.
    cmake* cm = this->GetCMakeInstance();
    if (isCustom && existing->GetType() == cmStateEnums::UTILITY &&
        this != existing->GetMakefile() &&
        cm->GetState()->GetGlobalPropertyAsBool(
          "ALLOW_DUPLICATE_CUSTOM_TARGETS")) {
      return true;
    }

    // Produce an error that tells the user how to work around the
    // problem.
    std::ostringstream e;
    e << "cannot create target \"" << name
      << "\" because another target with the same name already exists.  "
      << "The existing target is ";
    switch (existing->GetType()) {
      case cmStateEnums::EXECUTABLE:
        e << "an executable ";
        break;
      case cmStateEnums::STATIC_LIBRARY:
        e << "a static library ";
        break;
      case cmStateEnums::SHARED_LIBRARY:
        e << "a shared library ";
        break;
      case cmStateEnums::MODULE_LIBRARY:
        e << "a module library ";
        break;
      case cmStateEnums::UTILITY:
        e << "a custom target ";
        break;
      case cmStateEnums::INTERFACE_LIBRARY:
        e << "an interface library ";
        break;
      default:
        break;
    }
    e << "created in source directory \""
      << existing->GetMakefile()->GetCurrentSourceDirectory() << "\".  "
      << "See documentation for policy CMP0002 for more details.";
    msg = e.str();
    return false;
  }
  return true;
}

bool cmMakefile::EnforceUniqueDir(const std::string& srcPath,
                                  const std::string& binPath) const
{
  // Make sure the binary directory is unique.
  cmGlobalGenerator* gg = this->GetGlobalGenerator();
  if (gg->BinaryDirectoryIsNew(binPath)) {
    return true;
  }
  std::ostringstream e;
  switch (this->GetPolicyStatus(cmPolicies::CMP0013)) {
    case cmPolicies::WARN:
      // Print the warning.
      /* clang-format off */
      e << cmPolicies::GetPolicyWarning(cmPolicies::CMP0013)
        << "\n"
        << "The binary directory\n"
        << "  " << binPath << "\n"
        << "is already used to build a source directory.  "
        << "This command uses it to build source directory\n"
        << "  " << srcPath << "\n"
        << "which can generate conflicting build files.  "
        << "CMake does not support this use case but it used "
        << "to work accidentally and is being allowed for "
        << "compatibility.";
      /* clang-format on */
      this->IssueMessage(cmake::AUTHOR_WARNING, e.str());
      CM_FALLTHROUGH;
    case cmPolicies::OLD:
      // OLD behavior does not warn.
      return true;
    case cmPolicies::REQUIRED_IF_USED:
    case cmPolicies::REQUIRED_ALWAYS:
      e << cmPolicies::GetRequiredPolicyError(cmPolicies::CMP0013) << "\n";
      CM_FALLTHROUGH;
    case cmPolicies::NEW:
      // NEW behavior prints the error.
      /* clang-format off */
      e << "The binary directory\n"
        << "  " << binPath << "\n"
        << "is already used to build a source directory.  "
        << "It cannot be used to build source directory\n"
        << "  " << srcPath << "\n"
        << "Specify a unique binary directory name.";
      /* clang-format on */
      this->IssueMessage(cmake::FATAL_ERROR, e.str());
      break;
  }

  return false;
}

static std::string const matchVariables[] = {
  "CMAKE_MATCH_0", "CMAKE_MATCH_1", "CMAKE_MATCH_2", "CMAKE_MATCH_3",
  "CMAKE_MATCH_4", "CMAKE_MATCH_5", "CMAKE_MATCH_6", "CMAKE_MATCH_7",
  "CMAKE_MATCH_8", "CMAKE_MATCH_9"
};

static std::string const nMatchesVariable = "CMAKE_MATCH_COUNT";

void cmMakefile::ClearMatches()
{
  const char* nMatchesStr = this->GetDefinition(nMatchesVariable);
  if (!nMatchesStr) {
    return;
  }
  int nMatches = atoi(nMatchesStr);
  for (int i = 0; i <= nMatches; i++) {
    std::string const& var = matchVariables[i];
    std::string const& s = this->GetSafeDefinition(var);
    if (!s.empty()) {
      this->AddDefinition(var, "");
      this->MarkVariableAsUsed(var);
    }
  }
  this->AddDefinition(nMatchesVariable, "0");
  this->MarkVariableAsUsed(nMatchesVariable);
}

void cmMakefile::StoreMatches(cmsys::RegularExpression& re)
{
  char highest = 0;
  for (int i = 0; i < 10; i++) {
    std::string const& m = re.match(i);
    if (!m.empty()) {
      std::string const& var = matchVariables[i];
      this->AddDefinition(var, m.c_str());
      this->MarkVariableAsUsed(var);
      highest = static_cast<char>('0' + i);
    }
  }
  char nMatches[] = { highest, '\0' };
  this->AddDefinition(nMatchesVariable, nMatches);
  this->MarkVariableAsUsed(nMatchesVariable);
}

cmStateSnapshot cmMakefile::GetStateSnapshot() const
{
  return this->StateSnapshot;
}

const char* cmMakefile::GetDefineFlagsCMP0059() const
{
  return this->DefineFlagsOrig.c_str();
}

cmPolicies::PolicyStatus cmMakefile::GetPolicyStatus(cmPolicies::PolicyID id,
                                                     bool parent_scope) const
{
  return this->StateSnapshot.GetPolicy(id, parent_scope);
}

bool cmMakefile::PolicyOptionalWarningEnabled(std::string const& var)
{
  // Check for an explicit CMAKE_POLICY_WARNING_CMP<NNNN> setting.
  if (const char* val = this->GetDefinition(var)) {
    return cmSystemTools::IsOn(val);
  }
  // Enable optional policy warnings with --debug-output, --trace,
  // or --trace-expand.
  cmake* cm = this->GetCMakeInstance();
  return cm->GetDebugOutput() || cm->GetTrace();
}

bool cmMakefile::SetPolicy(const char* id, cmPolicies::PolicyStatus status)
{
  cmPolicies::PolicyID pid;
  if (!cmPolicies::GetPolicyID(id, /* out */ pid)) {
    std::ostringstream e;
    e << "Policy \"" << id << "\" is not known to this version of CMake.";
    this->IssueMessage(cmake::FATAL_ERROR, e.str());
    return false;
  }
  return this->SetPolicy(pid, status);
}

bool cmMakefile::SetPolicy(cmPolicies::PolicyID id,
                           cmPolicies::PolicyStatus status)
{
  // A REQUIRED_ALWAYS policy may be set only to NEW.
  if (status != cmPolicies::NEW &&
      cmPolicies::GetPolicyStatus(id) == cmPolicies::REQUIRED_ALWAYS) {
    std::string msg = cmPolicies::GetRequiredAlwaysPolicyError(id);
    this->IssueMessage(cmake::FATAL_ERROR, msg);
    return false;
  }

  // Deprecate old policies, especially those that require a lot
  // of code to maintain the old behavior.
  if (status == cmPolicies::OLD && id <= cmPolicies::CMP0054) {
    this->IssueMessage(cmake::DEPRECATION_WARNING,
                       cmPolicies::GetPolicyDeprecatedWarning(id));
  }

  this->StateSnapshot.SetPolicy(id, status);
  return true;
}

cmMakefile::PolicyPushPop::PolicyPushPop(cmMakefile* m)
  : Makefile(m)
{
  this->Makefile->PushPolicy();
}

cmMakefile::PolicyPushPop::~PolicyPushPop()
{
  this->Makefile->PopPolicy();
}

void cmMakefile::PushPolicy(bool weak, cmPolicies::PolicyMap const& pm)
{
  this->StateSnapshot.PushPolicy(pm, weak);
}

void cmMakefile::PopPolicy()
{
  if (!this->StateSnapshot.PopPolicy()) {
    this->IssueMessage(cmake::FATAL_ERROR,
                       "cmake_policy POP without matching PUSH");
  }
}

void cmMakefile::PopSnapshot(bool reportError)
{
  // cmStateSnapshot manages nested policy scopes within it.
  // Since the scope corresponding to the snapshot is closing,
  // reject any still-open nested policy scopes with an error.
  while (!this->StateSnapshot.CanPopPolicyScope()) {
    if (reportError) {
      this->IssueMessage(cmake::FATAL_ERROR,
                         "cmake_policy PUSH without matching POP");
      reportError = false;
    }
    this->PopPolicy();
  }

  this->StateSnapshot = this->GetState()->Pop(this->StateSnapshot);
  assert(this->StateSnapshot.IsValid());
}

bool cmMakefile::SetPolicyVersion(std::string const& version_min,
                                  std::string const& version_max)
{
  return cmPolicies::ApplyPolicyVersion(this, version_min, version_max);
}

bool cmMakefile::HasCMP0054AlreadyBeenReported(
  cmListFileContext const& context) const
{
  return !this->CMP0054ReportedIds.insert(context).second;
}

void cmMakefile::RecordPolicies(cmPolicies::PolicyMap& pm)
{
  /* Record the setting of every policy.  */
  typedef cmPolicies::PolicyID PolicyID;
  for (PolicyID pid = cmPolicies::CMP0000; pid != cmPolicies::CMPCOUNT;
       pid = PolicyID(pid + 1)) {
    pm.Set(pid, this->GetPolicyStatus(pid));
  }
}

bool cmMakefile::IgnoreErrorsCMP0061() const
{
  bool ignoreErrors = true;
  switch (this->GetPolicyStatus(cmPolicies::CMP0061)) {
    case cmPolicies::WARN:
    // No warning for this policy!
    case cmPolicies::OLD:
      break;
    case cmPolicies::REQUIRED_IF_USED:
    case cmPolicies::REQUIRED_ALWAYS:
    case cmPolicies::NEW:
      ignoreErrors = false;
      break;
  }
  return ignoreErrors;
}

#define FEATURE_STRING(F) , #F
static const char* const C_FEATURES[] = { nullptr FOR_EACH_C_FEATURE(
  FEATURE_STRING) };

static const char* const CXX_FEATURES[] = { nullptr FOR_EACH_CXX_FEATURE(
  FEATURE_STRING) };
#undef FEATURE_STRING

static const char* const C_STANDARDS[] = { "90", "99", "11" };
static const char* const CXX_STANDARDS[] = { "98", "11", "14", "17", "20" };

bool cmMakefile::AddRequiredTargetFeature(cmTarget* target,
                                          const std::string& feature,
                                          std::string* error) const
{
  if (cmGeneratorExpression::Find(feature) != std::string::npos) {
    target->AppendProperty("COMPILE_FEATURES", feature.c_str(), 
                           target->GetPropertyBacktrace("COMPILE_FEATURES"));
    return true;
  }

  std::string lang;
  if (!this->CompileFeatureKnown(target, feature, lang, error)) {
    return false;
  }

  const char* features = this->CompileFeaturesAvailable(lang, error);
  if (!features) {
    return false;
  }

  std::vector<std::string> availableFeatures;
  cmSystemTools::ExpandListArgument(features, availableFeatures);
  if (std::find(availableFeatures.begin(), availableFeatures.end(), feature) ==
      availableFeatures.end()) {
    std::ostringstream e;
    e << "The compiler feature \"" << feature << "\" is not known to " << lang
      << " compiler\n\""
      << this->GetDefinition("CMAKE_" + lang + "_COMPILER_ID")
      << "\"\nversion "
      << this->GetDefinition("CMAKE_" + lang + "_COMPILER_VERSION") << ".";
    if (error) {
      *error = e.str();
    } else {
      this->GetCMakeInstance()->IssueMessage(cmake::FATAL_ERROR, e.str(),
                                             this->Backtrace);
    }
    return false;
  }

  target->AppendProperty("COMPILE_FEATURES", feature.c_str(), target->GetPropertyBacktrace("COMPILE_FEATURES"));

  return lang == "C"
    ? this->AddRequiredTargetCFeature(target, feature, error)
    : this->AddRequiredTargetCxxFeature(target, feature, error);
}

bool cmMakefile::CompileFeatureKnown(cmTarget const* target,
                                     const std::string& feature,
                                     std::string& lang,
                                     std::string* error) const
{
  assert(cmGeneratorExpression::Find(feature) == std::string::npos);

  bool isCFeature =
    std::find_if(cm::cbegin(C_FEATURES) + 1, cm::cend(C_FEATURES),
                 cmStrCmp(feature)) != cm::cend(C_FEATURES);
  if (isCFeature) {
    lang = "C";
    return true;
  }
  bool isCxxFeature =
    std::find_if(cm::cbegin(CXX_FEATURES) + 1, cm::cend(CXX_FEATURES),
                 cmStrCmp(feature)) != cm::cend(CXX_FEATURES);
  if (isCxxFeature) {
    lang = "CXX";
    return true;
  }
  std::ostringstream e;
  if (error) {
    e << "specified";
  } else {
    e << "Specified";
  }
  e << " unknown feature \"" << feature
    << "\" for "
       "target \""
    << target->GetName() << "\".";
  if (error) {
    *error = e.str();
  } else {
    this->GetCMakeInstance()->IssueMessage(cmake::FATAL_ERROR, e.str(),
                                           this->Backtrace);
  }
  return false;
}

const char* cmMakefile::CompileFeaturesAvailable(const std::string& lang,
                                                 std::string* error) const
{
  if (!this->GlobalGenerator->GetLanguageEnabled(lang)) {
    std::ostringstream e;
    if (error) {
      e << "cannot";
    } else {
      e << "Cannot";
    }
    e << " use features from non-enabled language " << lang;
    if (error) {
      *error = e.str();
    } else {
      this->GetCMakeInstance()->IssueMessage(cmake::FATAL_ERROR, e.str(),
                                             this->Backtrace);
    }
    return nullptr;
  }

  const char* featuresKnown =
    this->GetDefinition("CMAKE_" + lang + "_COMPILE_FEATURES");

  if (!featuresKnown || !*featuresKnown) {
    std::ostringstream e;
    if (error) {
      e << "no";
    } else {
      e << "No";
    }
    e << " known features for " << lang << " compiler\n\""
      << this->GetSafeDefinition("CMAKE_" + lang + "_COMPILER_ID")
      << "\"\nversion "
      << this->GetSafeDefinition("CMAKE_" + lang + "_COMPILER_VERSION") << ".";
    if (error) {
      *error = e.str();
    } else {
      this->GetCMakeInstance()->IssueMessage(cmake::FATAL_ERROR, e.str(),
                                             this->Backtrace);
    }
    return nullptr;
  }
  return featuresKnown;
}

bool cmMakefile::HaveStandardAvailable(cmTarget const* target,
                                       std::string const& lang,
                                       const std::string& feature) const
{
  return lang == "C" ? this->HaveCStandardAvailable(target, feature)
                     : this->HaveCxxStandardAvailable(target, feature);
}

bool cmMakefile::HaveCStandardAvailable(cmTarget const* target,
                                        const std::string& feature) const
{
  const char* defaultCStandard =
    this->GetDefinition("CMAKE_C_STANDARD_DEFAULT");
  if (!defaultCStandard) {
    std::ostringstream e;
    e << "CMAKE_C_STANDARD_DEFAULT is not set.  COMPILE_FEATURES support "
         "not fully configured for this compiler.";
    this->IssueMessage(cmake::INTERNAL_ERROR, e.str());
    // Return true so the caller does not try to lookup the default standard.
    return true;
  }
  if (std::find_if(cm::cbegin(C_STANDARDS), cm::cend(C_STANDARDS),
                   cmStrCmp(defaultCStandard)) == cm::cend(C_STANDARDS)) {
    std::ostringstream e;
    e << "The CMAKE_C_STANDARD_DEFAULT variable contains an "
         "invalid value: \""
      << defaultCStandard << "\".";
    this->IssueMessage(cmake::INTERNAL_ERROR, e.str());
    return false;
  }

  bool needC90 = false;
  bool needC99 = false;
  bool needC11 = false;

  this->CheckNeededCLanguage(feature, needC90, needC99, needC11);

  const char* existingCStandard = target->GetProperty("C_STANDARD");
  if (!existingCStandard) {
    existingCStandard = defaultCStandard;
  }

  if (std::find_if(cm::cbegin(C_STANDARDS), cm::cend(C_STANDARDS),
                   cmStrCmp(existingCStandard)) == cm::cend(C_STANDARDS)) {
    std::ostringstream e;
    e << "The C_STANDARD property on target \"" << target->GetName()
      << "\" contained an invalid value: \"" << existingCStandard << "\".";
    this->IssueMessage(cmake::FATAL_ERROR, e.str());
    return false;
  }

  const char* const* existingCIt = existingCStandard
    ? std::find_if(cm::cbegin(C_STANDARDS), cm::cend(C_STANDARDS),
                   cmStrCmp(existingCStandard))
    : cm::cend(C_STANDARDS);

  if (needC11 && existingCStandard &&
      existingCIt < std::find_if(cm::cbegin(C_STANDARDS),
                                 cm::cend(C_STANDARDS), cmStrCmp("11"))) {
    return false;
  }
  if (needC99 && existingCStandard &&
      existingCIt < std::find_if(cm::cbegin(C_STANDARDS),
                                 cm::cend(C_STANDARDS), cmStrCmp("99"))) {
    return false;
  }
  if (needC90 && existingCStandard &&
      existingCIt < std::find_if(cm::cbegin(C_STANDARDS),
                                 cm::cend(C_STANDARDS), cmStrCmp("90"))) {
    return false;
  }
  return true;
}

bool cmMakefile::IsLaterStandard(std::string const& lang,
                                 std::string const& lhs,
                                 std::string const& rhs)
{
  if (lang == "C") {
    const char* const* rhsIt = std::find_if(
      cm::cbegin(C_STANDARDS), cm::cend(C_STANDARDS), cmStrCmp(rhs));

    return std::find_if(rhsIt, cm::cend(C_STANDARDS), cmStrCmp(lhs)) !=
      cm::cend(C_STANDARDS);
  }
  const char* const* rhsIt = std::find_if(
    cm::cbegin(CXX_STANDARDS), cm::cend(CXX_STANDARDS), cmStrCmp(rhs));

  return std::find_if(rhsIt, cm::cend(CXX_STANDARDS), cmStrCmp(lhs)) !=
    cm::cend(CXX_STANDARDS);
}

bool cmMakefile::HaveCxxStandardAvailable(cmTarget const* target,
                                          const std::string& feature) const
{
  const char* defaultCxxStandard =
    this->GetDefinition("CMAKE_CXX_STANDARD_DEFAULT");
  if (!defaultCxxStandard) {
    std::ostringstream e;
    e << "CMAKE_CXX_STANDARD_DEFAULT is not set.  COMPILE_FEATURES support "
         "not fully configured for this compiler.";
    this->IssueMessage(cmake::INTERNAL_ERROR, e.str());
    // Return true so the caller does not try to lookup the default standard.
    return true;
  }
  if (std::find_if(cm::cbegin(CXX_STANDARDS), cm::cend(CXX_STANDARDS),
                   cmStrCmp(defaultCxxStandard)) == cm::cend(CXX_STANDARDS)) {
    std::ostringstream e;
    e << "The CMAKE_CXX_STANDARD_DEFAULT variable contains an "
         "invalid value: \""
      << defaultCxxStandard << "\".";
    this->IssueMessage(cmake::INTERNAL_ERROR, e.str());
    return false;
  }

  bool needCxx98 = false;
  bool needCxx11 = false;
  bool needCxx14 = false;
  bool needCxx17 = false;
  bool needCxx20 = false;
  this->CheckNeededCxxLanguage(feature, needCxx98, needCxx11, needCxx14,
                               needCxx17, needCxx20);

  const char* existingCxxStandard = target->GetProperty("CXX_STANDARD");
  if (!existingCxxStandard) {
    existingCxxStandard = defaultCxxStandard;
  }

  const char* const* existingCxxLevel =
    std::find_if(cm::cbegin(CXX_STANDARDS), cm::cend(CXX_STANDARDS),
                 cmStrCmp(existingCxxStandard));
  if (existingCxxLevel == cm::cend(CXX_STANDARDS)) {
    std::ostringstream e;
    e << "The CXX_STANDARD property on target \"" << target->GetName()
      << "\" contained an invalid value: \"" << existingCxxStandard << "\".";
    this->IssueMessage(cmake::FATAL_ERROR, e.str());
    return false;
  }

  /* clang-format off */
  const char* const* needCxxLevel =
    needCxx20 ? &CXX_STANDARDS[4]
    : needCxx17 ? &CXX_STANDARDS[3]
    : needCxx14 ? &CXX_STANDARDS[2]
    : needCxx11 ? &CXX_STANDARDS[1]
    : needCxx98 ? &CXX_STANDARDS[0]
    : nullptr;
  /* clang-format on */

  return !needCxxLevel || needCxxLevel <= existingCxxLevel;
}

void cmMakefile::CheckNeededCxxLanguage(const std::string& feature,
                                        bool& needCxx98, bool& needCxx11,
                                        bool& needCxx14, bool& needCxx17,
                                        bool& needCxx20) const
{
  if (const char* propCxx98 =
        this->GetDefinition("CMAKE_CXX98_COMPILE_FEATURES")) {
    std::vector<std::string> props;
    cmSystemTools::ExpandListArgument(propCxx98, props);
    needCxx98 = std::find(props.begin(), props.end(), feature) != props.end();
  }
  if (const char* propCxx11 =
        this->GetDefinition("CMAKE_CXX11_COMPILE_FEATURES")) {
    std::vector<std::string> props;
    cmSystemTools::ExpandListArgument(propCxx11, props);
    needCxx11 = std::find(props.begin(), props.end(), feature) != props.end();
  }
  if (const char* propCxx14 =
        this->GetDefinition("CMAKE_CXX14_COMPILE_FEATURES")) {
    std::vector<std::string> props;
    cmSystemTools::ExpandListArgument(propCxx14, props);
    needCxx14 = std::find(props.begin(), props.end(), feature) != props.end();
  }
  if (const char* propCxx17 =
        this->GetDefinition("CMAKE_CXX17_COMPILE_FEATURES")) {
    std::vector<std::string> props;
    cmSystemTools::ExpandListArgument(propCxx17, props);
    needCxx17 = std::find(props.begin(), props.end(), feature) != props.end();
  }
  if (const char* propCxx20 =
        this->GetDefinition("CMAKE_CXX20_COMPILE_FEATURES")) {
    std::vector<std::string> props;
    cmSystemTools::ExpandListArgument(propCxx20, props);
    needCxx20 = std::find(props.begin(), props.end(), feature) != props.end();
  }
}

bool cmMakefile::AddRequiredTargetCxxFeature(cmTarget* target,
                                             const std::string& feature,
                                             std::string* error) const
{
  bool needCxx98 = false;
  bool needCxx11 = false;
  bool needCxx14 = false;
  bool needCxx17 = false;
  bool needCxx20 = false;

  this->CheckNeededCxxLanguage(feature, needCxx98, needCxx11, needCxx14,
                               needCxx17, needCxx20);

  const char* existingCxxStandard = target->GetProperty("CXX_STANDARD");
  const char* const* existingCxxLevel = nullptr;
  if (existingCxxStandard) {
    existingCxxLevel =
      std::find_if(cm::cbegin(CXX_STANDARDS), cm::cend(CXX_STANDARDS),
                   cmStrCmp(existingCxxStandard));
    if (existingCxxLevel == cm::cend(CXX_STANDARDS)) {
      std::ostringstream e;
      e << "The CXX_STANDARD property on target \"" << target->GetName()
        << "\" contained an invalid value: \"" << existingCxxStandard << "\".";
      if (error) {
        *error = e.str();
      } else {
        this->GetCMakeInstance()->IssueMessage(cmake::FATAL_ERROR, e.str(),
                                               this->Backtrace);
      }
      return false;
    }
  }

  const char* existingCudaStandard = target->GetProperty("CUDA_STANDARD");
  const char* const* existingCudaLevel = nullptr;
  if (existingCudaStandard) {
    existingCudaLevel =
      std::find_if(cm::cbegin(CXX_STANDARDS), cm::cend(CXX_STANDARDS),
                   cmStrCmp(existingCudaStandard));
    if (existingCudaLevel == cm::cend(CXX_STANDARDS)) {
      std::ostringstream e;
      e << "The CUDA_STANDARD property on target \"" << target->GetName()
        << "\" contained an invalid value: \"" << existingCudaStandard
        << "\".";
      if (error) {
        *error = e.str();
      } else {
        this->GetCMakeInstance()->IssueMessage(cmake::FATAL_ERROR, e.str(),
                                               this->Backtrace);
      }
      return false;
    }
  }

  /* clang-format off */
  const char* const* needCxxLevel =
    needCxx20 ? &CXX_STANDARDS[4]
    : needCxx17 ? &CXX_STANDARDS[3]
    : needCxx14 ? &CXX_STANDARDS[2]
    : needCxx11 ? &CXX_STANDARDS[1]
    : needCxx98 ? &CXX_STANDARDS[0]
    : nullptr;
  /* clang-format on */

  if (needCxxLevel) {
    // Ensure the C++ language level is high enough to support
    // the needed C++ features.
    if (!existingCxxLevel || existingCxxLevel < needCxxLevel) {
      target->SetProperty(
        "CXX_STANDARD", *needCxxLevel, target->GetBacktrace());
    }

    // Ensure the CUDA language level is high enough to support
    // the needed C++ features.
    if (!existingCudaLevel || existingCudaLevel < needCxxLevel) {
      target->SetProperty(
        "CUDA_STANDARD", *needCxxLevel, target->GetBacktrace());
    }
  }

  return true;
}

void cmMakefile::CheckNeededCLanguage(const std::string& feature,
                                      bool& needC90, bool& needC99,
                                      bool& needC11) const
{
  if (const char* propC90 =
        this->GetDefinition("CMAKE_C90_COMPILE_FEATURES")) {
    std::vector<std::string> props;
    cmSystemTools::ExpandListArgument(propC90, props);
    needC90 = std::find(props.begin(), props.end(), feature) != props.end();
  }
  if (const char* propC99 =
        this->GetDefinition("CMAKE_C99_COMPILE_FEATURES")) {
    std::vector<std::string> props;
    cmSystemTools::ExpandListArgument(propC99, props);
    needC99 = std::find(props.begin(), props.end(), feature) != props.end();
  }
  if (const char* propC11 =
        this->GetDefinition("CMAKE_C11_COMPILE_FEATURES")) {
    std::vector<std::string> props;
    cmSystemTools::ExpandListArgument(propC11, props);
    needC11 = std::find(props.begin(), props.end(), feature) != props.end();
  }
}

bool cmMakefile::AddRequiredTargetCFeature(cmTarget* target,
                                           const std::string& feature,
                                           std::string* error) const
{
  bool needC90 = false;
  bool needC99 = false;
  bool needC11 = false;

  this->CheckNeededCLanguage(feature, needC90, needC99, needC11);

  const char* existingCStandard = target->GetProperty("C_STANDARD");
  if (existingCStandard) {
    if (std::find_if(cm::cbegin(C_STANDARDS), cm::cend(C_STANDARDS),
                     cmStrCmp(existingCStandard)) == cm::cend(C_STANDARDS)) {
      std::ostringstream e;
      e << "The C_STANDARD property on target \"" << target->GetName()
        << "\" contained an invalid value: \"" << existingCStandard << "\".";
      if (error) {
        *error = e.str();
      } else {
        this->GetCMakeInstance()->IssueMessage(cmake::FATAL_ERROR, e.str(),
                                               this->Backtrace);
      }
      return false;
    }
  }
  const char* const* existingCIt = existingCStandard
    ? std::find_if(cm::cbegin(C_STANDARDS), cm::cend(C_STANDARDS),
                   cmStrCmp(existingCStandard))
    : cm::cend(C_STANDARDS);

  bool setC90 = needC90 && !existingCStandard;
  bool setC99 = needC99 && !existingCStandard;
  bool setC11 = needC11 && !existingCStandard;

  if (needC11 && existingCStandard &&
      existingCIt < std::find_if(cm::cbegin(C_STANDARDS),
                                 cm::cend(C_STANDARDS), cmStrCmp("11"))) {
    setC11 = true;
  } else if (needC99 && existingCStandard &&
             existingCIt < std::find_if(cm::cbegin(C_STANDARDS),
                                        cm::cend(C_STANDARDS),
                                        cmStrCmp("99"))) {
    setC99 = true;
  } else if (needC90 && existingCStandard &&
             existingCIt < std::find_if(cm::cbegin(C_STANDARDS),
                                        cm::cend(C_STANDARDS),
                                        cmStrCmp("90"))) {
    setC90 = true;
  }

  if (setC11) {
    target->SetProperty("C_STANDARD", "11", target->GetBacktrace());
  } else if (setC99) {
    target->SetProperty("C_STANDARD", "99", target->GetBacktrace());
  } else if (setC90) {
    target->SetProperty("C_STANDARD", "90", target->GetBacktrace());
  }
  return true;
}

cmMakefile::FunctionPushPop::FunctionPushPop(cmMakefile* mf,
                                             const std::string& fileName,
                                             cmPolicies::PolicyMap const& pm)
  : Makefile(mf)
  , ReportError(true)
{
  this->Makefile->PushFunctionScope(fileName, pm);
}

cmMakefile::FunctionPushPop::~FunctionPushPop()
{
  this->Makefile->PopFunctionScope(this->ReportError);
}

cmMakefile::MacroPushPop::MacroPushPop(cmMakefile* mf,
                                       const std::string& fileName,
                                       const cmPolicies::PolicyMap& pm)
  : Makefile(mf)
  , ReportError(true)
{
  this->Makefile->PushMacroScope(fileName, pm);
}

cmMakefile::MacroPushPop::~MacroPushPop()
{
  this->Makefile->PopMacroScope(this->ReportError);
}<|MERGE_RESOLUTION|>--- conflicted
+++ resolved
@@ -223,14 +223,7 @@
 
 cmListFileBacktrace cmMakefile::GetBacktrace(cmCommandContext const& cc) const
 {
-<<<<<<< HEAD
   cmListFileContext lfc(cc.Name, this->StateSnapshot.GetExecutionListFile(), cc.Line);
-=======
-  cmListFileContext lfc;
-  lfc.Name = cc.Name.Original;
-  lfc.Line = cc.Line;
-  lfc.FilePath = this->StateSnapshot.GetExecutionListFile();
->>>>>>> c4ab0980
   return this->Backtrace.Push(lfc);
 }
 
