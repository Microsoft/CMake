--- conflicted
+++ resolved
@@ -83,13 +83,8 @@
 
   const cmServerRequest request(this, connection, value[kTYPE_KEY].asString(),
                                 value[kCOOKIE_KEY].asString(), value);
-<<<<<<< HEAD
-  
-  if (request.Type == "") {
-=======
 
   if (request.Type.empty()) {
->>>>>>> eae3765b
     cmServerResponse response(request);
     response.SetError("No type given in request.");
     this->WriteResponse(connection, response, nullptr);
