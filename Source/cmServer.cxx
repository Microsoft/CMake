--- conflicted
+++ resolved
@@ -63,29 +63,14 @@
   }
 }
 
-<<<<<<< HEAD
-// return true if server should quit, false otherwise.
-bool cmServer::PopOne()
-{
-  if (this->Queue.empty()) {
-    return false;
-  }
-
-=======
 void cmServer::ProcessRequest(cmConnection* connection,
                               const std::string& input)
 {
->>>>>>> a1cdf537
   Json::Reader reader;
   Json::Value value;
   if (!reader.parse(input, value)) {
-<<<<<<< HEAD
-    this->WriteParseError("Failed to parse JSON input.");
-    return false;
-=======
     this->WriteParseError(connection, "Failed to parse JSON input.");
     return;
->>>>>>> a1cdf537
   }
 
   std::unique_ptr<DebugInfo> debug;
@@ -106,13 +91,8 @@
   if (request.Type == "") {
     cmServerResponse response(request);
     response.SetError("No type given in request.");
-<<<<<<< HEAD
-    this->WriteResponse(response, nullptr);
-    return false;
-=======
     this->WriteResponse(connection, response, nullptr);
     return;
->>>>>>> a1cdf537
   }
 
   cmSystemTools::SetMessageCallback(reportMessage,
@@ -168,17 +148,7 @@
     protocolVersions.append(tmp);
   }
 
-<<<<<<< HEAD
-  this->WriteJsonObject(hello, nullptr);
-}
-
-bool cmServer::QueueRequest(const std::string& request)
-{
-  this->Queue.push_back(request);
-  return this->PopOne();
-=======
   this->WriteJsonObject(connection, hello, nullptr);
->>>>>>> a1cdf537
 }
 
 void cmServer::reportProgress(const char* msg, float progress, void* data)
