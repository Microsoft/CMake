/* Distributed under the OSI-approved BSD 3-Clause License.  See accompanying
   file Copyright.txt or https://cmake.org/licensing for details.  */
#include "cmListFileCache.h"

#include "cmListFileLexer.h"
#include "cmMessenger.h"
#include "cmOutputConverter.h"
#include "cmState.h"
#include "cmSystemTools.h"
#include "cmake.h"

#include <algorithm>
#include <assert.h>
#include <sstream>

struct cmListFileParser
{
  cmListFileParser(cmListFile* lf, cmListFileBacktrace const& lfbt,
                   cmMessenger* messenger, const char* filename);
  ~cmListFileParser();
  void IssueFileOpenError(std::string const& text) const;
  void IssueError(std::string const& text) const;
  bool ParseFile();
  bool ParseFunction(const char* name, long line);
  bool AddArgument(cmListFileLexer_Token* token,
                   cmListFileArgument::Delimiter delim);
  cmListFile* ListFile;
  cmListFileBacktrace Backtrace;
  cmMessenger* Messenger;
  const char* FileName;
  cmListFileLexer* Lexer;
  cmListFileFunction Function;
  enum
  {
    SeparationOkay,
    SeparationWarning,
    SeparationError
  } Separation;
};

cmListFileParser::cmListFileParser(cmListFile* lf,
                                   cmListFileBacktrace const& lfbt,
                                   cmMessenger* messenger,
                                   const char* filename)
  : ListFile(lf)
  , Backtrace(lfbt)
  , Messenger(messenger)
  , FileName(filename)
  , Lexer(cmListFileLexer_New())
{
}

cmListFileParser::~cmListFileParser()
{
  cmListFileLexer_Delete(this->Lexer);
}

void cmListFileParser::IssueFileOpenError(const std::string& text) const
{
  this->Messenger->IssueMessage(cmake::FATAL_ERROR, text, this->Backtrace);
}

void cmListFileParser::IssueError(const std::string& text) const
{
  cmListFileContext lfc;
  lfc.FilePath = this->FileName;
  lfc.Line = cmListFileLexer_GetCurrentLine(this->Lexer);
  cmListFileBacktrace lfbt = this->Backtrace;
  lfbt = lfbt.Push(lfc);
  this->Messenger->IssueMessage(cmake::FATAL_ERROR, text, lfbt);
  cmSystemTools::SetFatalErrorOccured();
}

bool cmListFileParser::ParseFile()
{
  // Open the file.
  cmListFileLexer_BOM bom;
  if (!cmListFileLexer_SetFileName(this->Lexer, this->FileName, &bom)) {
    this->IssueFileOpenError("cmListFileCache: error can not open file.");
    return false;
  }

  if (bom == cmListFileLexer_BOM_Broken) {
    cmListFileLexer_SetFileName(this->Lexer, nullptr, nullptr);
    this->IssueFileOpenError("Error while reading Byte-Order-Mark. "
                             "File not seekable?");
    return false;
  }

  // Verify the Byte-Order-Mark, if any.
  if (bom != cmListFileLexer_BOM_None && bom != cmListFileLexer_BOM_UTF8) {
    cmListFileLexer_SetFileName(this->Lexer, nullptr, nullptr);
    this->IssueFileOpenError(
      "File starts with a Byte-Order-Mark that is not UTF-8.");
    return false;
  }

  // Use a simple recursive-descent parser to process the token
  // stream.
  bool haveNewline = true;
  while (cmListFileLexer_Token* token = cmListFileLexer_Scan(this->Lexer)) {
    if (token->type == cmListFileLexer_Token_Space) {
    } else if (token->type == cmListFileLexer_Token_Newline) {
      haveNewline = true;
    } else if (token->type == cmListFileLexer_Token_CommentBracket) {
      haveNewline = false;
    } else if (token->type == cmListFileLexer_Token_Identifier) {
      if (haveNewline) {
        haveNewline = false;
        if (this->ParseFunction(token->text, token->line)) {
          this->ListFile->Functions.push_back(this->Function);
        } else {
          return false;
        }
      } else {
        std::ostringstream error;
        error << "Parse error.  Expected a newline, got "
              << cmListFileLexer_GetTypeAsString(this->Lexer, token->type)
              << " with text \"" << token->text << "\".";
        this->IssueError(error.str());
        return false;
      }
    } else {
      std::ostringstream error;
      error << "Parse error.  Expected a command name, got "
            << cmListFileLexer_GetTypeAsString(this->Lexer, token->type)
            << " with text \"" << token->text << "\".";
      this->IssueError(error.str());
      return false;
    }
  }
  return true;
}

bool cmListFile::ParseFile(const char* filename, cmMessenger* messenger,
                           cmListFileBacktrace const& lfbt)
{
  if (!cmSystemTools::FileExists(filename) ||
      cmSystemTools::FileIsDirectory(filename)) {
    return false;
  }

  bool parseError = false;

  {
    cmListFileParser parser(this, lfbt, messenger, filename);
    parseError = !parser.ParseFile();
  }

  return !parseError;
}

bool cmListFileParser::ParseFunction(const char* name, long line)
{
  // Ininitialize a new function call.
  this->Function = cmListFileFunction();
  this->Function.Name = name;
  this->Function.Line = line;

  // Command name has already been parsed.  Read the left paren.
  cmListFileLexer_Token* token;
  while ((token = cmListFileLexer_Scan(this->Lexer)) &&
         token->type == cmListFileLexer_Token_Space) {
  }
  if (!token) {
    std::ostringstream error;
    /* clang-format off */
    error << "Unexpected end of file.\n"
          << "Parse error.  Function missing opening \"(\".";
    /* clang-format on */
    this->IssueError(error.str());
    return false;
  }
  if (token->type != cmListFileLexer_Token_ParenLeft) {
    std::ostringstream error;
    error << "Parse error.  Expected \"(\", got "
          << cmListFileLexer_GetTypeAsString(this->Lexer, token->type)
          << " with text \"" << token->text << "\".";
    this->IssueError(error.str());
    return false;
  }

  // Arguments.
  unsigned long lastLine;
  unsigned long parenDepth = 0;
  this->Separation = SeparationOkay;
  while ((lastLine = cmListFileLexer_GetCurrentLine(this->Lexer),
          token = cmListFileLexer_Scan(this->Lexer))) {
    if (token->type == cmListFileLexer_Token_Space ||
        token->type == cmListFileLexer_Token_Newline) {
      this->Separation = SeparationOkay;
      continue;
    }
    if (token->type == cmListFileLexer_Token_ParenLeft) {
      parenDepth++;
      this->Separation = SeparationOkay;
      if (!this->AddArgument(token, cmListFileArgument::Unquoted)) {
        return false;
      }
    } else if (token->type == cmListFileLexer_Token_ParenRight) {
      if (parenDepth == 0) {
        return true;
      }
      parenDepth--;
      this->Separation = SeparationOkay;
      if (!this->AddArgument(token, cmListFileArgument::Unquoted)) {
        return false;
      }
      this->Separation = SeparationWarning;
    } else if (token->type == cmListFileLexer_Token_Identifier ||
               token->type == cmListFileLexer_Token_ArgumentUnquoted) {
      if (!this->AddArgument(token, cmListFileArgument::Unquoted)) {
        return false;
      }
      this->Separation = SeparationWarning;
    } else if (token->type == cmListFileLexer_Token_ArgumentQuoted) {
      if (!this->AddArgument(token, cmListFileArgument::Quoted)) {
        return false;
      }
      this->Separation = SeparationWarning;
    } else if (token->type == cmListFileLexer_Token_ArgumentBracket) {
      if (!this->AddArgument(token, cmListFileArgument::Bracket)) {
        return false;
      }
      this->Separation = SeparationError;
    } else if (token->type == cmListFileLexer_Token_CommentBracket) {
      this->Separation = SeparationError;
    } else {
      // Error.
      std::ostringstream error;
      error << "Parse error.  Function missing ending \")\".  "
            << "Instead found "
            << cmListFileLexer_GetTypeAsString(this->Lexer, token->type)
            << " with text \"" << token->text << "\".";
      this->IssueError(error.str());
      return false;
    }
  }

  std::ostringstream error;
  cmListFileContext lfc;
  lfc.FilePath = this->FileName;
  lfc.Line = lastLine;
  cmListFileBacktrace lfbt = this->Backtrace;
  lfbt = lfbt.Push(lfc);
  error << "Parse error.  Function missing ending \")\".  "
        << "End of file reached.";
  this->Messenger->IssueMessage(cmake::FATAL_ERROR, error.str(), lfbt);
  return false;
}

bool cmListFileParser::AddArgument(cmListFileLexer_Token* token,
                                   cmListFileArgument::Delimiter delim)
{
  cmListFileArgument a(token->text, delim, token->line);
  this->Function.Arguments.push_back(a);
  if (this->Separation == SeparationOkay) {
    return true;
  }
  bool isError = (this->Separation == SeparationError ||
                  delim == cmListFileArgument::Bracket);
  std::ostringstream m;
  cmListFileContext lfc;
  lfc.FilePath = this->FileName;
  lfc.Line = token->line;
  cmListFileBacktrace lfbt = this->Backtrace;
  lfbt = lfbt.Push(lfc);

  m << "Syntax " << (isError ? "Error" : "Warning") << " in cmake code at "
    << "column " << token->column << "\n"
    << "Argument not separated from preceding token by whitespace.";
  /* clang-format on */
  if (isError) {
    this->Messenger->IssueMessage(cmake::FATAL_ERROR, m.str(), lfbt);
    return false;
  }
  this->Messenger->IssueMessage(cmake::AUTHOR_WARNING, m.str(), lfbt);
  return true;
}

std::map<size_t, cmListFileContext> s_idToFrameMap;
std::map<cmListFileContext, size_t> s_frameToIdMap;
<<<<<<< HEAD
std::map<size_t, cmStateSnapshot> s_idToSnapshotMap;
std::map<cmStateSnapshot, size_t> s_SnapshotToIdMap;

template<typename D> size_t ComputeId(D const & data, 
                                      std::map<size_t, D> & idToDataMap, 
                                      std::map<D, size_t> & dataToIdMap)
=======

size_t ComputeFrameId(cmListFileContext const& frame)
{
  auto it = s_frameToIdMap.find(frame);
  if (it == s_frameToIdMap.end()) {
    // Zero is a special id indicating not found. Always start at 1
    it = s_frameToIdMap.emplace(frame, s_frameToIdMap.size() + 1).first;
    s_idToFrameMap.emplace(it->second, it->first);
  }
  return it->second;
}

struct cmListFileBacktrace::Entry : public cmListFileContext
>>>>>>> b3e5643b
{
  auto it = dataToIdMap.find(data);
  if (it == dataToIdMap.end()) {
    // Zero is a special id indicating not found. Always start at 1
    it = dataToIdMap.emplace(data, dataToIdMap.size()+1).first;
    idToDataMap.emplace(it->second, it->first);
  }
  return it->second;
}

size_t ComputeSnapshotId(cmStateSnapshot const& snapshot)
{
  return ComputeId(snapshot, s_idToSnapshotMap, s_SnapshotToIdMap);
}

size_t ComputeFrameId(cmListFileContext const& frame)
{
  return ComputeId(frame, s_idToFrameMap, s_frameToIdMap);
}

cmListFileBacktrace::cmListFileBacktrace()
  : SnapshotId(0)
{
}

cmListFileBacktrace::cmListFileBacktrace(cmStateSnapshot const& snapshot)
  : SnapshotId(ComputeSnapshotId(snapshot))
{
}

cmListFileBacktrace::cmListFileBacktrace(cmListFileBacktrace const& r)
  : SnapshotId(r.SnapshotId)
  , Entries(r.Entries)
{
}

cmListFileBacktrace& cmListFileBacktrace::operator=(
  cmListFileBacktrace const& r)
{
  this->SnapshotId = r.SnapshotId;
  this->Entries = r.Entries;
  return *this;
}

cmListFileBacktrace::~cmListFileBacktrace()
{
}

cmListFileBacktrace cmListFileBacktrace::Push(std::string const& file) const
{
  // We are entering a file-level scope but have not yet reached
  // any specific line or command invocation within it.  This context
  // is useful to print when it is at the top but otherwise can be
  // skipped during call stack printing.
  cmListFileContext lfc;
  lfc.FilePath = file;
  return Push(lfc);
}

cmListFileBacktrace cmListFileBacktrace::Push(
  cmListFileContext const& lfc) const
{
  cmListFileBacktrace copy(*this);
  copy.Entries.push_front(ComputeFrameId(lfc));
  return copy;
}

cmListFileBacktrace cmListFileBacktrace::Pop() const
{
  assert(this->Entries.size());
  cmListFileBacktrace copy(*this);
  copy.Entries.pop_front();
  return copy;
}

cmListFileContext const& cmListFileBacktrace::Top() const
{
  if (this->Entries.size()) {
    return s_idToFrameMap.at(*this->Entries.begin());
  }
  static cmListFileContext const empty;
  return empty;
}

cmStateSnapshot const& cmListFileBacktrace::GetBottom() const
{
  if (this->SnapshotId != 0) {
    return s_idToSnapshotMap.at(this->SnapshotId);
  }

  static cmStateSnapshot const empty;
  return empty;
}


void cmListFileBacktrace::PrintTitle(std::ostream& out) const
{
  if (!this->Entries.size()) {
    return;
  }
  auto & bottom = this->GetBottom();
  cmOutputConverter converter(bottom);
  cmListFileContext lfc = Top();
  if (!bottom.GetState()->GetIsInTryCompile()) {
    lfc.FilePath = converter.ConvertToRelativePath(
      bottom.GetState()->GetSourceDirectory(), lfc.FilePath);
  }
  out << (lfc.Line ? " at " : " in ") << lfc;
}

void cmListFileBacktrace::PrintCallStack(std::ostream& out) const
{
  if (this->Entries.size() <= 1) {
    return;
  }

  auto & bottom = this->GetBottom();
  bool first = true;
  cmOutputConverter converter(bottom);
  auto it = Entries.begin();
  for (it++; it != Entries.end(); it++) {
    auto & entry = s_idToFrameMap.at(*it);
    if (entry.Name.empty()) {
      // Skip this whole-file scope.  When we get here we already will
      // have printed a more-specific context within the file.
      continue;
    }
    if (first) {
      first = false;
      out << "Call Stack (most recent call first):\n";
    }
    cmListFileContext lfc = entry;
    if (!bottom.GetState()->GetIsInTryCompile()) {
      lfc.FilePath = converter.ConvertToRelativePath(
        bottom.GetState()->GetSourceDirectory(), lfc.FilePath);
    }
    out << "  " << lfc << "\n";
  }
}

size_t cmListFileBacktrace::Depth() const
{
  // TODO: This seems to have returned one minus the number of entries before.
  return this->Entries.size();
}

std::vector<size_t> const & cmListFileBacktrace::GetFrameIds() const
{
  bool inTryCompile = this->Bottom.GetState()->GetIsInTryCompile();
  auto & frameIds = inTryCompile ? this->CompilingFrameIds : this->NonCompilingFrameIds;
  if (this->Cur != nullptr && frameIds.empty()) {
      cmOutputConverter converter(this->Bottom);
      for (Entry* i = this->Cur; i; i = i->Up) {
        cmListFileContext lfc = *i;
        if (inTryCompile) {
          lfc.FilePath = converter.ConvertToRelativePath(
            this->Bottom.GetState()->GetSourceDirectory(), lfc.FilePath);
        }
        frameIds.emplace_back(ComputeFrameId(lfc));
      }
    }
  return frameIds;
}

std::vector<std::pair<size_t, cmListFileContext>> cmListFileBacktrace::ConvertFrameIds(std::unordered_set<size_t> const & frameIds)
{
  std::vector<std::pair<size_t, cmListFileContext>> results;
  for (auto id : frameIds) {
    auto it = s_idToFrameMap.find(id);
    if (it != s_idToFrameMap.end()) {
      results.push_back(std::make_pair(it->first, it->second));
    }
  }
  return std::move(results);
}


std::ostream& operator<<(std::ostream& os, cmListFileContext const& lfc)
{
  os << lfc.FilePath;
  if (lfc.Line) {
    os << ":" << lfc.Line;
    if (!lfc.Name.empty()) {
      os << " (" << lfc.Name << ")";
    }
  }
  return os;
}

bool operator<(const cmListFileContext& lhs, const cmListFileContext& rhs)
{
  if (lhs.Line != rhs.Line) {
    return lhs.Line < rhs.Line;
  }
  return lhs.FilePath < rhs.FilePath;
}

bool operator==(const cmListFileContext& lhs, const cmListFileContext& rhs)
{
  return lhs.Line == rhs.Line && lhs.FilePath == rhs.FilePath;
}

bool operator!=(const cmListFileContext& lhs, const cmListFileContext& rhs)
{
  return !(lhs == rhs);
}<|MERGE_RESOLUTION|>--- conflicted
+++ resolved
@@ -280,14 +280,6 @@
 
 std::map<size_t, cmListFileContext> s_idToFrameMap;
 std::map<cmListFileContext, size_t> s_frameToIdMap;
-<<<<<<< HEAD
-std::map<size_t, cmStateSnapshot> s_idToSnapshotMap;
-std::map<cmStateSnapshot, size_t> s_SnapshotToIdMap;
-
-template<typename D> size_t ComputeId(D const & data, 
-                                      std::map<size_t, D> & idToDataMap, 
-                                      std::map<D, size_t> & dataToIdMap)
-=======
 
 size_t ComputeFrameId(cmListFileContext const& frame)
 {
@@ -301,53 +293,90 @@
 }
 
 struct cmListFileBacktrace::Entry : public cmListFileContext
->>>>>>> b3e5643b
-{
-  auto it = dataToIdMap.find(data);
-  if (it == dataToIdMap.end()) {
-    // Zero is a special id indicating not found. Always start at 1
-    it = dataToIdMap.emplace(data, dataToIdMap.size()+1).first;
-    idToDataMap.emplace(it->second, it->first);
-  }
-  return it->second;
-}
-
-size_t ComputeSnapshotId(cmStateSnapshot const& snapshot)
-{
-  return ComputeId(snapshot, s_idToSnapshotMap, s_SnapshotToIdMap);
-}
-
-size_t ComputeFrameId(cmListFileContext const& frame)
-{
-  return ComputeId(frame, s_idToFrameMap, s_frameToIdMap);
+{
+  Entry(cmListFileContext const& lfc, Entry* up)
+    : cmListFileContext(lfc)
+    , Up(up)
+    , RefCount(0)
+  {
+    if (this->Up) {
+      this->Up->Ref();
+    }
+  }
+  ~Entry()
+  {
+    if (this->Up) {
+      this->Up->Unref();
+    }
+  }
+  void Ref() { ++this->RefCount; }
+  void Unref()
+  {
+    if (--this->RefCount == 0) {
+      delete this;
+    }
+  }
+  Entry* Up;
+  unsigned int RefCount;
+};
+
+cmListFileBacktrace::cmListFileBacktrace(cmStateSnapshot const& bottom,
+                                         Entry* up,
+                                         cmListFileContext const& lfc)
+  : Bottom(bottom)
+  , Cur(new Entry(lfc, up))
+{
+  assert(this->Bottom.IsValid());
+  this->Cur->Ref();
+}
+
+cmListFileBacktrace::cmListFileBacktrace(cmStateSnapshot const& bottom,
+                                         Entry* cur)
+  : Bottom(bottom)
+  , Cur(cur)
+{
+  if (this->Cur) {
+    assert(this->Bottom.IsValid());
+    this->Cur->Ref();
+  }
 }
 
 cmListFileBacktrace::cmListFileBacktrace()
-  : SnapshotId(0)
+  : Bottom()
+  , Cur(nullptr)
 {
 }
 
 cmListFileBacktrace::cmListFileBacktrace(cmStateSnapshot const& snapshot)
-  : SnapshotId(ComputeSnapshotId(snapshot))
+  : Bottom(snapshot.GetCallStackBottom())
+  , Cur(nullptr)
 {
 }
 
 cmListFileBacktrace::cmListFileBacktrace(cmListFileBacktrace const& r)
-  : SnapshotId(r.SnapshotId)
-  , Entries(r.Entries)
-{
+  : Bottom(r.Bottom)
+  , Cur(r.Cur)
+{
+  if (this->Cur) {
+    assert(this->Bottom.IsValid());
+    this->Cur->Ref();
+  }
 }
 
 cmListFileBacktrace& cmListFileBacktrace::operator=(
   cmListFileBacktrace const& r)
 {
-  this->SnapshotId = r.SnapshotId;
-  this->Entries = r.Entries;
+  cmListFileBacktrace tmp(r);
+  std::swap(this->Cur, tmp.Cur);
+  std::swap(this->Bottom, tmp.Bottom);
   return *this;
 }
 
 cmListFileBacktrace::~cmListFileBacktrace()
 {
+  if (this->Cur) {
+    this->Cur->Unref();
+  }
 }
 
 cmListFileBacktrace cmListFileBacktrace::Push(std::string const& file) const
@@ -358,73 +387,54 @@
   // skipped during call stack printing.
   cmListFileContext lfc;
   lfc.FilePath = file;
-  return Push(lfc);
+  return cmListFileBacktrace(this->Bottom, this->Cur, lfc);
 }
 
 cmListFileBacktrace cmListFileBacktrace::Push(
   cmListFileContext const& lfc) const
 {
-  cmListFileBacktrace copy(*this);
-  copy.Entries.push_front(ComputeFrameId(lfc));
-  return copy;
+  return cmListFileBacktrace(this->Bottom, this->Cur, lfc);
 }
 
 cmListFileBacktrace cmListFileBacktrace::Pop() const
 {
-  assert(this->Entries.size());
-  cmListFileBacktrace copy(*this);
-  copy.Entries.pop_front();
-  return copy;
+  assert(this->Cur);
+  return cmListFileBacktrace(this->Bottom, this->Cur->Up);
 }
 
 cmListFileContext const& cmListFileBacktrace::Top() const
 {
-  if (this->Entries.size()) {
-    return s_idToFrameMap.at(*this->Entries.begin());
+  if (this->Cur) {
+    return *this->Cur;
   }
   static cmListFileContext const empty;
   return empty;
 }
 
-cmStateSnapshot const& cmListFileBacktrace::GetBottom() const
-{
-  if (this->SnapshotId != 0) {
-    return s_idToSnapshotMap.at(this->SnapshotId);
-  }
-
-  static cmStateSnapshot const empty;
-  return empty;
-}
-
-
 void cmListFileBacktrace::PrintTitle(std::ostream& out) const
 {
-  if (!this->Entries.size()) {
+  if (!this->Cur) {
     return;
   }
-  auto & bottom = this->GetBottom();
-  cmOutputConverter converter(bottom);
-  cmListFileContext lfc = Top();
-  if (!bottom.GetState()->GetIsInTryCompile()) {
+  cmOutputConverter converter(this->Bottom);
+  cmListFileContext lfc = *this->Cur;
+  if (!this->Bottom.GetState()->GetIsInTryCompile()) {
     lfc.FilePath = converter.ConvertToRelativePath(
-      bottom.GetState()->GetSourceDirectory(), lfc.FilePath);
+      this->Bottom.GetState()->GetSourceDirectory(), lfc.FilePath);
   }
   out << (lfc.Line ? " at " : " in ") << lfc;
 }
 
 void cmListFileBacktrace::PrintCallStack(std::ostream& out) const
 {
-  if (this->Entries.size() <= 1) {
+  if (!this->Cur || !this->Cur->Up) {
     return;
   }
 
-  auto & bottom = this->GetBottom();
   bool first = true;
-  cmOutputConverter converter(bottom);
-  auto it = Entries.begin();
-  for (it++; it != Entries.end(); it++) {
-    auto & entry = s_idToFrameMap.at(*it);
-    if (entry.Name.empty()) {
+  cmOutputConverter converter(this->Bottom);
+  for (Entry* i = this->Cur->Up; i; i = i->Up) {
+    if (i->Name.empty()) {
       // Skip this whole-file scope.  When we get here we already will
       // have printed a more-specific context within the file.
       continue;
@@ -433,10 +443,10 @@
       first = false;
       out << "Call Stack (most recent call first):\n";
     }
-    cmListFileContext lfc = entry;
-    if (!bottom.GetState()->GetIsInTryCompile()) {
+    cmListFileContext lfc = *i;
+    if (!this->Bottom.GetState()->GetIsInTryCompile()) {
       lfc.FilePath = converter.ConvertToRelativePath(
-        bottom.GetState()->GetSourceDirectory(), lfc.FilePath);
+        this->Bottom.GetState()->GetSourceDirectory(), lfc.FilePath);
     }
     out << "  " << lfc << "\n";
   }
@@ -444,8 +454,15 @@
 
 size_t cmListFileBacktrace::Depth() const
 {
-  // TODO: This seems to have returned one minus the number of entries before.
-  return this->Entries.size();
+  size_t depth = 0;
+  if (this->Cur == nullptr) {
+    return 0;
+  }
+
+  for (Entry* i = this->Cur->Up; i; i = i->Up) {
+    depth++;
+  }
+  return depth;
 }
 
 std::vector<size_t> const & cmListFileBacktrace::GetFrameIds() const
