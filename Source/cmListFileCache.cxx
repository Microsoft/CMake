/* Distributed under the OSI-approved BSD 3-Clause License.  See accompanying
   file Copyright.txt or https://cmake.org/licensing for details.  */
#include "cmListFileCache.h"

#include "cmListFileLexer.h"
#include "cmMessenger.h"
#include "cmOutputConverter.h"
#include "cmState.h"
#include "cmSystemTools.h"
#include "cmake.h"
#include "cmStringTable.h"

#include <algorithm>
#include <assert.h>
#include <memory>
#include <sstream>

cmCommandContext::cmCommandName& cmCommandContext::cmCommandName::operator=(
  std::string const& name)
{
  this->Original = name;
  this->Lower = cmSystemTools::LowerCase(name);
  return *this;
}

struct cmListFileParser
{
  cmListFileParser(cmListFile* lf, cmListFileBacktrace const& lfbt,
                   cmMessenger* messenger, const char* filename);
  ~cmListFileParser();
  void IssueFileOpenError(std::string const& text) const;
  void IssueError(std::string const& text) const;
  bool ParseFile();
  bool ParseFunction(const char* name, long line);
  bool AddArgument(cmListFileLexer_Token* token,
                   cmListFileArgument::Delimiter delim);
  cmListFile* ListFile;
  cmListFileBacktrace Backtrace;
  cmMessenger* Messenger;
  const char* FileName;
  cmListFileLexer* Lexer;
  cmListFileFunction Function;
  enum
  {
    SeparationOkay,
    SeparationWarning,
    SeparationError
  } Separation;
};

cmListFileParser::cmListFileParser(cmListFile* lf,
                                   cmListFileBacktrace const& lfbt,
                                   cmMessenger* messenger,
                                   const char* filename)
  : ListFile(lf)
  , Backtrace(lfbt)
  , Messenger(messenger)
  , FileName(filename)
  , Lexer(cmListFileLexer_New())
{
}

cmListFileParser::~cmListFileParser()
{
  cmListFileLexer_Delete(this->Lexer);
}

void cmListFileParser::IssueFileOpenError(const std::string& text) const
{
  this->Messenger->IssueMessage(cmake::FATAL_ERROR, text, this->Backtrace);
}

void cmListFileParser::IssueError(const std::string& text) const
{
  cmListFileContext lfc(this->FileName, cmListFileLexer_GetCurrentLine(this->Lexer));
  cmListFileBacktrace lfbt = this->Backtrace;
  lfbt = lfbt.Push(lfc);
  this->Messenger->IssueMessage(cmake::FATAL_ERROR, text, lfbt);
  cmSystemTools::SetFatalErrorOccured();
}

bool cmListFileParser::ParseFile()
{
  // Open the file.
  cmListFileLexer_BOM bom;
  if (!cmListFileLexer_SetFileName(this->Lexer, this->FileName, &bom)) {
    this->IssueFileOpenError("cmListFileCache: error can not open file.");
    return false;
  }

  if (bom == cmListFileLexer_BOM_Broken) {
    cmListFileLexer_SetFileName(this->Lexer, nullptr, nullptr);
    this->IssueFileOpenError("Error while reading Byte-Order-Mark. "
                             "File not seekable?");
    return false;
  }

  // Verify the Byte-Order-Mark, if any.
  if (bom != cmListFileLexer_BOM_None && bom != cmListFileLexer_BOM_UTF8) {
    cmListFileLexer_SetFileName(this->Lexer, nullptr, nullptr);
    this->IssueFileOpenError(
      "File starts with a Byte-Order-Mark that is not UTF-8.");
    return false;
  }

  // Use a simple recursive-descent parser to process the token
  // stream.
  bool haveNewline = true;
  while (cmListFileLexer_Token* token = cmListFileLexer_Scan(this->Lexer)) {
    if (token->type == cmListFileLexer_Token_Space) {
    } else if (token->type == cmListFileLexer_Token_Newline) {
      haveNewline = true;
    } else if (token->type == cmListFileLexer_Token_CommentBracket) {
      haveNewline = false;
    } else if (token->type == cmListFileLexer_Token_Identifier) {
      if (haveNewline) {
        haveNewline = false;
        if (this->ParseFunction(token->text, token->line)) {
          this->ListFile->Functions.push_back(this->Function);
        } else {
          return false;
        }
      } else {
        std::ostringstream error;
        error << "Parse error.  Expected a newline, got "
              << cmListFileLexer_GetTypeAsString(this->Lexer, token->type)
              << " with text \"" << token->text << "\".";
        this->IssueError(error.str());
        return false;
      }
    } else {
      std::ostringstream error;
      error << "Parse error.  Expected a command name, got "
            << cmListFileLexer_GetTypeAsString(this->Lexer, token->type)
            << " with text \"" << token->text << "\".";
      this->IssueError(error.str());
      return false;
    }
  }
  return true;
}

bool cmListFile::ParseFile(const char* filename, cmMessenger* messenger,
                           cmListFileBacktrace const& lfbt)
{
  if (!cmSystemTools::FileExists(filename) ||
      cmSystemTools::FileIsDirectory(filename)) {
    return false;
  }

  bool parseError = false;

  {
    cmListFileParser parser(this, lfbt, messenger, filename);
    parseError = !parser.ParseFile();
  }

  return !parseError;
}

bool cmListFileParser::ParseFunction(const char* name, long line)
{
  // Ininitialize a new function call.
  this->Function = cmListFileFunction();
  this->Function.Name = name;
  this->Function.Line = line;

  // Command name has already been parsed.  Read the left paren.
  cmListFileLexer_Token* token;
  while ((token = cmListFileLexer_Scan(this->Lexer)) &&
         token->type == cmListFileLexer_Token_Space) {
  }
  if (!token) {
    std::ostringstream error;
    /* clang-format off */
    error << "Unexpected end of file.\n"
          << "Parse error.  Function missing opening \"(\".";
    /* clang-format on */
    this->IssueError(error.str());
    return false;
  }
  if (token->type != cmListFileLexer_Token_ParenLeft) {
    std::ostringstream error;
    error << "Parse error.  Expected \"(\", got "
          << cmListFileLexer_GetTypeAsString(this->Lexer, token->type)
          << " with text \"" << token->text << "\".";
    this->IssueError(error.str());
    return false;
  }

  // Arguments.
  unsigned long lastLine;
  unsigned long parenDepth = 0;
  this->Separation = SeparationOkay;
  while ((lastLine = cmListFileLexer_GetCurrentLine(this->Lexer),
          token = cmListFileLexer_Scan(this->Lexer))) {
    if (token->type == cmListFileLexer_Token_Space ||
        token->type == cmListFileLexer_Token_Newline) {
      this->Separation = SeparationOkay;
      continue;
    }
    if (token->type == cmListFileLexer_Token_ParenLeft) {
      parenDepth++;
      this->Separation = SeparationOkay;
      if (!this->AddArgument(token, cmListFileArgument::Unquoted)) {
        return false;
      }
    } else if (token->type == cmListFileLexer_Token_ParenRight) {
      if (parenDepth == 0) {
        return true;
      }
      parenDepth--;
      this->Separation = SeparationOkay;
      if (!this->AddArgument(token, cmListFileArgument::Unquoted)) {
        return false;
      }
      this->Separation = SeparationWarning;
    } else if (token->type == cmListFileLexer_Token_Identifier ||
               token->type == cmListFileLexer_Token_ArgumentUnquoted) {
      if (!this->AddArgument(token, cmListFileArgument::Unquoted)) {
        return false;
      }
      this->Separation = SeparationWarning;
    } else if (token->type == cmListFileLexer_Token_ArgumentQuoted) {
      if (!this->AddArgument(token, cmListFileArgument::Quoted)) {
        return false;
      }
      this->Separation = SeparationWarning;
    } else if (token->type == cmListFileLexer_Token_ArgumentBracket) {
      if (!this->AddArgument(token, cmListFileArgument::Bracket)) {
        return false;
      }
      this->Separation = SeparationError;
    } else if (token->type == cmListFileLexer_Token_CommentBracket) {
      this->Separation = SeparationError;
    } else {
      // Error.
      std::ostringstream error;
      error << "Parse error.  Function missing ending \")\".  "
            << "Instead found "
            << cmListFileLexer_GetTypeAsString(this->Lexer, token->type)
            << " with text \"" << token->text << "\".";
      this->IssueError(error.str());
      return false;
    }
  }

  std::ostringstream error;
  cmListFileContext lfc(this->FileName, lastLine);
  cmListFileBacktrace lfbt = this->Backtrace;
  lfbt = lfbt.Push(lfc);
  error << "Parse error.  Function missing ending \")\".  "
        << "End of file reached.";
  this->Messenger->IssueMessage(cmake::FATAL_ERROR, error.str(), lfbt);
  return false;
}

bool cmListFileParser::AddArgument(cmListFileLexer_Token* token,
                                   cmListFileArgument::Delimiter delim)
{
  this->Function.Arguments.emplace_back(token->text, delim, token->line);
  if (this->Separation == SeparationOkay) {
    return true;
  }
  bool isError = (this->Separation == SeparationError ||
                  delim == cmListFileArgument::Bracket);
  std::ostringstream m;
  cmListFileContext lfc(this->FileName, token->line);
  cmListFileBacktrace lfbt = this->Backtrace;
  lfbt = lfbt.Push(lfc);

  m << "Syntax " << (isError ? "Error" : "Warning") << " in cmake code at "
    << "column " << token->column << "\n"
    << "Argument not separated from preceding token by whitespace.";
  /* clang-format on */
  if (isError) {
    this->Messenger->IssueMessage(cmake::FATAL_ERROR, m.str(), lfbt);
    return false;
  }
  this->Messenger->IssueMessage(cmake::AUTHOR_WARNING, m.str(), lfbt);
  return true;
}

<<<<<<< HEAD
cmListFileContext::cmListFileContext(const std::string & name, const std::string & file, long line)
  : NameId(cmStringTable::GetStringId(name))
  , FilePathId(cmStringTable::GetStringId(file))
  , Line(line)
{
}

cmListFileContext::cmListFileContext(const std::string & file, long line)
  : NameId(0)
  , FilePathId(cmStringTable::GetStringId(file))
  , Line(line)
{
}

cmListFileContext cmListFileContext::FromCommandContext(cmCommandContext const& lfcc,
  std::string const& fileName)
{
  cmListFileContext result(lfcc.Name.Original, fileName, lfcc.Line);
  return result;
}

void cmListFileContext::UpdateFilePath(const std::string & newFile)
{
  FilePathId = cmStringTable::GetStringId(newFile);
}

const std::string & cmListFileContext::Name() const
{
  return cmStringTable::GetString(NameId);
}

const std::string & cmListFileContext::FilePath() const
{
  return cmStringTable::GetString(FilePathId);
}

std::map<size_t, cmListFileContext> s_idToFrameMap;
std::map<cmListFileContext, size_t> s_frameToIdMap;

size_t ComputeFrameId(cmListFileContext const& frame)
{
  auto it = s_frameToIdMap.find(frame);
  if (it == s_frameToIdMap.end()) {
    // Zero is a special id indicating not found. Always start at 1
    it = s_frameToIdMap.emplace(frame, s_frameToIdMap.size() + 1).first;
    s_idToFrameMap.emplace(it->second, it->first);
  }
  return it->second;
}

struct cmListFileBacktrace::Entry : public cmListFileContext
=======
// We hold either the bottom scope of a directory or a call/file context.
// Discriminate these cases via the parent pointer.
struct cmListFileBacktrace::Entry
>>>>>>> 05a2ca7f
{
  Entry(cmStateSnapshot bottom)
    : Bottom(bottom)
  {
  }

  Entry(std::shared_ptr<Entry const> parent, cmListFileContext lfc)
    : Context(std::move(lfc))
    , Parent(std::move(parent))
  {
  }

  ~Entry()
  {
    if (this->Parent) {
      this->Context.~cmListFileContext();
    } else {
      this->Bottom.~cmStateSnapshot();
    }
  }

  bool IsBottom() const { return !this->Parent; }

  union
  {
    cmStateSnapshot Bottom;
    cmListFileContext Context;
  };
  std::shared_ptr<Entry const> Parent;
};

cmListFileBacktrace::cmListFileBacktrace(cmStateSnapshot const& snapshot)
  : TopEntry(std::make_shared<Entry const>(snapshot.GetCallStackBottom()))
{
}

cmListFileBacktrace::cmListFileBacktrace(std::shared_ptr<Entry const> parent,
                                         cmListFileContext const& lfc)
  : TopEntry(std::make_shared<Entry const>(std::move(parent), lfc))
{
}

cmListFileBacktrace::cmListFileBacktrace(std::shared_ptr<Entry const> top)
  : TopEntry(std::move(top))
{
}

cmStateSnapshot cmListFileBacktrace::GetBottom() const
{
  cmStateSnapshot bottom;
  if (Entry const* cur = this->TopEntry.get()) {
    while (Entry const* parent = cur->Parent.get()) {
      cur = parent;
    }
    bottom = cur->Bottom;
  }
  return bottom;
}

cmListFileBacktrace cmListFileBacktrace::Push(std::string const& file) const
{
  // We are entering a file-level scope but have not yet reached
  // any specific line or command invocation within it.  This context
  // is useful to print when it is at the top but otherwise can be
  // skipped during call stack printing.
<<<<<<< HEAD
  cmListFileContext lfc(file, 0);
  return cmListFileBacktrace(this->Bottom, this->Cur, lfc);
=======
  cmListFileContext lfc;
  lfc.FilePath = file;
  return this->Push(lfc);
>>>>>>> 05a2ca7f
}

cmListFileBacktrace cmListFileBacktrace::Push(
  cmListFileContext const& lfc) const
{
  assert(this->TopEntry);
  assert(!this->TopEntry->IsBottom() || this->TopEntry->Bottom.IsValid());
  return cmListFileBacktrace(this->TopEntry, lfc);
}

cmListFileBacktrace cmListFileBacktrace::Pop() const
{
  assert(this->TopEntry);
  assert(!this->TopEntry->IsBottom());
  return cmListFileBacktrace(this->TopEntry->Parent);
}

cmListFileContext const& cmListFileBacktrace::Top() const
{
  assert(this->TopEntry);
  assert(!this->TopEntry->IsBottom());
  return this->TopEntry->Context;
}

void cmListFileBacktrace::PrintTitle(std::ostream& out) const
{
  // The title exists only if we have a call on top of the bottom.
  if (!this->TopEntry || this->TopEntry->IsBottom()) {
    return;
  }
<<<<<<< HEAD
  cmOutputConverter converter(this->Bottom);
  cmListFileContext lfc = *this->Cur;
  cmState* state = this->Bottom.GetState();
  if (state && !state->GetIsInTryCompile()) {
    lfc.UpdateFilePath(converter.ConvertToRelativePath(
      state->GetSourceDirectory(), lfc.FilePath()));
=======
  cmListFileContext lfc = this->TopEntry->Context;
  cmStateSnapshot bottom = this->GetBottom();
  cmOutputConverter converter(bottom);
  if (!bottom.GetState()->GetIsInTryCompile()) {
    lfc.FilePath = converter.ConvertToRelativePath(
      bottom.GetState()->GetSourceDirectory(), lfc.FilePath);
>>>>>>> 05a2ca7f
  }
  out << (lfc.Line ? " at " : " in ") << lfc;
}

void cmListFileBacktrace::PrintCallStack(std::ostream& out) const
{
  // The call stack exists only if we have at least two calls on top
  // of the bottom.
  if (!this->TopEntry || this->TopEntry->IsBottom() ||
      this->TopEntry->Parent->IsBottom()) {
    return;
  }

  bool first = true;
<<<<<<< HEAD
  cmOutputConverter converter(this->Bottom);
  cmState* state = this->Bottom.GetState();
  for (Entry* i = this->Cur->Up; i; i = i->Up) {
    if (!i->HasName()) {
=======
  cmStateSnapshot bottom = this->GetBottom();
  cmOutputConverter converter(bottom);
  for (Entry const* cur = this->TopEntry->Parent.get(); !cur->IsBottom();
       cur = cur->Parent.get()) {
    if (cur->Context.Name.empty()) {
>>>>>>> 05a2ca7f
      // Skip this whole-file scope.  When we get here we already will
      // have printed a more-specific context within the file.
      continue;
    }
    if (first) {
      first = false;
      out << "Call Stack (most recent call first):\n";
    }
<<<<<<< HEAD
    cmListFileContext lfc = *i;
    if (state && !state->GetIsInTryCompile()) {
      lfc.UpdateFilePath(converter.ConvertToRelativePath(
        state->GetSourceDirectory(), lfc.FilePath()));
=======
    cmListFileContext lfc = cur->Context;
    if (!bottom.GetState()->GetIsInTryCompile()) {
      lfc.FilePath = converter.ConvertToRelativePath(
        bottom.GetState()->GetSourceDirectory(), lfc.FilePath);
>>>>>>> 05a2ca7f
    }
    out << "  " << lfc << "\n";
  }
}

size_t cmListFileBacktrace::Depth() const
{
  size_t depth = 0;
  if (Entry const* cur = this->TopEntry.get()) {
    for (; !cur->IsBottom(); cur = cur->Parent.get()) {
      ++depth;
    }
  }
  return depth;
}

<<<<<<< HEAD
std::vector<size_t> const& cmListFileBacktrace::GetFrameIds() const
{
  if (this->Cur != nullptr && FrameIds.empty()) {
    for (Entry* i = this->Cur; i; i = i->Up) {
      cmListFileContext lfc = *i;
      FrameIds.emplace_back(ComputeFrameId(lfc));
    }
  }
  return FrameIds;
}

std::vector<std::pair<size_t, cmListFileContext>>
cmListFileBacktrace::ConvertFrameIds(
  std::unordered_set<size_t> const& frameIds)
{
  std::vector<std::pair<size_t, cmListFileContext>> results;
  for (auto id : frameIds) {
    auto it = s_idToFrameMap.find(id);
    if (it != s_idToFrameMap.end()) {
      results.push_back(std::make_pair(it->first, it->second));
    }
  }
  return std::move(results);
}

const cmListFileBacktrace & cmListFileBacktrace::Empty()
{
  static cmListFileBacktrace empty;
  return empty;
=======
bool cmListFileBacktrace::Empty() const
{
  return !this->TopEntry || this->TopEntry->IsBottom();
>>>>>>> 05a2ca7f
}

std::ostream& operator<<(std::ostream& os, cmListFileContext const& lfc)
{
  os << lfc.FilePath();
  if (lfc.Line) {
    os << ":" << lfc.Line;
    if (lfc.HasName()) {
      os << " (" << lfc.Name() << ")";
    }
  }
  return os;
}

bool operator<(const cmListFileContext& lhs, const cmListFileContext& rhs)
{
  if (lhs.Line != rhs.Line) {
    return lhs.Line < rhs.Line;
  }

  // Do we really need sorting here or is this just for lookup in a map?
  return lhs.FilePathId < rhs.FilePathId;
}

bool operator==(const cmListFileContext& lhs, const cmListFileContext& rhs)
{
  return lhs.Line == rhs.Line && lhs.FilePathId == rhs.FilePathId;
}

bool operator!=(const cmListFileContext& lhs, const cmListFileContext& rhs)
{
  return !(lhs == rhs);
}<|MERGE_RESOLUTION|>--- conflicted
+++ resolved
@@ -281,63 +281,46 @@
   return true;
 }
 
-<<<<<<< HEAD
-cmListFileContext::cmListFileContext(const std::string & name, const std::string & file, long line)
+cmListFileContext::cmListFileContext(const std::string& name,
+                                     const std::string& file, long line)
   : NameId(cmStringTable::GetStringId(name))
   , FilePathId(cmStringTable::GetStringId(file))
   , Line(line)
 {
 }
 
-cmListFileContext::cmListFileContext(const std::string & file, long line)
+cmListFileContext::cmListFileContext(const std::string& file, long line)
   : NameId(0)
   , FilePathId(cmStringTable::GetStringId(file))
   , Line(line)
 {
 }
 
-cmListFileContext cmListFileContext::FromCommandContext(cmCommandContext const& lfcc,
-  std::string const& fileName)
+cmListFileContext cmListFileContext::FromCommandContext(
+  cmCommandContext const& lfcc, std::string const& fileName)
 {
   cmListFileContext result(lfcc.Name.Original, fileName, lfcc.Line);
   return result;
 }
 
-void cmListFileContext::UpdateFilePath(const std::string & newFile)
+void cmListFileContext::UpdateFilePath(const std::string& newFile)
 {
   FilePathId = cmStringTable::GetStringId(newFile);
 }
 
-const std::string & cmListFileContext::Name() const
+const std::string& cmListFileContext::Name() const
 {
   return cmStringTable::GetString(NameId);
 }
 
-const std::string & cmListFileContext::FilePath() const
+const std::string& cmListFileContext::FilePath() const
 {
   return cmStringTable::GetString(FilePathId);
 }
 
-std::map<size_t, cmListFileContext> s_idToFrameMap;
-std::map<cmListFileContext, size_t> s_frameToIdMap;
-
-size_t ComputeFrameId(cmListFileContext const& frame)
-{
-  auto it = s_frameToIdMap.find(frame);
-  if (it == s_frameToIdMap.end()) {
-    // Zero is a special id indicating not found. Always start at 1
-    it = s_frameToIdMap.emplace(frame, s_frameToIdMap.size() + 1).first;
-    s_idToFrameMap.emplace(it->second, it->first);
-  }
-  return it->second;
-}
-
-struct cmListFileBacktrace::Entry : public cmListFileContext
-=======
 // We hold either the bottom scope of a directory or a call/file context.
 // Discriminate these cases via the parent pointer.
 struct cmListFileBacktrace::Entry
->>>>>>> 05a2ca7f
 {
   Entry(cmStateSnapshot bottom)
     : Bottom(bottom)
@@ -369,6 +352,20 @@
   std::shared_ptr<Entry const> Parent;
 };
 
+std::map<size_t, cmListFileContext> s_idToFrameMap;
+std::map<cmListFileContext, size_t> s_frameToIdMap;
+
+size_t ComputeFrameId(cmListFileContext const& frame)
+{
+  auto it = s_frameToIdMap.find(frame);
+  if (it == s_frameToIdMap.end()) {
+    // Zero is a special id indicating not found. Always start at 1
+    it = s_frameToIdMap.emplace(frame, s_frameToIdMap.size() + 1).first;
+    s_idToFrameMap.emplace(it->second, it->first);
+  }
+  return it->second;
+}
+
 cmListFileBacktrace::cmListFileBacktrace(cmStateSnapshot const& snapshot)
   : TopEntry(std::make_shared<Entry const>(snapshot.GetCallStackBottom()))
 {
@@ -403,14 +400,8 @@
   // any specific line or command invocation within it.  This context
   // is useful to print when it is at the top but otherwise can be
   // skipped during call stack printing.
-<<<<<<< HEAD
   cmListFileContext lfc(file, 0);
-  return cmListFileBacktrace(this->Bottom, this->Cur, lfc);
-=======
-  cmListFileContext lfc;
-  lfc.FilePath = file;
   return this->Push(lfc);
->>>>>>> 05a2ca7f
 }
 
 cmListFileBacktrace cmListFileBacktrace::Push(
@@ -441,21 +432,12 @@
   if (!this->TopEntry || this->TopEntry->IsBottom()) {
     return;
   }
-<<<<<<< HEAD
-  cmOutputConverter converter(this->Bottom);
-  cmListFileContext lfc = *this->Cur;
-  cmState* state = this->Bottom.GetState();
-  if (state && !state->GetIsInTryCompile()) {
-    lfc.UpdateFilePath(converter.ConvertToRelativePath(
-      state->GetSourceDirectory(), lfc.FilePath()));
-=======
   cmListFileContext lfc = this->TopEntry->Context;
   cmStateSnapshot bottom = this->GetBottom();
   cmOutputConverter converter(bottom);
   if (!bottom.GetState()->GetIsInTryCompile()) {
-    lfc.FilePath = converter.ConvertToRelativePath(
-      bottom.GetState()->GetSourceDirectory(), lfc.FilePath);
->>>>>>> 05a2ca7f
+    lfc.UpdateFilePath(converter.ConvertToRelativePath(
+      bottom.GetState()->GetSourceDirectory(), lfc.FilePath()));
   }
   out << (lfc.Line ? " at " : " in ") << lfc;
 }
@@ -470,18 +452,11 @@
   }
 
   bool first = true;
-<<<<<<< HEAD
-  cmOutputConverter converter(this->Bottom);
-  cmState* state = this->Bottom.GetState();
-  for (Entry* i = this->Cur->Up; i; i = i->Up) {
-    if (!i->HasName()) {
-=======
   cmStateSnapshot bottom = this->GetBottom();
   cmOutputConverter converter(bottom);
   for (Entry const* cur = this->TopEntry->Parent.get(); !cur->IsBottom();
        cur = cur->Parent.get()) {
-    if (cur->Context.Name.empty()) {
->>>>>>> 05a2ca7f
+    if (!cur->Context.HasName()) {
       // Skip this whole-file scope.  When we get here we already will
       // have printed a more-specific context within the file.
       continue;
@@ -490,17 +465,10 @@
       first = false;
       out << "Call Stack (most recent call first):\n";
     }
-<<<<<<< HEAD
-    cmListFileContext lfc = *i;
-    if (state && !state->GetIsInTryCompile()) {
-      lfc.UpdateFilePath(converter.ConvertToRelativePath(
-        state->GetSourceDirectory(), lfc.FilePath()));
-=======
     cmListFileContext lfc = cur->Context;
     if (!bottom.GetState()->GetIsInTryCompile()) {
-      lfc.FilePath = converter.ConvertToRelativePath(
-        bottom.GetState()->GetSourceDirectory(), lfc.FilePath);
->>>>>>> 05a2ca7f
+      lfc.UpdateFilePath(converter.ConvertToRelativePath(
+        bottom.GetState()->GetSourceDirectory(), lfc.FilePath()));
     }
     out << "  " << lfc << "\n";
   }
@@ -517,12 +485,12 @@
   return depth;
 }
 
-<<<<<<< HEAD
 std::vector<size_t> const& cmListFileBacktrace::GetFrameIds() const
 {
-  if (this->Cur != nullptr && FrameIds.empty()) {
-    for (Entry* i = this->Cur; i; i = i->Up) {
-      cmListFileContext lfc = *i;
+  Entry const* cur = this->TopEntry.get();
+  if (cur != nullptr && FrameIds.empty()) {
+    for (; !cur->IsBottom(); cur = cur->Parent.get()) {
+      cmListFileContext lfc = cur->Context;
       FrameIds.emplace_back(ComputeFrameId(lfc));
     }
   }
@@ -534,24 +502,20 @@
   std::unordered_set<size_t> const& frameIds)
 {
   std::vector<std::pair<size_t, cmListFileContext>> results;
+
   for (auto id : frameIds) {
     auto it = s_idToFrameMap.find(id);
     if (it != s_idToFrameMap.end()) {
       results.push_back(std::make_pair(it->first, it->second));
     }
   }
+
   return std::move(results);
 }
 
-const cmListFileBacktrace & cmListFileBacktrace::Empty()
-{
-  static cmListFileBacktrace empty;
-  return empty;
-=======
 bool cmListFileBacktrace::Empty() const
 {
   return !this->TopEntry || this->TopEntry->IsBottom();
->>>>>>> 05a2ca7f
 }
 
 std::ostream& operator<<(std::ostream& os, cmListFileContext const& lfc)
@@ -572,7 +536,6 @@
     return lhs.Line < rhs.Line;
   }
 
-  // Do we really need sorting here or is this just for lookup in a map?
   return lhs.FilePathId < rhs.FilePathId;
 }
 
