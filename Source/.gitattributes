--- conflicted
+++ resolved
@@ -1,15 +1,3 @@
-<<<<<<< HEAD
-# Preserve indentation style in generated code.
-cmCommandArgumentLexer.cxx      whitespace=-tab-in-indent,-indent-with-non-tab
-cmCommandArgumentLexer.h        whitespace=-tab-in-indent,-indent-with-non-tab
-cmDependsJavaLexer.cxx          whitespace=-tab-in-indent,-indent-with-non-tab
-cmDependsJavaLexer.h            whitespace=-tab-in-indent,-indent-with-non-tab
-cmExprLexer.cxx                 whitespace=-tab-in-indent,-indent-with-non-tab
-cmExprLexer.h                   whitespace=-tab-in-indent,-indent-with-non-tab
-cmFortranLexer.cxx              whitespace=-tab-in-indent,-indent-with-non-tab
-cmFortranLexer.h                whitespace=-tab-in-indent,-indent-with-non-tab
-cmListFileLexer.c               whitespace=-tab-in-indent,-indent-with-non-tab
-=======
 /cmCommandArgumentLexer.cxx        generated
 /cmCommandArgumentLexer.h          generated
 /cmCommandArgumentParser.cxx       generated
@@ -30,5 +18,4 @@
 
 # Do not format third-party sources.
 /bindexplib.*                              -format.clang-format
-/kwsys/**                                  -format.clang-format
->>>>>>> da7833c5
+/kwsys/**                                  -format.clang-format