#=============================================================================
# CMake - Cross Platform Makefile Generator
# Copyright 2000-2009 Kitware, Inc., Insight Software Consortium
#
# Distributed under the OSI-approved BSD License (the "License");
# see accompanying file Copyright.txt for details.
#
# This software is distributed WITHOUT ANY WARRANTY; without even the
# implied warranty of MERCHANTABILITY or FITNESS FOR A PARTICULAR PURPOSE.
# See the License for more information.
#=============================================================================
include(CheckIncludeFile)
# Check if we can build support for ELF parsing.
if(CMAKE_CXX_PLATFORM_ID MATCHES "OpenBSD")
  CHECK_INCLUDE_FILES("stdint.h;elf_abi.h" HAVE_ELF_H)
else()
  CHECK_INCLUDE_FILE("elf.h" HAVE_ELF_H)
endif()
if(HAVE_ELF_H)
  set(CMAKE_USE_ELF_PARSER 1)
elseif(HAIKU)
  # On Haiku, we need to include elf32.h from the private headers
  set(CMake_HAIKU_INCLUDE_DIRS
    /boot/system/develop/headers/private/system
    /boot/system/develop/headers/private/system/arch/x86
    )

  set(CMAKE_REQUIRED_INCLUDES ${CMake_HAIKU_INCLUDE_DIRS})
  CHECK_INCLUDE_FILE("elf32.h" HAVE_ELF32_H)
  unset(CMAKE_REQUIRED_INCLUDES)

  if(HAVE_ELF32_H)
    set(CMAKE_USE_ELF_PARSER 1)
  else()
    unset(CMake_HAIKU_INCLUDE_DIRS)
    set(CMAKE_USE_ELF_PARSER)
  endif()
else()
  set(CMAKE_USE_ELF_PARSER)
endif()

if(APPLE)
  set(CMAKE_USE_MACH_PARSER 1)
endif()

set(EXECUTABLE_OUTPUT_PATH ${CMake_BIN_DIR})

# ensure Unicode friendly APIs are used on Windows
if(WIN32)
  add_definitions(-DUNICODE -D_UNICODE)
endif()

# configure the .h file
configure_file(
  "${CMake_SOURCE_DIR}/Source/cmConfigure.cmake.h.in"
  "${CMake_BINARY_DIR}/Source/cmConfigure.h"
  )
configure_file(
  "${CMake_SOURCE_DIR}/Source/cmVersionConfig.h.in"
  "${CMake_BINARY_DIR}/Source/cmVersionConfig.h"
  )
configure_file(
  "${CMake_SOURCE_DIR}/Source/CPack/cmCPackConfigure.h.in"
  "${CMake_BINARY_DIR}/Source/CPack/cmCPackConfigure.h"
  )

# Tell CMake executable in the build tree where to find the source tree.
configure_file(
  "${CMake_SOURCE_DIR}/Source/CMakeSourceDir.txt.in"
  "${CMake_BINARY_DIR}/CMakeFiles/CMakeSourceDir.txt" @ONLY
  )

# add the include path to find the .h
include_directories(
  "${CMake_BINARY_DIR}/Source"
  "${CMake_SOURCE_DIR}/Source"
  ${CMAKE_ZLIB_INCLUDES}
  ${CMAKE_EXPAT_INCLUDES}
  ${CMAKE_TAR_INCLUDES}
  ${CMAKE_COMPRESS_INCLUDES}
  ${CMake_HAIKU_INCLUDE_DIRS}
  )

# let cmake know it is supposed to use it
add_definitions(-DCMAKE_BUILD_WITH_CMAKE)

option(CMAKE_REGENERATE_YACCLEX
  "Regenerate YACC and LEXX files" OFF)
mark_as_advanced(CMAKE_REGENERATE_YACCLEX)
if(CMAKE_REGENERATE_YACCLEX)
  set(parsersLexers cmFortran cmCommandArgument cmExpr)
  find_program(YACC_EXECUTABLE
    NAMES yacc bison
    PATHS /usr/bin
    DOC "Yacc or Bison executable")
  find_program(FLEX_EXECUTABLE
    NAMES flex
    PATHS /usr/bin
    DOC "Flex executable")
  mark_as_advanced(YACC_EXECUTABLE FLEX_EXECUTABLE)
  if(YACC_EXECUTABLE)
    set(BISON_FLAGS)
    if(YACC_EXECUTABLE MATCHES "bison")
      set(BISON_FLAGS "--yacc")
    endif()
    set(yacc_files)
    foreach(name ${parsersLexers})
      set(src "${CMAKE_CURRENT_SOURCE_DIR}/${name}Parser.y")
      set(dst "${CMAKE_CURRENT_BINARY_DIR}/${name}Parser.cxx")
      set(hdr "${CMAKE_CURRENT_BINARY_DIR}/${name}ParserTokens.h")
      add_custom_command(
        OUTPUT "${dst}"
        DEPENDS "${src}"
        COMMAND
        ${YACC_EXECUTABLE}
        --name-prefix=${name}_yy --defines=${hdr} -o${dst} ${src}
        )
      set(yacc_files ${yacc_files} "${dst}")
    endforeach()
    add_custom_target(RerunYacc DEPENDS ${yacc_files})
  endif()
  if(FLEX_EXECUTABLE)
    set(lex_files)
    foreach(name ${parsersLexers})
      set(src "${CMAKE_CURRENT_SOURCE_DIR}/${name}Lexer.in.l")
      set(dst "${CMAKE_CURRENT_BINARY_DIR}/${name}Lexer.cxx")
      set(hdr "${CMAKE_CURRENT_BINARY_DIR}/${name}Lexer.h")
      add_custom_command(
        OUTPUT "${dst}"
        DEPENDS "${src}"
        COMMAND
        ${FLEX_EXECUTABLE}
        --prefix=${name}_yy --header-file=${hdr} -o${dst} ${src}
        )
      set(lex_files ${lex_files} "${dst}")
    endforeach()
    add_custom_target(RerunLex DEPENDS ${lex_files})
  endif()

endif()

# Check if we can build the ELF parser.
if(CMAKE_USE_ELF_PARSER)
  set(ELF_SRCS cmELF.h cmELF.cxx)
endif()

# Check if we can build the Mach-O parser.
if(CMAKE_USE_MACH_PARSER)
  set(MACH_SRCS cmMachO.h cmMachO.cxx)
endif()

#
# Sources for CMakeLib
#
set(SRCS
  cmArchiveWrite.cxx
  cmBootstrapCommands1.cxx
  cmBootstrapCommands2.cxx
  cmCacheManager.cxx
  cmCacheManager.h
  "${CMAKE_CURRENT_BINARY_DIR}/cmCommands.cxx"
  cmCLocaleEnvironmentScope.h
  cmCLocaleEnvironmentScope.cxx
  cmCommands.h
  cmCommandArgumentLexer.cxx
  cmCommandArgumentParser.cxx
  cmCommandArgumentParserHelper.cxx
  cmCommonTargetGenerator.cxx
  cmCommonTargetGenerator.h
  cmComputeComponentGraph.cxx
  cmComputeComponentGraph.h
  cmComputeLinkDepends.cxx
  cmComputeLinkDepends.h
  cmComputeLinkInformation.cxx
  cmComputeLinkInformation.h
  cmComputeTargetDepends.h
  cmComputeTargetDepends.cxx
  cmCPackPropertiesGenerator.h
  cmCPackPropertiesGenerator.cxx
  cmCryptoHash.cxx
  cmCryptoHash.h
  cmCurl.cxx
  cmCurl.h
  cmCustomCommand.cxx
  cmCustomCommand.h
  cmCustomCommandGenerator.cxx
  cmCustomCommandGenerator.h
  cmDefinitions.cxx
  cmDefinitions.h
  cmDepends.cxx
  cmDepends.h
  cmDependsC.cxx
  cmDependsC.h
  cmDependsFortran.cxx
  cmDependsFortran.h
  cmDependsJava.cxx
  cmDependsJava.h
  cmDependsJavaLexer.cxx
  cmDependsJavaParser.cxx
  cmDependsJavaParserHelper.cxx
  cmDependsJavaParserHelper.h
  cmDocumentation.cxx
  cmDocumentationFormatter.cxx
  cmDocumentationSection.cxx
  cmDynamicLoader.cxx
  cmDynamicLoader.h
  ${ELF_SRCS}
  cmExprLexer.cxx
  cmExprParser.cxx
  cmExprParserHelper.cxx
  cmExportBuildFileGenerator.h
  cmExportBuildFileGenerator.cxx
  cmExportFileGenerator.h
  cmExportFileGenerator.cxx
  cmExportInstallFileGenerator.h
  cmExportInstallFileGenerator.cxx
  cmExportTryCompileFileGenerator.h
  cmExportTryCompileFileGenerator.cxx
  cmExportSet.h
  cmExportSet.cxx
  cmExportSetMap.h
  cmExportSetMap.cxx
  cmExternalMakefileProjectGenerator.cxx
  cmExternalMakefileProjectGenerator.h
  cmExtraCodeBlocksGenerator.cxx
  cmExtraCodeBlocksGenerator.h
  cmExtraCodeLiteGenerator.cxx
  cmExtraCodeLiteGenerator.h
  cmExtraEclipseCDT4Generator.cxx
  cmExtraEclipseCDT4Generator.h
  cmExtraKateGenerator.cxx
  cmExtraKateGenerator.h
  cmExtraSublimeTextGenerator.cxx
  cmExtraSublimeTextGenerator.h
  cmFileLock.cxx
  cmFileLock.h
  cmFileLockPool.cxx
  cmFileLockPool.h
  cmFileLockResult.cxx
  cmFileLockResult.h
  cmFileTimeComparison.cxx
  cmFileTimeComparison.h
  cmFortranLexer.cxx
  cmFortranLexer.h
  cmFortranParser.cxx
  cmFortranParser.h
  cmFortranParserImpl.cxx
  cmGeneratedFileStream.cxx
  cmGeneratorExpressionContext.cxx
  cmGeneratorExpressionContext.h
  cmGeneratorExpressionDAGChecker.cxx
  cmGeneratorExpressionDAGChecker.h
  cmGeneratorExpressionEvaluationFile.cxx
  cmGeneratorExpressionEvaluationFile.h
  cmGeneratorExpressionEvaluator.cxx
  cmGeneratorExpressionEvaluator.h
  cmGeneratorExpressionLexer.cxx
  cmGeneratorExpressionLexer.h
  cmGeneratorExpressionNode.cxx
  cmGeneratorExpressionNode.h
  cmGeneratorExpressionParser.cxx
  cmGeneratorExpressionParser.h
  cmGeneratorExpression.cxx
  cmGeneratorExpression.h
  cmGeneratorTarget.cxx
  cmGeneratorTarget.h
  cmGlobalCommonGenerator.cxx
  cmGlobalCommonGenerator.h
  cmGlobalGenerator.cxx
  cmGlobalGenerator.h
  cmGlobalGeneratorFactory.h
  cmGlobalUnixMakefileGenerator3.cxx
  cmGlobalUnixMakefileGenerator3.h
  cmGraphAdjacencyList.h
  cmGraphVizWriter.cxx
  cmGraphVizWriter.h
  cmInstallGenerator.h
  cmInstallGenerator.cxx
  cmInstallExportGenerator.cxx
  cmInstalledFile.h
  cmInstalledFile.cxx
  cmInstallFilesGenerator.h
  cmInstallFilesGenerator.cxx
  cmInstallScriptGenerator.h
  cmInstallScriptGenerator.cxx
  cmInstallTargetGenerator.h
  cmInstallTargetGenerator.cxx
  cmInstallDirectoryGenerator.h
  cmInstallDirectoryGenerator.cxx
  cmLinkedTree.h
  cmLinkItem.h
  cmListFileCache.cxx
  cmListFileCache.h
  cmListFileLexer.c
  cmLocalCommonGenerator.cxx
  cmLocalCommonGenerator.h
  cmLocalGenerator.cxx
  cmLocalGenerator.h
  cmLocalUnixMakefileGenerator3.cxx
  cmLocale.h
  ${MACH_SRCS}
  cmMakeDepend.cxx
  cmMakeDepend.h
  cmMakefile.cxx
  cmMakefile.h
  cmMakefileTargetGenerator.cxx
  cmMakefileExecutableTargetGenerator.cxx
  cmMakefileLibraryTargetGenerator.cxx
  cmMakefileUtilityTargetGenerator.cxx
  cmOSXBundleGenerator.cxx
  cmOSXBundleGenerator.h
  cmOutputConverter.cxx
  cmOutputConverter.h
  cmNewLineStyle.h
  cmNewLineStyle.cxx
  cmOrderDirectories.cxx
  cmOrderDirectories.h
  cmPolicies.h
  cmPolicies.cxx
  cmProcessTools.cxx
  cmProcessTools.h
  cmProperty.cxx
  cmProperty.h
  cmPropertyDefinition.cxx
  cmPropertyDefinition.h
  cmPropertyDefinitionMap.cxx
  cmPropertyDefinitionMap.h
  cmPropertyMap.cxx
  cmPropertyMap.h
  cmQtAutoGeneratorInitializer.cxx
  cmQtAutoGeneratorInitializer.h
  cmQtAutoGenerators.cxx
  cmQtAutoGenerators.h
  cmRST.cxx
  cmRST.h
  cmScriptGenerator.h
  cmScriptGenerator.cxx
  cmSourceFile.cxx
  cmSourceFile.h
  cmSourceFileLocation.cxx
  cmSourceFileLocation.h
  cmSourceGroup.cxx
  cmSourceGroup.h
  cmState.cxx
  cmState.h
  cmSystemTools.cxx
  cmSystemTools.h
  cmTarget.cxx
  cmTarget.h
  cmTargetExport.h
  cmTest.cxx
  cmTest.h
  cmTestGenerator.cxx
  cmTestGenerator.h
  cmUuid.cxx
  cmVariableWatch.cxx
  cmVariableWatch.h
  cmVersion.cxx
  cmVersion.h
  cmXMLParser.cxx
  cmXMLParser.h
  cmXMLSafe.cxx
  cmXMLSafe.h
  cmXMLWriter.cxx
  cmXMLWriter.h
  cmake.cxx
  cmake.h

  cm_get_date.h
  cm_get_date.c
  cm_sha2.h
  cm_sha2.c
  cm_utf8.h
  cm_utf8.c
  )

set(COMMAND_INCLUDES "#include \"cmTargetPropCommandBase.cxx\"\n")
list(APPEND SRCS cmTargetPropCommandBase.cxx)
set_property(SOURCE cmTargetPropCommandBase.cxx PROPERTY HEADER_FILE_ONLY ON)
set(NEW_COMMANDS "")
foreach(command_file
    cmAddCompileOptionsCommand
    cmAuxSourceDirectoryCommand
    cmBuildNameCommand
    cmCMakeHostSystemInformationCommand
    cmElseIfCommand
    cmExportCommand
    cmExportLibraryDependenciesCommand
    cmFLTKWrapUICommand
    cmIncludeExternalMSProjectCommand
    cmInstallProgramsCommand
    cmLinkLibrariesCommand
    cmLoadCacheCommand
    cmOutputRequiredFilesCommand
    cmQTWrapCPPCommand
    cmQTWrapUICommand
    cmRemoveCommand
    cmRemoveDefinitionsCommand
    cmSourceGroupCommand
    cmSubdirDependsCommand
    cmTargetCompileDefinitionsCommand
    cmTargetCompileFeaturesCommand
    cmTargetCompileOptionsCommand
    cmTargetIncludeDirectoriesCommand
    cmTargetSourcesCommand
    cmUseMangledMesaCommand
    cmUtilitySourceCommand
    cmVariableRequiresCommand
    cmVariableWatchCommand
    cmWriteFileCommand
    # This one must be last because it includes windows.h and
    # windows.h #defines GetCurrentDirectory which is a member
    # of cmMakefile
    cmLoadCommandCommand
    )
  set(COMMAND_INCLUDES "${COMMAND_INCLUDES}#include \"${command_file}.cxx\"\n")
  set(NEW_COMMANDS "${NEW_COMMANDS}commands.push_back(new ${command_file});\n")
  list(APPEND SRCS ${command_file}.cxx)
  set_property(SOURCE ${command_file}.cxx PROPERTY HEADER_FILE_ONLY ON)
endforeach()
configure_file(cmCommands.cxx.in ${CMAKE_CURRENT_BINARY_DIR}/cmCommands.cxx @ONLY)

# Kdevelop only works on UNIX and not windows
if(UNIX)
  set(SRCS ${SRCS} cmGlobalKdevelopGenerator.cxx)
endif()

# Xcode only works on Apple
if(APPLE)
  set(SRCS ${SRCS}
    cmXCodeObject.cxx
    cmXCode21Object.cxx
    cmGlobalXCodeGenerator.cxx
    cmGlobalXCodeGenerator.h
    cmLocalXCodeGenerator.cxx
    cmLocalXCodeGenerator.h)
endif()


if (WIN32)
  set(SRCS ${SRCS}
    cmCallVisualStudioMacro.cxx
    cmCallVisualStudioMacro.h
    bindexplib.cxx
    )

  if(NOT UNIX)
    set(SRCS ${SRCS}
      cmGlobalBorlandMakefileGenerator.cxx
      cmGlobalBorlandMakefileGenerator.h
      cmGlobalMSYSMakefileGenerator.cxx
      cmGlobalMinGWMakefileGenerator.cxx
      cmGlobalNMakeMakefileGenerator.cxx
      cmGlobalNMakeMakefileGenerator.h
      cmGlobalJOMMakefileGenerator.cxx
      cmGlobalJOMMakefileGenerator.h
      cmGlobalVisualStudio6Generator.cxx
      cmGlobalVisualStudio6Generator.h
      cmGlobalVisualStudio71Generator.cxx
      cmGlobalVisualStudio71Generator.h
      cmGlobalVisualStudio7Generator.cxx
      cmGlobalVisualStudio7Generator.h
      cmGlobalVisualStudio8Generator.cxx
      cmGlobalVisualStudio8Generator.h
      cmGlobalVisualStudio9Generator.cxx
      cmGlobalVisualStudio9Generator.h
      cmVisualStudioGeneratorOptions.h
      cmVisualStudioGeneratorOptions.cxx
      cmVisualStudio10TargetGenerator.h
      cmVisualStudio10TargetGenerator.cxx
      cmLocalVisualStudio10Generator.cxx
      cmLocalVisualStudio10Generator.h
      cmGlobalVisualStudio10Generator.h
      cmGlobalVisualStudio10Generator.cxx
      cmGlobalVisualStudio11Generator.h
      cmGlobalVisualStudio11Generator.cxx
      cmGlobalVisualStudio12Generator.h
      cmGlobalVisualStudio12Generator.cxx
      cmGlobalVisualStudio14Generator.h
      cmGlobalVisualStudio14Generator.cxx
      cmGlobalVisualStudioGenerator.cxx
      cmGlobalVisualStudioGenerator.h
      cmIDEFlagTable.h
      cmIDEOptions.cxx
      cmIDEOptions.h
      cmLocalVisualStudio6Generator.cxx
      cmLocalVisualStudio6Generator.h
      cmLocalVisualStudio7Generator.cxx
      cmLocalVisualStudio7Generator.h
      cmLocalVisualStudioGenerator.cxx
      cmLocalVisualStudioGenerator.h
      cmVisualStudioSlnData.h
      cmVisualStudioSlnData.cxx
      cmVisualStudioSlnParser.h
      cmVisualStudioSlnParser.cxx
      cmVisualStudioWCEPlatformParser.h
      cmVisualStudioWCEPlatformParser.cxx
      cmGlobalGhsMultiGenerator.cxx
      cmGlobalGhsMultiGenerator.h
      cmLocalGhsMultiGenerator.cxx
      cmLocalGhsMultiGenerator.h
      cmGhsMultiTargetGenerator.cxx
      cmGhsMultiTargetGenerator.h
      cmGhsMultiGpj.cxx
      cmGhsMultiGpj.h
      )

<<<<<<< HEAD
    # Add a manifest file to executables on Windows to allow for GetVersion
    # to work properly on Windows 8 and above
    set(MANIFEST_FILE cmake.version.manifest)

=======
    # Add a manifest file to executables on Windows to allow for
    # GetVersion to work properly on Windows 8 and above.
    set(MANIFEST_FILE ${CMAKE_CURRENT_SOURCE_DIR}/cmake.version.manifest)
>>>>>>> b4a2ada2
  endif()
endif ()

# Watcom support
if(WIN32 OR CMAKE_SYSTEM_NAME STREQUAL "Linux")
  set_property(SOURCE cmake.cxx APPEND PROPERTY COMPILE_DEFINITIONS CMAKE_USE_WMAKE)
  list(APPEND SRCS
    cmGlobalWatcomWMakeGenerator.cxx
    cmGlobalWatcomWMakeGenerator.h
    )
endif()

# Ninja support
set(SRCS ${SRCS}
  cmGlobalNinjaGenerator.cxx
  cmGlobalNinjaGenerator.h
  cmNinjaTypes.h
  cmLocalNinjaGenerator.cxx
  cmLocalNinjaGenerator.h
  cmNinjaTargetGenerator.cxx
  cmNinjaTargetGenerator.h
  cmNinjaNormalTargetGenerator.cxx
  cmNinjaNormalTargetGenerator.h
  cmNinjaUtilityTargetGenerator.cxx
  cmNinjaUtilityTargetGenerator.h
  )

if(WIN32 AND NOT CYGWIN)
  set_source_files_properties(cmcldeps.cxx PROPERTIES COMPILE_DEFINITIONS _WIN32_WINNT=0x0501)
  add_executable(cmcldeps cmcldeps.cxx ${MANIFEST_FILE})
  target_link_libraries(cmcldeps CMakeLib)
  install(TARGETS cmcldeps DESTINATION bin)
endif()

foreach(v CURL_CA_BUNDLE CURL_CA_PATH)
  if(${v})
    set_property(SOURCE cmCurl.cxx APPEND PROPERTY COMPILE_DEFINITIONS ${v}="${${v}}")
  endif()
endforeach()

# create a library used by the command line and the GUI
add_library(CMakeLib ${SRCS})
target_link_libraries(CMakeLib cmsys
  ${CMAKE_EXPAT_LIBRARIES} ${CMAKE_ZLIB_LIBRARIES}
  ${CMAKE_TAR_LIBRARIES} ${CMAKE_COMPRESS_LIBRARIES}
  ${CMAKE_CURL_LIBRARIES}
  ${CMAKE_JSONCPP_LIBRARIES}
  )

# On Apple we need CoreFoundation
if(APPLE)
  target_link_libraries(CMakeLib "-framework CoreFoundation")
endif()

<<<<<<< HEAD
if(CMAKE_BUILD_ON_VISUAL_STUDIO OR MINGW)
  # We need the rpcrt4 library for at least the VS7-VC10 generators.
=======
if(WIN32 AND NOT UNIX)
  # We need the rpcrt4 library on Windows.
  # We need the crypt32 library on Windows for crypto/cert APIs.
>>>>>>> b4a2ada2
  target_link_libraries(CMakeLib rpcrt4 crypt32)
endif()

#
# CTestLib
#
include_directories(
  "${CMake_SOURCE_DIR}/Source/CTest"
  ${CMAKE_XMLRPC_INCLUDES}
  ${CMAKE_CURL_INCLUDES}
  )
#
# Sources for CTestLib
#
set(CTEST_SRCS cmCTest.cxx
  CTest/cmProcess.cxx
  CTest/cmCTestBatchTestHandler.cxx
  CTest/cmCTestBuildAndTestHandler.cxx
  CTest/cmCTestBuildCommand.cxx
  CTest/cmCTestBuildHandler.cxx
  CTest/cmCTestConfigureCommand.cxx
  CTest/cmCTestConfigureHandler.cxx
  CTest/cmCTestCoverageCommand.cxx
  CTest/cmCTestCoverageHandler.cxx
  CTest/cmCTestCurl.cxx
  CTest/cmParseMumpsCoverage.cxx
  CTest/cmParseCacheCoverage.cxx
  CTest/cmParseGTMCoverage.cxx
  CTest/cmParseJacocoCoverage.cxx
  CTest/cmParseBlanketJSCoverage.cxx
  CTest/cmParsePHPCoverage.cxx
  CTest/cmParseCoberturaCoverage.cxx
  CTest/cmParseDelphiCoverage.cxx
  CTest/cmCTestEmptyBinaryDirectoryCommand.cxx
  CTest/cmCTestGenericHandler.cxx
  CTest/cmCTestHandlerCommand.cxx
  CTest/cmCTestLaunch.cxx
  CTest/cmCTestMemCheckCommand.cxx
  CTest/cmCTestMemCheckHandler.cxx
  CTest/cmCTestMultiProcessHandler.cxx
  CTest/cmCTestReadCustomFilesCommand.cxx
  CTest/cmCTestRunScriptCommand.cxx
  CTest/cmCTestRunTest.cxx
  CTest/cmCTestScriptHandler.cxx
  CTest/cmCTestSleepCommand.cxx
  CTest/cmCTestStartCommand.cxx
  CTest/cmCTestSubmitCommand.cxx
  CTest/cmCTestSubmitHandler.cxx
  CTest/cmCTestTestCommand.cxx
  CTest/cmCTestTestHandler.cxx
  CTest/cmCTestUpdateCommand.cxx
  CTest/cmCTestUpdateHandler.cxx
  CTest/cmCTestUploadCommand.cxx
  CTest/cmCTestUploadHandler.cxx

  CTest/cmCTestVC.cxx
  CTest/cmCTestVC.h
  CTest/cmCTestGlobalVC.cxx
  CTest/cmCTestGlobalVC.h
  CTest/cmCTestCVS.cxx
  CTest/cmCTestCVS.h
  CTest/cmCTestSVN.cxx
  CTest/cmCTestSVN.h
  CTest/cmCTestBZR.cxx
  CTest/cmCTestBZR.h
  CTest/cmCTestGIT.cxx
  CTest/cmCTestGIT.h
  CTest/cmCTestHG.cxx
  CTest/cmCTestHG.h
  CTest/cmCTestP4.cxx
  CTest/cmCTestP4.h
  )

# Build CTestLib
add_library(CTestLib ${CTEST_SRCS})
target_link_libraries(CTestLib CMakeLib ${CMAKE_CURL_LIBRARIES} ${CMAKE_XMLRPC_LIBRARIES})

#
# Sources for CPack
#
set(CPACK_SRCS
  CPack/cmCPackArchiveGenerator.cxx
  CPack/cmCPackComponentGroup.cxx
  CPack/cmCPackGeneratorFactory.cxx
  CPack/cmCPackGenerator.cxx
  CPack/cmCPackLog.cxx
  CPack/cmCPackNSISGenerator.cxx
  CPack/IFW/cmCPackIFWPackage.cxx
  CPack/IFW/cmCPackIFWInstaller.cxx
  CPack/IFW/cmCPackIFWGenerator.cxx
  CPack/cmCPackSTGZGenerator.cxx
  CPack/cmCPackTGZGenerator.cxx
  CPack/cmCPackTXZGenerator.cxx
  CPack/cmCPackTarBZip2Generator.cxx
  CPack/cmCPackTarCompressGenerator.cxx
  CPack/cmCPackZIPGenerator.cxx
  CPack/cmCPack7zGenerator.cxx
  )

if(CYGWIN)
  set(CPACK_SRCS ${CPACK_SRCS}
    CPack/cmCPackCygwinBinaryGenerator.cxx
    CPack/cmCPackCygwinSourceGenerator.cxx
    )
endif()

if(UNIX)
  set(CPACK_SRCS ${CPACK_SRCS}
    CPack/cmCPackDebGenerator.cxx
    CPack/cmCPackRPMGenerator.cxx
    )
endif()

if(WIN32)
  set(CPACK_SRCS ${CPACK_SRCS}
    CPack/WiX/cmCPackWIXGenerator.cxx
    CPack/WiX/cmCPackWIXGenerator.h
    CPack/WiX/cmWIXAccessControlList.cxx
    CPack/WiX/cmWIXAccessControlList.h
    CPack/WiX/cmWIXDirectoriesSourceWriter.cxx
    CPack/WiX/cmWIXDirectoriesSourceWriter.h
    CPack/WiX/cmWIXFeaturesSourceWriter.cxx
    CPack/WiX/cmWIXFeaturesSourceWriter.h
    CPack/WiX/cmWIXFilesSourceWriter.cxx
    CPack/WiX/cmWIXFilesSourceWriter.h
    CPack/WiX/cmWIXPatch.cxx
    CPack/WiX/cmWIXPatch.h
    CPack/WiX/cmWIXPatchParser.cxx
    CPack/WiX/cmWIXPatchParser.h
    CPack/WiX/cmWIXRichTextFormatWriter.cxx
    CPack/WiX/cmWIXRichTextFormatWriter.h
    CPack/WiX/cmWIXShortcut.cxx
    CPack/WiX/cmWIXShortcut.h
    CPack/WiX/cmWIXSourceWriter.cxx
    CPack/WiX/cmWIXSourceWriter.h
  )
endif()

if(APPLE)
  set(CPACK_SRCS ${CPACK_SRCS}
    CPack/cmCPackBundleGenerator.cxx
    CPack/cmCPackDragNDropGenerator.cxx
    CPack/cmCPackOSXX11Generator.cxx
    CPack/cmCPackPackageMakerGenerator.cxx
    )
endif()

# Build CPackLib
add_library(CPackLib ${CPACK_SRCS})
target_link_libraries(CPackLib CMakeLib)

if(APPLE)
  add_executable(cmakexbuild cmakexbuild.cxx)
  target_link_libraries(cmakexbuild CMakeLib)
  add_executable(OSXScriptLauncher
    CPack/OSXScriptLauncher.cxx)
  target_link_libraries(OSXScriptLauncher cmsys)
  target_link_libraries(OSXScriptLauncher "-framework CoreFoundation")
endif()

# Build CMake executable
add_executable(cmake cmakemain.cxx cmcmd.cxx cmcmd.h ${MANIFEST_FILE})
target_link_libraries(cmake CMakeLib)

# Build CTest executable
add_executable(ctest ctest.cxx ${MANIFEST_FILE})
target_link_libraries(ctest CTestLib)

# Build CPack executable
add_executable(cpack CPack/cpack.cxx ${MANIFEST_FILE})
target_link_libraries(cpack CPackLib)

# Curses GUI
if(BUILD_CursesDialog)
  include(${CMake_SOURCE_DIR}/Source/CursesDialog/CMakeLists.txt)
endif()

# Qt GUI
option(BUILD_QtDialog "Build Qt dialog for CMake" FALSE)
if(BUILD_QtDialog)
  add_subdirectory(QtDialog)
endif()

include (${CMake_BINARY_DIR}/Source/LocalUserOptions.cmake OPTIONAL)
include (${CMake_SOURCE_DIR}/Source/LocalUserOptions.cmake OPTIONAL)

# Install tools

set(_tools cmake ctest cpack)

if(APPLE)
  list(APPEND _tools cmakexbuild)
endif()

foreach(_tool ${_tools})
  CMake_OPTIONAL_COMPONENT(${_tool})
  install(TARGETS ${_tool} DESTINATION bin ${COMPONENT})
endforeach()

install(FILES cmCPluginAPI.h DESTINATION ${CMAKE_DATA_DIR}/include)<|MERGE_RESOLUTION|>--- conflicted
+++ resolved
@@ -505,16 +505,9 @@
       cmGhsMultiGpj.h
       )
 
-<<<<<<< HEAD
-    # Add a manifest file to executables on Windows to allow for GetVersion
-    # to work properly on Windows 8 and above
-    set(MANIFEST_FILE cmake.version.manifest)
-
-=======
     # Add a manifest file to executables on Windows to allow for
     # GetVersion to work properly on Windows 8 and above.
     set(MANIFEST_FILE ${CMAKE_CURRENT_SOURCE_DIR}/cmake.version.manifest)
->>>>>>> b4a2ada2
   endif()
 endif ()
 
@@ -569,14 +562,9 @@
   target_link_libraries(CMakeLib "-framework CoreFoundation")
 endif()
 
-<<<<<<< HEAD
-if(CMAKE_BUILD_ON_VISUAL_STUDIO OR MINGW)
-  # We need the rpcrt4 library for at least the VS7-VC10 generators.
-=======
 if(WIN32 AND NOT UNIX)
   # We need the rpcrt4 library on Windows.
   # We need the crypt32 library on Windows for crypto/cert APIs.
->>>>>>> b4a2ada2
   target_link_libraries(CMakeLib rpcrt4 crypt32)
 endif()
 
