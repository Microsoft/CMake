/* Distributed under the OSI-approved BSD 3-Clause License.  See accompanying
   file Copyright.txt or https://cmake.org/licensing for details.  */
#include "cmServerProtocol.h"

#include "cmAlgorithms.h"
#include "cmExternalMakefileProjectGenerator.h"
#include "cmFileMonitor.h"
#include "cmGeneratorExpression.h"
#include "cmGeneratorTarget.h"
#include "cmGlobalGenerator.h"
#include "cmInstallTargetGenerator.h"
#include "cmLinkLineComputer.h"
#include "cmListFileCache.h"
#include "cmLocalGenerator.h"
#include "cmMakefile.h"
#include "cmServer.h"
#include "cmServerDictionary.h"
#include "cmSourceFile.h"
#include "cmState.h"
#include "cmStateDirectory.h"
#include "cmStateSnapshot.h"
#include "cmStateTypes.h"
#include "cmSystemTools.h"
#include "cmTarget.h"
#include "cm_uv.h"
#include "cmake.h"

#include <algorithm>
#include <cassert>
#include <cstddef>
#include <functional>
#include <limits>
#include <map>
#include <set>
#include <string>
#include <unordered_map>
#include <vector>
#include <memory>

// Get rid of some windows macros:
#undef max

namespace {

std::vector<std::string> getConfigurations(const cmake* cm)
{
  std::vector<std::string> configurations;
  auto makefiles = cm->GetGlobalGenerator()->GetMakefiles();
  if (makefiles.empty()) {
    return configurations;
  }

  makefiles[0]->GetConfigurations(configurations);
  if (configurations.empty()) {
    configurations.push_back("");
  }
  return configurations;
}

bool hasString(const Json::Value& v, const std::string& s)
{
  return !v.isNull() &&
    std::any_of(v.begin(), v.end(),
                [s](const Json::Value& i) { return i.asString() == s; });
}

template <class T>
Json::Value fromStringList(const T& in)
{
  Json::Value result = Json::arrayValue;
  for (std::string const& i : in) {
    result.append(i);
  }
  return result;
}

std::vector<std::string> toStringList(const Json::Value& in)
{
  std::vector<std::string> result;
  for (auto const& it : in) {
    result.push_back(it.asString());
  }
  return result;
}

void getCMakeInputs(const cmGlobalGenerator* gg,
  const std::string& sourceDir,
  const std::string& buildDir,
  std::vector<std::string>* internalFiles,
  std::vector<std::string>* explicitFiles,
  std::vector<std::string>* tmpFiles)
{
  const std::string cmakeRootDir = cmSystemTools::GetCMakeRoot() + '/';
  std::string lcCMakeRootDir = cmakeRootDir;
  std::transform(lcCMakeRootDir.begin(), lcCMakeRootDir.end(), lcCMakeRootDir.begin(), ::tolower);
  std::string lcSourceDir = sourceDir;
  std::transform(lcSourceDir.begin(), lcSourceDir.end(), lcSourceDir.begin(), ::tolower);
  std::string lcBuildDir = buildDir;
  std::transform(lcBuildDir.begin(), lcBuildDir.end(), lcBuildDir.begin(), ::tolower);

  std::vector<cmMakefile*> const& makefiles = gg->GetMakefiles();
  for (cmMakefile const* mf : makefiles) {
    for (std::string const& lf : mf->GetListFiles()) {

<<<<<<< HEAD
    for (auto jstr = listFiles.begin(); jstr != listFiles.end(); ++jstr) {
      auto jt = *jstr;
      std::transform(jt.begin(), jt.end(), jt.begin(), ::tolower);
      const std::string startOfFile = jt.substr(0, lcCMakeRootDir.size());
      const bool isInternal = (startOfFile == lcCMakeRootDir);
      const bool isTemporary = !isInternal && (jt.find(lcBuildDir + '/') == 0);

      std::string toAdd = jt;
      if (!lcSourceDir.empty()) {
        const std::string& relative =
          cmSystemTools::RelativePath(lcSourceDir.c_str(), jt.c_str());
=======
      const std::string startOfFile = lf.substr(0, cmakeRootDir.size());
      const bool isInternal = (startOfFile == cmakeRootDir);
      const bool isTemporary = !isInternal && (lf.find(buildDir + '/') == 0);

      std::string toAdd = lf;
      if (!sourceDir.empty()) {
        const std::string& relative =
          cmSystemTools::RelativePath(sourceDir.c_str(), lf.c_str());
>>>>>>> a1cdf537
        if (toAdd.size() > relative.size()) {
          toAdd = relative;
        }
      }

      if (isInternal) {
        if (internalFiles) {
          internalFiles->push_back(toAdd);
        }
      }
      else {
        if (isTemporary) {
          if (tmpFiles) {
            tmpFiles->push_back(toAdd);
          }
        }
        else {
          if (explicitFiles) {
            explicitFiles->push_back(toAdd);
          }
        }
      }
    }
  }
}

} // namespace

cmServerRequest::cmServerRequest(cmServer* server, cmConnection* connection,
                                 const std::string& t, const std::string& c,
                                 const Json::Value& d)
  : Type(t)
  , Cookie(c)
  , Data(d)
  , Connection(connection)
  , m_Server(server)
{
}

void cmServerRequest::ReportProgress(int min, int current, int max,
                                     const std::string& message) const
{
  this->m_Server->WriteProgress(*this, min, current, max, message);
}

void cmServerRequest::ReportMessage(const std::string& message,
                                    const std::string& title) const
{
  m_Server->WriteMessage(*this, message, title);
}

cmServerResponse cmServerRequest::Reply(const Json::Value& data) const
{
  cmServerResponse response(*this);
  response.SetData(data);
  return response;
}

cmServerResponse cmServerRequest::ReportError(const std::string& message) const
{
  cmServerResponse response(*this);
  response.SetError(message);
  return response;
}

cmServerResponse::cmServerResponse(const cmServerRequest& request)
  : Type(request.Type)
  , Cookie(request.Cookie)
{
}

void cmServerResponse::SetData(const Json::Value& data)
{
  assert(this->m_Payload == PAYLOAD_UNKNOWN);
  if (!data[kCOOKIE_KEY].isNull() || !data[kTYPE_KEY].isNull()) {
    this->SetError("Response contains cookie or type field.");
    return;
  }
  this->m_Payload = PAYLOAD_DATA;
  this->m_Data = data;
}

void cmServerResponse::SetError(const std::string& message)
{
  assert(this->m_Payload == PAYLOAD_UNKNOWN);
  this->m_Payload = PAYLOAD_ERROR;
  this->m_ErrorMessage = message;
}

bool cmServerResponse::IsComplete() const
{
  return this->m_Payload != PAYLOAD_UNKNOWN;
}

bool cmServerResponse::IsError() const
{
  assert(this->m_Payload != PAYLOAD_UNKNOWN);
  return this->m_Payload == PAYLOAD_ERROR;
}

std::string cmServerResponse::ErrorMessage() const
{
  if (this->m_Payload == PAYLOAD_ERROR) {
    return this->m_ErrorMessage;
  }
  return std::string();
}

Json::Value cmServerResponse::Data() const
{
  assert(this->m_Payload != PAYLOAD_UNKNOWN);
  return this->m_Data;
}

bool cmServerProtocol::Activate(cmServer* server,
                                const cmServerRequest& request,
                                std::string* errorMessage)
{
  assert(server);
  this->m_Server = server;
  this->m_CMakeInstance = cm::make_unique<cmake>(cmake::RoleProject);
  const bool result = this->DoActivate(request, errorMessage);
  if (!result) {
    this->m_CMakeInstance = nullptr;
  }
  return result;
}

cmFileMonitor* cmServerProtocol::FileMonitor() const
{
  return this->m_Server ? this->m_Server->FileMonitor() : nullptr;
}

void cmServerProtocol::SendSignal(const std::string& name,
                                  const Json::Value& data) const
{
  if (this->m_Server) {
    this->m_Server->WriteSignal(name, data);
  }
}

cmake* cmServerProtocol::CMakeInstance() const
{
  return this->m_CMakeInstance.get();
}

bool cmServerProtocol::DoActivate(const cmServerRequest& /*request*/,
                                  std::string* /*errorMessage*/)
{
  return true;
}

std::pair<int, int> cmServerProtocol1::ProtocolVersion() const
{
  return std::make_pair(1, 1);
}

static void setErrorMessage(std::string* errorMessage, const std::string& text)
{
  if (errorMessage) {
    *errorMessage = text;
  }
}

static bool testHomeDirectory(cmState* state, std::string& value,
                              std::string* errorMessage)
{
  const std::string cachedValue =
    std::string(state->GetCacheEntryValue("CMAKE_HOME_DIRECTORY"));
  if (value.empty()) {
    value = cachedValue;
    return true;
  }
  const std::string suffix = "/CMakeLists.txt";
  const std::string cachedValueCML = cachedValue + suffix;
  const std::string valueCML = value + suffix;
  if (!cmSystemTools::SameFile(valueCML, cachedValueCML)) {
    setErrorMessage(errorMessage,
                    std::string("\"CMAKE_HOME_DIRECTORY\" is set but "
                                "incompatible with configured "
                                "source directory value."));
    return false;
  }
  return true;
}

static bool testValue(cmState* state, const std::string& key,
                      std::string& value, const std::string& keyDescription,
                      std::string* errorMessage)
{
  const char* entry = state->GetCacheEntryValue(key);
  const std::string cachedValue =
    entry == nullptr ? std::string() : std::string(entry);
  if (value.empty()) {
    value = cachedValue;
  }
  if (!cachedValue.empty() && cachedValue != value) {
    setErrorMessage(errorMessage, std::string("\"") + key +
                      "\" is set but incompatible with configured " +
                      keyDescription + " value.");
    return false;
  }
  return true;
}

bool cmServerProtocol1::DoActivate(const cmServerRequest& request,
                                   std::string* errorMessage)
{
  std::string sourceDirectory = request.Data[kSOURCE_DIRECTORY_KEY].asString();
  const std::string buildDirectory =
    request.Data[kBUILD_DIRECTORY_KEY].asString();
  std::string generator = request.Data[kGENERATOR_KEY].asString();
  std::string extraGenerator = request.Data[kEXTRA_GENERATOR_KEY].asString();
  std::string toolset = request.Data[kTOOLSET_KEY].asString();
  std::string platform = request.Data[kPLATFORM_KEY].asString();

  if (buildDirectory.empty()) {
    setErrorMessage(errorMessage, std::string("\"") + kBUILD_DIRECTORY_KEY +
                      "\" is missing.");
    return false;
  }

  cmake* cm = CMakeInstance();
  if (cmSystemTools::PathExists(buildDirectory)) {
    if (!cmSystemTools::FileIsDirectory(buildDirectory)) {
      setErrorMessage(errorMessage, std::string("\"") + kBUILD_DIRECTORY_KEY +
                        "\" exists but is not a directory.");
      return false;
    }

    const std::string cachePath = cm->FindCacheFile(buildDirectory);
    if (cm->LoadCache(cachePath)) {
      cmState* state = cm->GetState();

      // Check generator:
      if (!testValue(state, "CMAKE_GENERATOR", generator, "generator",
                     errorMessage)) {
        return false;
      }

      // check extra generator:
      if (!testValue(state, "CMAKE_EXTRA_GENERATOR", extraGenerator,
                     "extra generator", errorMessage)) {
        return false;
      }

      // check sourcedir:
      if (!testHomeDirectory(state, sourceDirectory, errorMessage)) {
        return false;
      }

      // check toolset:
      if (!testValue(state, "CMAKE_GENERATOR_TOOLSET", toolset, "toolset",
                     errorMessage)) {
        return false;
      }

      // check platform:
      if (!testValue(state, "CMAKE_GENERATOR_PLATFORM", platform, "platform",
                     errorMessage)) {
        return false;
      }
    }
  }

  if (sourceDirectory.empty()) {
    setErrorMessage(errorMessage, std::string("\"") + kSOURCE_DIRECTORY_KEY +
                      "\" is unset but required.");
    return false;
  }
  if (!cmSystemTools::FileIsDirectory(sourceDirectory)) {
    setErrorMessage(errorMessage, std::string("\"") + kSOURCE_DIRECTORY_KEY +
                      "\" is not a directory.");
    return false;
  }
  if (generator.empty()) {
    setErrorMessage(errorMessage, std::string("\"") + kGENERATOR_KEY +
                      "\" is unset but required.");
    return false;
  }

  std::vector<cmake::GeneratorInfo> generators;
  cm->GetRegisteredGenerators(generators);
  auto baseIt = std::find_if(generators.begin(), generators.end(),
                             [&generator](const cmake::GeneratorInfo& info) {
                               return info.name == generator;
                             });
  if (baseIt == generators.end()) {
    setErrorMessage(errorMessage, std::string("Generator \"") + generator +
                      "\" not supported.");
    return false;
  }
  auto extraIt = std::find_if(
    generators.begin(), generators.end(),
    [&generator, &extraGenerator](const cmake::GeneratorInfo& info) {
      return info.baseName == generator && info.extraName == extraGenerator;
    });
  if (extraIt == generators.end()) {
    setErrorMessage(errorMessage,
                    std::string("The combination of generator \"" + generator +
                                "\" and extra generator \"" + extraGenerator +
                                "\" is not supported."));
    return false;
  }
  if (!extraIt->supportsToolset && !toolset.empty()) {
    setErrorMessage(errorMessage,
                    std::string("Toolset was provided but is not supported by "
                                "the requested generator."));
    return false;
  }
  if (!extraIt->supportsPlatform && !platform.empty()) {
    setErrorMessage(errorMessage,
                    std::string("Platform was provided but is not supported "
                                "by the requested generator."));
    return false;
  }

  this->GeneratorInfo =
    GeneratorInformation(generator, extraGenerator, toolset, platform,
                         sourceDirectory, buildDirectory);

  this->m_State = STATE_ACTIVE;
  return true;
}

void cmServerProtocol1::HandleCMakeFileChanges(const std::string& path,
                                               int event, int status)
{
  assert(status == 0);
  static_cast<void>(status);

  if (!m_isDirty) {
    m_isDirty = true;
    SendSignal(kDIRTY_SIGNAL, Json::objectValue);
  }
  Json::Value obj = Json::objectValue;
  obj[kPATH_KEY] = path;
  Json::Value properties = Json::arrayValue;
  if (event & UV_RENAME) {
    properties.append(kRENAME_PROPERTY_VALUE);
  }
  if (event & UV_CHANGE) {
    properties.append(kCHANGE_PROPERTY_VALUE);
  }

  obj[kPROPERTIES_KEY] = properties;
  SendSignal(kFILE_CHANGE_SIGNAL, obj);
}

const cmServerResponse cmServerProtocol1::Process(
  const cmServerRequest& request)
{
  assert(this->m_State >= STATE_ACTIVE);

  if (request.Type == kCACHE_TYPE) {
    return this->ProcessCache(request);
  }
  if (request.Type == kVC_SYSTEM_INCLUDE_PATHS_TYPE) {
    return this->ProcessSystemIncludePaths(request);
  }
  if (request.Type == kCMAKE_VARIABLES_TYPE) {
    return this->ProcessCMakeVariables(request);
  }
  if (request.Type == kCMAKE_INPUTS_TYPE) {
    return this->ProcessCMakeInputs(request);
  }
  if (request.Type == kCODE_MODEL_TYPE) {
    return this->ProcessCodeModel(request);
  }
  if (request.Type == kCOMPUTE_TYPE) {
    return this->ProcessCompute(request);
  }
  if (request.Type == kCONFIGURE_TYPE) {
    return this->ProcessConfigure(request);
  }
  if (request.Type == kFILESYSTEM_WATCHERS_TYPE) {
    return this->ProcessFileSystemWatchers(request);
  }
  if (request.Type == kGLOBAL_SETTINGS_TYPE) {
    return this->ProcessGlobalSettings(request);
  }
  if (request.Type == kSET_GLOBAL_SETTINGS_TYPE) {
    return this->ProcessSetGlobalSettings(request);
  }
  if (request.Type == kCTEST_INFO_TYPE) {
    return this->ProcessCTests(request);
  }

  return request.ReportError("Unknown command!");
}

bool cmServerProtocol1::IsExperimental() const
{
  return true;
}

cmServerResponse cmServerProtocol1::ProcessCache(
  const cmServerRequest& request)
{
  cmState* state = this->CMakeInstance()->GetState();

  Json::Value result = Json::objectValue;

  std::vector<std::string> allKeys = state->GetCacheEntryKeys();

  Json::Value list = Json::arrayValue;
  std::vector<std::string> keys = toStringList(request.Data[kKEYS_KEY]);
  if (keys.empty()) {
    keys = allKeys;
  } else {
    for (auto const& i : keys) {
      if (std::find(allKeys.begin(), allKeys.end(), i) == allKeys.end()) {
        return request.ReportError("Key \"" + i + "\" not found in cache.");
      }
    }
  }
  std::sort(keys.begin(), keys.end());
  for (auto const& key : keys) {
    Json::Value entry = Json::objectValue;
    entry[kKEY_KEY] = key;
    entry[kTYPE_KEY] =
      cmState::CacheEntryTypeToString(state->GetCacheEntryType(key));
    entry[kVALUE_KEY] = state->GetCacheEntryValue(key);

    Json::Value props = Json::objectValue;
    bool haveProperties = false;
    for (auto const& prop : state->GetCacheEntryPropertyList(key)) {
      haveProperties = true;
      props[prop] = state->GetCacheEntryProperty(key, prop);
    }
    if (haveProperties) {
      entry[kPROPERTIES_KEY] = props;
    }

    list.append(entry);
  }

  result[kCACHE_KEY] = list;
  return request.Reply(result);
}

cmServerResponse cmServerProtocol1::ProcessCMakeInputs(
  const cmServerRequest& request)
{
  if (this->m_State < STATE_CONFIGURED) {
    return request.ReportError("This instance was not yet configured.");
  }

  const cmake* cm = this->CMakeInstance();
  const cmGlobalGenerator* gg = cm->GetGlobalGenerator();
  const std::string cmakeRootDir = cmSystemTools::GetCMakeRoot();
  const std::string buildDir = cm->GetHomeOutputDirectory();
  const std::string sourceDir = cm->GetHomeDirectory();

  Json::Value result = Json::objectValue;
  result[kSOURCE_DIRECTORY_KEY] = sourceDir;
  result[kCMAKE_ROOT_DIRECTORY_KEY] = cmakeRootDir;

  std::vector<std::string> internalFiles;
  std::vector<std::string> explicitFiles;
  std::vector<std::string> tmpFiles;
  getCMakeInputs(gg, sourceDir, buildDir, &internalFiles, &explicitFiles,
                 &tmpFiles);

  Json::Value array = Json::arrayValue;

  Json::Value tmp = Json::objectValue;
  tmp[kIS_CMAKE_KEY] = true;
  tmp[kIS_TEMPORARY_KEY] = false;
  tmp[kSOURCES_KEY] = fromStringList(internalFiles);
  array.append(tmp);

  tmp = Json::objectValue;
  tmp[kIS_CMAKE_KEY] = false;
  tmp[kIS_TEMPORARY_KEY] = false;
  tmp[kSOURCES_KEY] = fromStringList(explicitFiles);
  array.append(tmp);

  tmp = Json::objectValue;
  tmp[kIS_CMAKE_KEY] = false;
  tmp[kIS_TEMPORARY_KEY] = true;
  tmp[kSOURCES_KEY] = fromStringList(tmpFiles);
  array.append(tmp);

  result[kBUILD_FILES_KEY] = array;

  return request.Reply(result);
}

class LanguageData
{
public:
  bool operator==(const LanguageData& other) const;

  void SetDefines(const std::set<std::string>& defines);

  bool IsGenerated = false;
  std::string CCompiler;
  std::string CCompilerVersion;
  std::string CXXCompiler;
  std::string CXXCompilerVersion;

  std::string Language;
  std::string Flags;
  std::vector<std::string> Defines;
  std::vector<std::pair<std::string, bool>> IncludePathList;
};

bool LanguageData::operator==(const LanguageData& other) const
{
  return Language == other.Language && Defines == other.Defines &&
    Flags == other.Flags && IncludePathList == other.IncludePathList &&
    IsGenerated == other.IsGenerated;
}

void LanguageData::SetDefines(const std::set<std::string>& defines)
{
  std::vector<std::string> result;
  for (std::string const& i : defines) {
    result.push_back(i);
  }
  std::sort(result.begin(), result.end());
  Defines = result;
}

namespace std {

template <>
struct hash<LanguageData>
{
  std::size_t operator()(const LanguageData& in) const
  {
    using std::hash;
    size_t result =
      hash<std::string>()(in.Language) ^ hash<std::string>()(in.Flags);
    for (auto const& i : in.IncludePathList) {
      result = result ^ (hash<std::string>()(i.first) ^
                         (i.second ? std::numeric_limits<size_t>::max() : 0));
    }
    for (auto const& i : in.Defines) {
      result = result ^ hash<std::string>()(i);
    }
    result =
      result ^ (in.IsGenerated ? std::numeric_limits<size_t>::max() : 0);
    return result;
  }
};

} // namespace std

static Json::Value DumpCTestInfo(std::pair<std::string, std::string> &testInfo)
{
  Json::Value result = Json::objectValue;
  result[kCTEST_NAME] = testInfo.first;
  result[kCTEST_COMMAND] = testInfo.second;
  return result;
}

static Json::Value DumpCTestTarget(cmGeneratorTarget* target,
  const std::string& config)
{
  cmLocalGenerator* lg = target->GetLocalGenerator();
  const cmState* state = lg->GetState();

  const cmStateEnums::TargetType type = target->GetType();
  const std::string typeName = state->GetTargetTypeName(type);

  Json::Value ttl = Json::arrayValue;
  ttl.append("EXECUTABLE");
  ttl.append("STATIC_LIBRARY");
  ttl.append("SHARED_LIBRARY");
  ttl.append("MODULE_LIBRARY");
  ttl.append("OBJECT_LIBRARY");
  ttl.append("UTILITY");
  ttl.append("INTERFACE_LIBRARY");

  if (!hasString(ttl, typeName) || target->IsImported()) {
    return Json::Value();
  }

  Json::Value result = Json::objectValue;
  result[kNAME_KEY] = target->GetName();
  result[kTYPE_KEY] = typeName;

  if (type == cmStateEnums::INTERFACE_LIBRARY) {
    return result;
  }
  result[kFULL_NAME_KEY] = target->GetFullName(config);

  if (target->Makefile->IsOn("CMAKE_TESTING_ENABLED")) {
    result[kHAS_ENABLED_TESTS] = true;
    std::vector<std::string> CTestNames;

    Json::Value testInfos = Json::arrayValue;
    std::vector<std::pair<std::string, std::string>> testDetails;
    target->Makefile->GetTestDetails(testDetails);
    for (auto &testInfo : testDetails) {
      testInfos.append(DumpCTestInfo(testInfo));
    }
    result[kCTESTS_INFO] = testInfos;
  }
  else {
    result[kHAS_ENABLED_TESTS] = false;
  }

  return result;
}

static Json::Value DumpCTestTargetsList(
  const std::vector<cmLocalGenerator*>& generators, const std::string& config)
{
  Json::Value result = Json::arrayValue;

  std::vector<cmGeneratorTarget*> targetList;
  for (const auto& lgIt : generators) {
    auto list = lgIt->GetGeneratorTargets();
    targetList.insert(targetList.end(), list.begin(), list.end());
  }
  std::sort(targetList.begin(), targetList.end());

  for (cmGeneratorTarget* target : targetList) {
    Json::Value tmp = DumpCTestTarget(target, config);
    if (!tmp.isNull()) {
      result.append(tmp);
    }
  }

  return result;
}

static Json::Value DumpCTestProjectList(const cmake* cm, std::string const& config)
{
  Json::Value result = Json::arrayValue;

  auto globalGen = cm->GetGlobalGenerator();

  for (const auto& projectIt : globalGen->GetProjectMap()) {
    Json::Value pObj = Json::objectValue;
    pObj[kNAME_KEY] = projectIt.first;

    // All Projects must have at least one local generator
    assert(!projectIt.second.empty());
    const cmLocalGenerator* lg = projectIt.second.at(0);

    // Project structure information:
    const cmMakefile* mf = lg->GetMakefile();
    pObj[kTARGETS_KEY] = DumpCTestTargetsList(projectIt.second, config);

    result.append(pObj);
  }

  return result;
}

static Json::Value DumpCTestConfiguration(const cmake* cm,
  const std::string& config)
{
  Json::Value result = Json::objectValue;
  result[kNAME_KEY] = config;

  result[kPROJECTS_KEY] = DumpCTestProjectList(cm, config);

  return result;
}

static Json::Value DumpCTestConfigurationsList(const cmake* cm)
{
  Json::Value result = Json::arrayValue;

  for (const std::string& c : getConfigurations(cm)) {
    result.append(DumpCTestConfiguration(cm, c));
  }

  return result;
}

static Json::Value DumpSourceFileGroup(const LanguageData& data,
                                       const std::vector<std::string>& files,
                                       const std::string& baseDir)
{
  Json::Value result = Json::objectValue;

  if (!data.Language.empty()) {
    result[kLANGUAGE_KEY] = data.Language;
    if (!data.Flags.empty()) {
      result[kCOMPILE_FLAGS_KEY] = data.Flags;
    }
    if (!data.IncludePathList.empty()) {
      Json::Value includes = Json::arrayValue;
      for (auto const& i : data.IncludePathList) {
        Json::Value tmp = Json::objectValue;
        tmp[kPATH_KEY] = i.first;
        if (i.second) {
          tmp[kIS_SYSTEM_KEY] = i.second;
        }
        includes.append(tmp);
      }
      result[kINCLUDE_PATH_KEY] = includes;
    }
    if (!data.Defines.empty()) {
      result[kDEFINES_KEY] = fromStringList(data.Defines);
    }
    if (!data.CCompiler.empty()) {
      result[kCMAKE_C_COMPILER] = data.CCompiler;
    }
    if (!data.CCompilerVersion.empty()) {
      result[kCMAKE_C_COMPILER_VERSION] = data.CCompilerVersion;
    }
    if (!data.CXXCompiler.empty()) {
      result[kCMAKE_CXX_COMPILER] = data.CXXCompiler;
    }
    if (!data.CXXCompilerVersion.empty()) {
      result[kCMAKE_CXX_COMPILER_VERSION] = data.CXXCompilerVersion;
    }
  }

  result[kIS_GENERATED_KEY] = data.IsGenerated;

  Json::Value sourcesValue = Json::arrayValue;
  for (auto const& i : files) {
    const std::string relPath =
      cmSystemTools::RelativePath(baseDir.c_str(), i.c_str());
    sourcesValue.append(relPath.size() < i.size() ? relPath : i);
  }

  result[kSOURCES_KEY] = sourcesValue;
  return result;
}

static Json::Value DumpSourceFilesList(
  cmGeneratorTarget* target, const std::string& config,
  const std::map<std::string, LanguageData>& languageDataMap)
{
  // Collect sourcefile groups:

  std::vector<cmSourceFile*> files;
  target->GetSourceFiles(files, config);

  std::unordered_map<LanguageData, std::vector<std::string>> fileGroups;
  for (cmSourceFile* file : files) {
    LanguageData fileData;
    fileData.Language = file->GetLanguage();
    if (!fileData.Language.empty()) {
      const LanguageData& ld = languageDataMap.at(fileData.Language);
      cmLocalGenerator* lg = target->GetLocalGenerator();
      auto mf = lg->GetMakefile();

      fileData.CCompiler = mf->GetSafeDefinition("CMAKE_C_COMPILER");
      fileData.CCompilerVersion = mf->GetSafeDefinition("CMAKE_C_COMPILER_VERSION");

      fileData.CXXCompiler = mf->GetSafeDefinition("CMAKE_CXX_COMPILER");
      fileData.CXXCompilerVersion = mf->GetSafeDefinition("CMAKE_CXX_COMPILER_VERSION");

      std::string compileFlags = ld.Flags;
      lg->AppendFlags(compileFlags, file->GetProperty("COMPILE_FLAGS"));
      if (const char* cflags = file->GetProperty("COMPILE_FLAGS")) {
        cmGeneratorExpression ge;
        auto cge = ge.Parse(cflags);
        const char* processed =
          cge->Evaluate(target->GetLocalGenerator(), config);
        lg->AppendFlags(compileFlags, processed);
      }
      
      fileData.Flags = compileFlags;

      fileData.IncludePathList = ld.IncludePathList;

      std::set<std::string> defines;
      lg->AppendDefines(defines, file->GetProperty("COMPILE_DEFINITIONS"));
      const std::string defPropName =
        "COMPILE_DEFINITIONS_" + cmSystemTools::UpperCase(config);
      lg->AppendDefines(defines, file->GetProperty(defPropName));
      defines.insert(ld.Defines.begin(), ld.Defines.end());

      fileData.SetDefines(defines);
    }

    fileData.IsGenerated = file->GetPropertyAsBool("GENERATED");
    std::vector<std::string>& groupFileList = fileGroups[fileData];
    groupFileList.push_back(file->GetFullPath());
  }

  const std::string baseDir = target->Makefile->GetCurrentSourceDirectory();
  Json::Value result = Json::arrayValue;
  for (auto const& it : fileGroups) {
    Json::Value group = DumpSourceFileGroup(it.first, it.second, baseDir);
    if (!group.isNull()) {
      result.append(group);
    }
  }

  return result;
}

static Json::Value DumpBacktrace(const cmListFileBacktrace& backtrace)
{
  Json::Value result = Json::arrayValue;

  cmListFileBacktrace backtraceCopy = backtrace;
  while (!backtraceCopy.Top().FilePath.empty()) {
    Json::Value entry = Json::objectValue;
    entry[kPATH_KEY] = backtraceCopy.Top().FilePath;
    if (backtraceCopy.Top().Line) {
      entry[kLINE_NUMBER_KEY] = static_cast<int>(backtraceCopy.Top().Line);
    }
    if (!backtraceCopy.Top().Name.empty()) {
      entry[kNAME_KEY] = backtraceCopy.Top().Name;
    }
    result.append(entry);
    backtraceCopy = backtraceCopy.Pop();
  }
  return result;
}

static void DumpBacktraceRange(Json::Value& result, const std::string& type,
                               cmBacktraceRange range)
{
  for (auto const& bt : range) {
    Json::Value obj = Json::objectValue;
    obj[kTYPE_KEY] = type;
    obj[kBACKTRACE_KEY] = DumpBacktrace(bt);
    result.append(obj);
  }
}

static Json::Value DumpTarget(cmGeneratorTarget* target,
                              const std::string& config)
{
  cmLocalGenerator* lg = target->GetLocalGenerator();
  const cmState* state = lg->GetState();

  const cmStateEnums::TargetType type = target->GetType();
  const std::string typeName = state->GetTargetTypeName(type);

  Json::Value ttl = Json::arrayValue;
  ttl.append("EXECUTABLE");
  ttl.append("STATIC_LIBRARY");
  ttl.append("SHARED_LIBRARY");
  ttl.append("MODULE_LIBRARY");
  ttl.append("OBJECT_LIBRARY");
  ttl.append("UTILITY");
  ttl.append("INTERFACE_LIBRARY");

  if (!hasString(ttl, typeName) || target->IsImported()) {
    return Json::Value();
  }

  Json::Value result = Json::objectValue;
  result[kNAME_KEY] = target->GetName();
  result[kTYPE_KEY] = typeName;
  result[kSOURCE_DIRECTORY_KEY] = lg->GetCurrentSourceDirectory();
  result[kBUILD_DIRECTORY_KEY] = lg->GetCurrentBinaryDirectory();

  if (type == cmStateEnums::INTERFACE_LIBRARY) {
    return result;
  }
  result[kFULL_NAME_KEY] = target->GetFullName(config);

<<<<<<< HEAD
  if (target->Target->GetHaveInstallRule()) {
    result[kHAS_INSTALL_RULE] = true;

    auto targetGenerators = target->Makefile->GetInstallGenerators();
    for (auto iter = targetGenerators.begin(); iter != targetGenerators.end(); iter++)
    {
      auto installTargetGenerator = dynamic_cast<cmInstallTargetGenerator*>(*iter);
      if (installTargetGenerator != nullptr &&
        installTargetGenerator->GetTarget()->Target == target->Target) {
        auto dest = installTargetGenerator->GetDestination(config);
        
        std::string installPath;
        if (!dest.empty() && cmSystemTools::FileIsFullPath(dest.c_str()))
        {
          installPath = dest;
        }
        else
        {
          std::string installPrefix = target->Makefile->GetSafeDefinition("CMAKE_INSTALL_PREFIX");
          installPath = installPrefix + '/' + dest;
        }
        
        result[kINSTALL_PATH] = installPath;
      }
    }
  } else {
    result[kHAS_INSTALL_RULE] = false;
  }

  result[kHAS_ENABLED_TESTS] = target->Makefile->IsOn("CMAKE_TESTING_ENABLED");
=======
  Json::Value crossRefs = Json::objectValue;
  crossRefs[kBACKTRACE_KEY] = DumpBacktrace(target->Target->GetBacktrace());

  Json::Value statements = Json::arrayValue;
  DumpBacktraceRange(statements, "target_compile_definitions",
                     target->Target->GetCompileDefinitionsBacktraces());
  DumpBacktraceRange(statements, "target_include_directories",
                     target->Target->GetIncludeDirectoriesBacktraces());
  DumpBacktraceRange(statements, "target_compile_options",
                     target->Target->GetCompileOptionsBacktraces());
  DumpBacktraceRange(statements, "target_link_libraries",
                     target->Target->GetLinkImplementationBacktraces());

  crossRefs[kRELATED_STATEMENTS_KEY] = std::move(statements);
  result[kTARGET_CROSS_REFERENCES_KEY] = std::move(crossRefs);
>>>>>>> a1cdf537

  if (target->HaveWellDefinedOutputFiles()) {
    Json::Value artifacts = Json::arrayValue;
    artifacts.append(
      target->GetFullPath(config, cmStateEnums::RuntimeBinaryArtifact));
    if (target->IsDLLPlatform()) {
      artifacts.append(
        target->GetFullPath(config, cmStateEnums::ImportLibraryArtifact));
      const cmGeneratorTarget::OutputInfo* output =
        target->GetOutputInfo(config);
      if (output && !output->PdbDir.empty()) {
        artifacts.append(output->PdbDir + '/' + target->GetPDBName(config));
      }
    }
    result[kARTIFACTS_KEY] = artifacts;

    result[kLINKER_LANGUAGE_KEY] = target->GetLinkerLanguage(config);

    std::string linkLibs;
    std::string linkFlags;
    std::string linkLanguageFlags;
    std::string frameworkPath;
    std::string linkPath;
    cmLinkLineComputer linkLineComputer(lg,
                                        lg->GetStateSnapshot().GetDirectory());
    lg->GetTargetFlags(&linkLineComputer, config, linkLibs, linkLanguageFlags,
                       linkFlags, frameworkPath, linkPath, target);

    linkLibs = cmSystemTools::TrimWhitespace(linkLibs);
    linkFlags = cmSystemTools::TrimWhitespace(linkFlags);
    linkLanguageFlags = cmSystemTools::TrimWhitespace(linkLanguageFlags);
    frameworkPath = cmSystemTools::TrimWhitespace(frameworkPath);
    linkPath = cmSystemTools::TrimWhitespace(linkPath);

    if (!cmSystemTools::TrimWhitespace(linkLibs).empty()) {
      result[kLINK_LIBRARIES_KEY] = linkLibs;
    }
    if (!cmSystemTools::TrimWhitespace(linkFlags).empty()) {
      result[kLINK_FLAGS_KEY] = linkFlags;
    }
    if (!cmSystemTools::TrimWhitespace(linkLanguageFlags).empty()) {
      result[kLINK_LANGUAGE_FLAGS_KEY] = linkLanguageFlags;
    }
    if (!frameworkPath.empty()) {
      result[kFRAMEWORK_PATH_KEY] = frameworkPath;
    }
    if (!linkPath.empty()) {
      result[kLINK_PATH_KEY] = linkPath;
    }
    const std::string sysroot =
      lg->GetMakefile()->GetSafeDefinition("CMAKE_SYSROOT");
    if (!sysroot.empty()) {
      result[kSYSROOT_KEY] = sysroot;
    }
  }

  std::set<std::string> languages;
  target->GetLanguages(languages, config);
  std::map<std::string, LanguageData> languageDataMap;
  for (std::string const& lang : languages) {
    LanguageData& ld = languageDataMap[lang];
    ld.Language = lang;
    lg->GetTargetCompileFlags(target, config, lang, ld.Flags);
    std::set<std::string> defines;
    lg->GetTargetDefines(target, config, lang, defines);
    ld.SetDefines(defines);
    std::vector<std::string> includePathList;
    lg->GetIncludeDirectories(includePathList, target, lang, config, true);
    for (std::string const& i : includePathList) {
      ld.IncludePathList.push_back(
        std::make_pair(i, target->IsSystemIncludeDirectory(i, config)));
    }
  }

  Json::Value sourceGroupsValue =
    DumpSourceFilesList(target, config, languageDataMap);
  if (!sourceGroupsValue.empty()) {
    result[kFILE_GROUPS_KEY] = sourceGroupsValue;
  }

  return result;
}

static Json::Value DumpTargetsList(
  const std::vector<cmLocalGenerator*>& generators, const std::string& config)
{
  Json::Value result = Json::arrayValue;

  std::vector<cmGeneratorTarget*> targetList;
  for (auto const& lgIt : generators) {
    const auto& list = lgIt->GetGeneratorTargets();
    targetList.insert(targetList.end(), list.begin(), list.end());
  }
  std::sort(targetList.begin(), targetList.end());

  for (cmGeneratorTarget* target : targetList) {
    Json::Value tmp = DumpTarget(target, config);
    if (!tmp.isNull()) {
      result.append(tmp);
    }
  }

  return result;
}

static Json::Value DumpProjectList(const cmake* cm, std::string const& config)
{
  Json::Value result = Json::arrayValue;

  auto globalGen = cm->GetGlobalGenerator();

  for (auto const& projectIt : globalGen->GetProjectMap()) {
    Json::Value pObj = Json::objectValue;
    pObj[kNAME_KEY] = projectIt.first;

    // All Projects must have at least one local generator
    assert(!projectIt.second.empty());
    const cmLocalGenerator* lg = projectIt.second.at(0);

    // Project structure information:
    const cmMakefile* mf = lg->GetMakefile();
    pObj[kSOURCE_DIRECTORY_KEY] = mf->GetCurrentSourceDirectory();
    pObj[kBUILD_DIRECTORY_KEY] = mf->GetCurrentBinaryDirectory();
    pObj[kTARGETS_KEY] = DumpTargetsList(projectIt.second, config);

    result.append(pObj);
  }

  return result;
}

static Json::Value DumpConfiguration(const cmake* cm,
                                     const std::string& config)
{
  Json::Value result = Json::objectValue;
  result[kNAME_KEY] = config;

  result[kPROJECTS_KEY] = DumpProjectList(cm, config);

  return result;
}

static Json::Value DumpConfigurationsList(const cmake* cm)
{
  Json::Value result = Json::arrayValue;

  for (std::string const& c : getConfigurations(cm)) {
    result.append(DumpConfiguration(cm, c));
  }

  return result;
}

cmServerResponse cmServerProtocol1::ProcessCodeModel(
  const cmServerRequest& request)
{
  if (this->m_State != STATE_COMPUTED) {
    return request.ReportError("No build system was generated yet.");
  }

  Json::Value result = Json::objectValue;
  result[kCONFIGURATIONS_KEY] = DumpConfigurationsList(this->CMakeInstance());
  return request.Reply(result);
}

cmServerResponse cmServerProtocol1::ProcessCompute(
  const cmServerRequest& request)
{
  if (this->m_State > STATE_CONFIGURED) {
    return request.ReportError("This build system was already generated.");
  }
  if (this->m_State < STATE_CONFIGURED) {
    return request.ReportError("This project was not configured yet.");
  }

  cmake* cm = this->CMakeInstance();
  int ret = cm->Generate();

  if (ret < 0) {
    return request.ReportError("Failed to compute build system.");
  }
  m_State = STATE_COMPUTED;
  return request.Reply(Json::Value());
}

cmServerResponse cmServerProtocol1::ProcessConfigure(
  const cmServerRequest& request)
{
  if (this->m_State == STATE_INACTIVE) {
    return request.ReportError("This instance is inactive.");
  }

  FileMonitor()->StopMonitoring();

  std::string errorMessage;
  cmake* cm = this->CMakeInstance();
  this->GeneratorInfo.SetupGenerator(cm, &errorMessage);
  if (!errorMessage.empty()) {
    return request.ReportError(errorMessage);
  }

  // Make sure the types of cacheArguments matches (if given):
  std::vector<std::string> cacheArgs = { "unused" };
  bool cacheArgumentsError = false;
  const Json::Value passedArgs = request.Data[kCACHE_ARGUMENTS_KEY];
  if (!passedArgs.isNull()) {
    if (passedArgs.isString()) {
      cacheArgs.push_back(passedArgs.asString());
    } else if (passedArgs.isArray()) {
      for (auto const& arg : passedArgs) {
        if (!arg.isString()) {
          cacheArgumentsError = true;
          break;
        }
        cacheArgs.push_back(arg.asString());
      }
    } else {
      cacheArgumentsError = true;
    }
  }
  if (cacheArgumentsError) {
    request.ReportError(
      "cacheArguments must be unset, a string or an array of strings.");
  }

  std::string sourceDir = cm->GetHomeDirectory();
  const std::string buildDir = cm->GetHomeOutputDirectory();

  cmGlobalGenerator* gg = cm->GetGlobalGenerator();

  if (buildDir.empty()) {
    return request.ReportError("No build directory set via Handshake.");
  }

  if (cm->LoadCache(buildDir)) {
    // build directory has been set up before
    const char* cachedSourceDir =
      cm->GetState()->GetInitializedCacheValue("CMAKE_HOME_DIRECTORY");
    if (!cachedSourceDir) {
      return request.ReportError("No CMAKE_HOME_DIRECTORY found in cache.");
    }
    if (sourceDir.empty()) {
      sourceDir = std::string(cachedSourceDir);
      cm->SetHomeDirectory(sourceDir);
    }

    const char* cachedGenerator =
      cm->GetState()->GetInitializedCacheValue("CMAKE_GENERATOR");
    if (cachedGenerator) {
      if (gg && gg->GetName() != cachedGenerator) {
        return request.ReportError("Configured generator does not match with "
                                   "CMAKE_GENERATOR found in cache.");
      }
    }
  } else {
    // build directory has not been set up before
    if (sourceDir.empty()) {
      return request.ReportError("No sourceDirectory set via "
                                 "setGlobalSettings and no cache found in "
                                 "buildDirectory.");
    }
  }

  cmSystemTools::ResetErrorOccuredFlag(); // Reset error state

  if (cm->AddCMakePaths() != 1) {
    return request.ReportError("Failed to set CMake paths.");
  }

  if (!cm->SetCacheArgs(cacheArgs)) {
    return request.ReportError("cacheArguments could not be set.");
  }

  int ret = cm->Configure();
  if (ret < 0) {
    return request.ReportError("Configuration failed.");
  }

  std::vector<std::string> toWatchList;
  getCMakeInputs(gg, std::string(), buildDir, nullptr, &toWatchList, nullptr);

  FileMonitor()->MonitorPaths(toWatchList,
                              [this](const std::string& p, int e, int s) {
                                this->HandleCMakeFileChanges(p, e, s);
                              });

  m_State = STATE_CONFIGURED;
  m_isDirty = false;
  return request.Reply(Json::Value());
}

cmServerResponse cmServerProtocol1::ProcessGlobalSettings(
  const cmServerRequest& request)
{
  cmake* cm = this->CMakeInstance();
  Json::Value obj = Json::objectValue;

  // Capabilities information:
  obj[kCAPABILITIES_KEY] = cm->ReportCapabilitiesJson(true);

  obj[kDEBUG_OUTPUT_KEY] = cm->GetDebugOutput();
  obj[kTRACE_KEY] = cm->GetTrace();
  obj[kTRACE_EXPAND_KEY] = cm->GetTraceExpand();
  obj[kWARN_UNINITIALIZED_KEY] = cm->GetWarnUninitialized();
  obj[kWARN_UNUSED_KEY] = cm->GetWarnUnused();
  obj[kWARN_UNUSED_CLI_KEY] = cm->GetWarnUnusedCli();
  obj[kCHECK_SYSTEM_VARS_KEY] = cm->GetCheckSystemVars();

  obj[kSOURCE_DIRECTORY_KEY] = this->GeneratorInfo.SourceDirectory;
  obj[kBUILD_DIRECTORY_KEY] = this->GeneratorInfo.BuildDirectory;

  // Currently used generator:
  obj[kGENERATOR_KEY] = this->GeneratorInfo.GeneratorName;
  obj[kEXTRA_GENERATOR_KEY] = this->GeneratorInfo.ExtraGeneratorName;

  return request.Reply(obj);
}

static void setBool(const cmServerRequest& request, const std::string& key,
                    std::function<void(bool)> const& setter)
{
  if (request.Data[key].isNull()) {
    return;
  }
  setter(request.Data[key].asBool());
}

cmServerResponse cmServerProtocol1::ProcessSetGlobalSettings(
  const cmServerRequest& request)
{
  const std::vector<std::string> boolValues = {
    kDEBUG_OUTPUT_KEY,       kTRACE_KEY,       kTRACE_EXPAND_KEY,
    kWARN_UNINITIALIZED_KEY, kWARN_UNUSED_KEY, kWARN_UNUSED_CLI_KEY,
    kCHECK_SYSTEM_VARS_KEY
  };
  for (std::string const& i : boolValues) {
    if (!request.Data[i].isNull() && !request.Data[i].isBool()) {
      return request.ReportError("\"" + i +
                                 "\" must be unset or a bool value.");
    }
  }

  cmake* cm = this->CMakeInstance();

  setBool(request, kDEBUG_OUTPUT_KEY,
          [cm](bool e) { cm->SetDebugOutputOn(e); });
  setBool(request, kTRACE_KEY, [cm](bool e) { cm->SetTrace(e); });
  setBool(request, kTRACE_EXPAND_KEY, [cm](bool e) { cm->SetTraceExpand(e); });
  setBool(request, kWARN_UNINITIALIZED_KEY,
          [cm](bool e) { cm->SetWarnUninitialized(e); });
  setBool(request, kWARN_UNUSED_KEY, [cm](bool e) { cm->SetWarnUnused(e); });
  setBool(request, kWARN_UNUSED_CLI_KEY,
          [cm](bool e) { cm->SetWarnUnusedCli(e); });
  setBool(request, kCHECK_SYSTEM_VARS_KEY,
          [cm](bool e) { cm->SetCheckSystemVars(e); });

  return request.Reply(Json::Value());
}

cmServerResponse cmServerProtocol1::ProcessFileSystemWatchers(
  const cmServerRequest& request)
{
  const cmFileMonitor* const fm = FileMonitor();
  Json::Value result = Json::objectValue;
  Json::Value files = Json::arrayValue;
  for (auto const& f : fm->WatchedFiles()) {
    files.append(f);
  }
  Json::Value directories = Json::arrayValue;
  for (auto const& d : fm->WatchedDirectories()) {
    directories.append(d);
  }
  result[kWATCHED_FILES_KEY] = files;
  result[kWATCHED_DIRECTORIES_KEY] = directories;

  return request.Reply(result);
}

<<<<<<< HEAD
cmServerResponse cmServerProtocol1_0::ProcessCMakeVariables(
  const cmServerRequest& request)
{
  if (this->m_State < STATE_CONFIGURED) {
    return request.ReportError("This instance was not yet configured.");
  }

  Json::Value result = Json::objectValue;
  Json::Value& obj = result[kIS_CMAKE_VARIABLES] = Json::objectValue;

  auto const state = this->CMakeInstance()->GetState();
  for (auto const& key : state->GetCacheEntryKeys()) {
    obj[key] = state->GetCacheEntryValue(key);
  }
  return request.Reply(result);
}

namespace
{
  // we need to make sure the injected flag gets removed from cmake cache,
  // otherwise all subsequent calls to try_compile will be affected.
  // consequently, these operations are wrapped up in an RAII class to ensure
  // proper removal.
  struct VCSystemIncludePaths
  {
    VCSystemIncludePaths(cmake* cmake)
      : cmake(cmake), mf(cmake->GetGlobalGenerator(), cmake->GetCurrentSnapshot())
    {
      if (this->cmake)
      {
        this->cmake->AddCacheEntry(this->entryName, "/verbosity:diagnostic",
          nullptr, cmStateEnums::CacheEntryType::STRING);
        this->ok = mf.ReadListFile(this->file.c_str());
      }
    }

    ~VCSystemIncludePaths()
    {
      try
      {
        if (this->cmake)
        {
          this->cmake->GetState()->RemoveCacheEntry(entryName);
          this->mf.RemoveDefinition(systemPathsFlag);
        }
      }
      catch (...) {}
    }

    bool Failed() const { return !this->ok; }
    auto const& FileName() const { return this->file; }

    std::string GetPaths() const
    {
      auto val = this->mf.GetDefinition(systemPathsFlag);
      if (val != nullptr)
      {
        return this->Extract(val);
      }
      else
      {
        return std::string();
      }
    }

  private:
    std::string Extract(std::string const& string) const
    {
      char const pattern[] = "\nIncludePath = ";
      auto const index = string.find(pattern);
      if (index != std::string::npos) {
        auto const begin = index + (sizeof pattern - 1);
        auto const end = string.find('\n', begin);
        if (end == std::string::npos) {
          return{ string,begin };
        }
        else {
          return{ string,begin,end - begin };
        }
      }
      return{};
    }

  private:
    const std::string entryName = "MSBUILD_FLAGS";
    const std::string systemPathsFlag = "VC_SYSTEM_INCLUDE_PATHS_OUTPUT";
    std::string const file = cmSystemTools::GetCMakeRoot()
      + "/Modules/VCSystemIncludePaths.cmake";

    cmake* const cmake = nullptr;
    cmMakefile mf;
    bool ok = false;
  };
}

cmServerResponse cmServerProtocol1_0::ProcessSystemIncludePaths(
  const cmServerRequest & request)
{
  if (this->m_State < STATE_CONFIGURED) {
    return request.ReportError("This instance was not yet configured.");
  }

  Json::Value result = Json::objectValue;
  result[kVC_SYSTEM_INCLUDE_PATHS] = "";

  if (!this->CMakeInstance()->GetIsInTryCompile()) {
    VCSystemIncludePaths const paths(this->CMakeInstance());

    if (paths.Failed()) {
      return request.ReportError("Could not find cmake module file: " + paths.FileName());
    }

    result[kVC_SYSTEM_INCLUDE_PATHS] = paths.GetPaths();
  }

  return request.Reply(result);
}

cmServerResponse cmServerProtocol1_0::ProcessCTests(
  const cmServerRequest & request)
{
  if (this->m_State < STATE_COMPUTED) {
    return request.ReportError("This instance was not yet computed.");
  }

  Json::Value result = Json::objectValue;
  result[kCONFIGURATIONS_KEY] = DumpCTestConfigurationsList(this->CMakeInstance());
  return request.Reply(result);
}

cmServerProtocol1_0::GeneratorInformation::GeneratorInformation(
=======
cmServerProtocol1::GeneratorInformation::GeneratorInformation(
>>>>>>> a1cdf537
  const std::string& generatorName, const std::string& extraGeneratorName,
  const std::string& toolset, const std::string& platform,
  const std::string& sourceDirectory, const std::string& buildDirectory)
  : GeneratorName(generatorName)
  , ExtraGeneratorName(extraGeneratorName)
  , Toolset(toolset)
  , Platform(platform)
  , SourceDirectory(sourceDirectory)
  , BuildDirectory(buildDirectory)
{
}

void cmServerProtocol1::GeneratorInformation::SetupGenerator(
  cmake* cm, std::string* errorMessage)
{
  const std::string fullGeneratorName =
    cmExternalMakefileProjectGenerator::CreateFullGeneratorName(
      GeneratorName, ExtraGeneratorName);

  cm->SetHomeDirectory(SourceDirectory);
  cm->SetHomeOutputDirectory(BuildDirectory);

  cmGlobalGenerator* gg = cm->CreateGlobalGenerator(fullGeneratorName);
  if (!gg) {
    setErrorMessage(
      errorMessage,
      std::string("Could not set up the requested combination of \"") +
        kGENERATOR_KEY + "\" and \"" + kEXTRA_GENERATOR_KEY + "\"");
    return;
  }

  cm->SetGlobalGenerator(gg);

  cm->SetGeneratorToolset(Toolset);
  cm->SetGeneratorPlatform(Platform);
}<|MERGE_RESOLUTION|>--- conflicted
+++ resolved
@@ -102,19 +102,6 @@
   for (cmMakefile const* mf : makefiles) {
     for (std::string const& lf : mf->GetListFiles()) {
 
-<<<<<<< HEAD
-    for (auto jstr = listFiles.begin(); jstr != listFiles.end(); ++jstr) {
-      auto jt = *jstr;
-      std::transform(jt.begin(), jt.end(), jt.begin(), ::tolower);
-      const std::string startOfFile = jt.substr(0, lcCMakeRootDir.size());
-      const bool isInternal = (startOfFile == lcCMakeRootDir);
-      const bool isTemporary = !isInternal && (jt.find(lcBuildDir + '/') == 0);
-
-      std::string toAdd = jt;
-      if (!lcSourceDir.empty()) {
-        const std::string& relative =
-          cmSystemTools::RelativePath(lcSourceDir.c_str(), jt.c_str());
-=======
       const std::string startOfFile = lf.substr(0, cmakeRootDir.size());
       const bool isInternal = (startOfFile == cmakeRootDir);
       const bool isTemporary = !isInternal && (lf.find(buildDir + '/') == 0);
@@ -123,7 +110,6 @@
       if (!sourceDir.empty()) {
         const std::string& relative =
           cmSystemTools::RelativePath(sourceDir.c_str(), lf.c_str());
->>>>>>> a1cdf537
         if (toAdd.size() > relative.size()) {
           toAdd = relative;
         }
@@ -982,7 +968,6 @@
   }
   result[kFULL_NAME_KEY] = target->GetFullName(config);
 
-<<<<<<< HEAD
   if (target->Target->GetHaveInstallRule()) {
     result[kHAS_INSTALL_RULE] = true;
 
@@ -1013,7 +998,7 @@
   }
 
   result[kHAS_ENABLED_TESTS] = target->Makefile->IsOn("CMAKE_TESTING_ENABLED");
-=======
+
   Json::Value crossRefs = Json::objectValue;
   crossRefs[kBACKTRACE_KEY] = DumpBacktrace(target->Target->GetBacktrace());
 
@@ -1029,7 +1014,6 @@
 
   crossRefs[kRELATED_STATEMENTS_KEY] = std::move(statements);
   result[kTARGET_CROSS_REFERENCES_KEY] = std::move(crossRefs);
->>>>>>> a1cdf537
 
   if (target->HaveWellDefinedOutputFiles()) {
     Json::Value artifacts = Json::arrayValue;
@@ -1408,7 +1392,6 @@
   return request.Reply(result);
 }
 
-<<<<<<< HEAD
 cmServerResponse cmServerProtocol1_0::ProcessCMakeVariables(
   const cmServerRequest& request)
 {
@@ -1539,10 +1522,7 @@
   return request.Reply(result);
 }
 
-cmServerProtocol1_0::GeneratorInformation::GeneratorInformation(
-=======
 cmServerProtocol1::GeneratorInformation::GeneratorInformation(
->>>>>>> a1cdf537
   const std::string& generatorName, const std::string& extraGeneratorName,
   const std::string& toolset, const std::string& platform,
   const std::string& sourceDirectory, const std::string& buildDirectory)
