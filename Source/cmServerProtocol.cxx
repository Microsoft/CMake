--- conflicted
+++ resolved
@@ -8,10 +8,7 @@
 #include "cmGeneratorExpression.h"
 #include "cmGeneratorTarget.h"
 #include "cmGlobalGenerator.h"
-<<<<<<< HEAD
-=======
 #include "cmInstallGenerator.h"
->>>>>>> 206354ac
 #include "cmInstallTargetGenerator.h"
 #include "cmLinkLineComputer.h"
 #include "cmListFileCache.h"
@@ -262,11 +259,7 @@
 
 std::pair<int, int> cmServerProtocol1::ProtocolVersion() const
 {
-<<<<<<< HEAD
-  return std::make_pair(1, 4);
-=======
   return std::make_pair(1, 2);
->>>>>>> 206354ac
 }
 
 static void setErrorMessage(std::string* errorMessage, const std::string& text)
@@ -996,7 +989,6 @@
   if (target->Target->GetHaveInstallRule()) {
     result[kHAS_INSTALL_RULE] = true;
 
-<<<<<<< HEAD
     auto targetGenerators = target->Makefile->GetInstallGenerators();
     for (auto iter = targetGenerators.begin(); iter != targetGenerators.end(); iter++)
     {
@@ -1023,8 +1015,9 @@
     result[kHAS_INSTALL_RULE] = false;
   }
 
-  result[kHAS_ENABLED_TESTS] = target->Makefile->IsOn("CMAKE_TESTING_ENABLED");
-=======
+  if (target->Target->GetHaveInstallRule()) {
+    result[kHAS_INSTALL_RULE] = true;
+
     Json::Value installPaths = Json::arrayValue;
     auto targetGenerators = target->Makefile->GetInstallGenerators();
     for (auto installGenerator : targetGenerators) {
@@ -1049,7 +1042,6 @@
 
     result[kINSTALL_PATHS] = installPaths;
   }
->>>>>>> 206354ac
 
   Json::Value crossRefs = Json::objectValue;
   crossRefs[kBACKTRACE_KEY] = DumpBacktrace(target->Target->GetBacktrace());
@@ -1187,11 +1179,7 @@
 
     // Project structure information:
     const cmMakefile* mf = lg->GetMakefile();
-<<<<<<< HEAD
-    pObj[kHAS_INSTALL_RULE] = ((cmMakefile*)mf)->GetInstallGenerators().empty() == false;
-=======
     pObj[kHAS_INSTALL_RULE] = mf->GetInstallGenerators().empty() == false;
->>>>>>> 206354ac
     pObj[kSOURCE_DIRECTORY_KEY] = mf->GetCurrentSourceDirectory();
     pObj[kBUILD_DIRECTORY_KEY] = mf->GetCurrentBinaryDirectory();
     pObj[kTARGETS_KEY] = DumpTargetsList(projectIt.second, config);
