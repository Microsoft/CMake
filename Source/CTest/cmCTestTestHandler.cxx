/* Distributed under the OSI-approved BSD 3-Clause License.  See accompanying
   file Copyright.txt or https://cmake.org/licensing for details.  */
#include "cmCTestTestHandler.h"
#include <algorithm>
#include <chrono>
#include <cmath>
#include <cmsys/Base64.h>
#include <cmsys/Directory.hxx>
#include <cmsys/RegularExpression.hxx>
#include <cstring>
#include <functional>
#include <iomanip>
#include <iterator>
#include <memory> // IWYU pragma: keep
#include <set>
#include <sstream>
#include <stdio.h>
#include <stdlib.h>
#include <time.h>

#include "cmAlgorithms.h"
#include "cmCTest.h"
#include "cmCTestMultiProcessHandler.h"
#include "cmCommand.h"
#include "cmDuration.h"
#include "cmGeneratedFileStream.h"
#include "cmGlobalGenerator.h"
#include "cmMakefile.h"
#include "cmState.h"
#include "cmStateSnapshot.h"
#include "cmSystemTools.h"
#include "cmWorkingDirectory.h"
#include "cmXMLWriter.h"
#include "cm_utf8.h"
#include "cmake.h"
#include "cmsys/FStream.hxx"

class cmExecutionStatus;

class cmCTestSubdirCommand : public cmCommand
{
public:
  /**
   * This is a virtual constructor for the command.
   */
  cmCommand* Clone() override
  {
    cmCTestSubdirCommand* c = new cmCTestSubdirCommand;
    c->TestHandler = this->TestHandler;
    return c;
  }

  /**
   * This is called when the command is first encountered in
   * the CMakeLists.txt file.
   */
  bool InitialPass(std::vector<std::string> const& args,
                   cmExecutionStatus& /*unused*/) override;

  cmCTestTestHandler* TestHandler;
};

bool cmCTestSubdirCommand::InitialPass(std::vector<std::string> const& args,
                                       cmExecutionStatus& /*unused*/)
{
  if (args.empty()) {
    this->SetError("called with incorrect number of arguments");
    return false;
  }
  std::string cwd = cmSystemTools::GetCurrentWorkingDirectory();
  for (std::string const& arg : args) {
    std::string fname;

    if (cmSystemTools::FileIsFullPath(arg)) {
      fname = arg;
    } else {
      fname = cwd;
      fname += "/";
      fname += arg;
    }

    if (!cmSystemTools::FileIsDirectory(fname)) {
      // No subdirectory? So what...
      continue;
    }
    bool readit = false;
    {
      cmWorkingDirectory workdir(fname);
      if (workdir.Failed()) {
        this->SetError("Failed to change directory to " + fname + " : " +
                       std::strerror(workdir.GetLastResult()));
        return false;
      }
      const char* testFilename;
      if (cmSystemTools::FileExists("CTestTestfile.cmake")) {
        // does the CTestTestfile.cmake exist ?
        testFilename = "CTestTestfile.cmake";
      } else if (cmSystemTools::FileExists("DartTestfile.txt")) {
        // does the DartTestfile.txt exist ?
        testFilename = "DartTestfile.txt";
      } else {
        // No CTestTestfile? Who cares...
        continue;
      }
      fname += "/";
      fname += testFilename;
      readit = this->Makefile->ReadDependentFile(fname);
    }
    if (!readit) {
      std::string m = "Could not find include file: ";
      m += fname;
      this->SetError(m);
      return false;
    }
  }
  return true;
}

class cmCTestAddSubdirectoryCommand : public cmCommand
{
public:
  /**
   * This is a virtual constructor for the command.
   */
  cmCommand* Clone() override
  {
    cmCTestAddSubdirectoryCommand* c = new cmCTestAddSubdirectoryCommand;
    c->TestHandler = this->TestHandler;
    return c;
  }

  /**
   * This is called when the command is first encountered in
   * the CMakeLists.txt file.
   */
  bool InitialPass(std::vector<std::string> const& args,
                   cmExecutionStatus& /*unused*/) override;

  cmCTestTestHandler* TestHandler;
};

bool cmCTestAddSubdirectoryCommand::InitialPass(
  std::vector<std::string> const& args, cmExecutionStatus& /*unused*/)
{
  if (args.empty()) {
    this->SetError("called with incorrect number of arguments");
    return false;
  }

  std::string fname = cmSystemTools::GetCurrentWorkingDirectory();
  fname += "/";
  fname += args[0];

  if (!cmSystemTools::FileExists(fname)) {
    // No subdirectory? So what...
    return true;
  }
  bool readit = false;
  {
    const char* testFilename;
    if (cmSystemTools::FileExists("CTestTestfile.cmake")) {
      // does the CTestTestfile.cmake exist ?
      testFilename = "CTestTestfile.cmake";
    } else if (cmSystemTools::FileExists("DartTestfile.txt")) {
      // does the DartTestfile.txt exist ?
      testFilename = "DartTestfile.txt";
    } else {
      // No CTestTestfile? Who cares...
      return true;
    }
    fname += "/";
    fname += testFilename;
    readit = this->Makefile->ReadDependentFile(fname);
  }
  if (!readit) {
    std::string m = "Could not find include file: ";
    m += fname;
    this->SetError(m);
    return false;
  }
  return true;
}

class cmCTestAddTestCommand : public cmCommand
{
public:
  /**
   * This is a virtual constructor for the command.
   */
  cmCommand* Clone() override
  {
    cmCTestAddTestCommand* c = new cmCTestAddTestCommand;
    c->TestHandler = this->TestHandler;
    return c;
  }

  /**
   * This is called when the command is first encountered in
   * the CMakeLists.txt file.
   */
  bool InitialPass(std::vector<std::string> const& /*args*/,
                   cmExecutionStatus& /*unused*/) override;

  cmCTestTestHandler* TestHandler;
};

bool cmCTestAddTestCommand::InitialPass(std::vector<std::string> const& args,
                                        cmExecutionStatus& /*unused*/)
{
  if (args.size() < 2) {
    this->SetError("called with incorrect number of arguments");
    return false;
  }
  return this->TestHandler->AddTest(args);
}

class cmCTestSetTestsPropertiesCommand : public cmCommand
{
public:
  /**
   * This is a virtual constructor for the command.
   */
  cmCommand* Clone() override
  {
    cmCTestSetTestsPropertiesCommand* c = new cmCTestSetTestsPropertiesCommand;
    c->TestHandler = this->TestHandler;
    return c;
  }

  /**
   * This is called when the command is first encountered in
   * the CMakeLists.txt file.
   */
  bool InitialPass(std::vector<std::string> const& /*args*/,
                   cmExecutionStatus& /*unused*/) override;

  cmCTestTestHandler* TestHandler;
};

bool cmCTestSetTestsPropertiesCommand::InitialPass(
  std::vector<std::string> const& args, cmExecutionStatus& /*unused*/)
{
  return this->TestHandler->SetTestsProperties(args);
}

class cmCTestSetDirectoryPropertiesCommand : public cmCommand
{
public:
  /**
   * This is a virtual constructor for the command.
   */
  cmCommand* Clone() override
  {
    cmCTestSetDirectoryPropertiesCommand* c =
      new cmCTestSetDirectoryPropertiesCommand;
    c->TestHandler = this->TestHandler;
    return c;
  }

  /**
   * This is called when the command is first encountered in
   * the CMakeLists.txt file.
   */
  bool InitialPass(std::vector<std::string> const& /*unused*/,
                   cmExecutionStatus& /*unused*/) override;

  cmCTestTestHandler* TestHandler;
};

bool cmCTestSetDirectoryPropertiesCommand::InitialPass(
  std::vector<std::string> const& args, cmExecutionStatus&)
{
  return this->TestHandler->SetDirectoryProperties(args);
}

// get the next number in a string with numbers separated by ,
// pos is the start of the search and pos2 is the end of the search
// pos becomes pos2 after a call to GetNextNumber.
// -1 is returned at the end of the list.
inline int GetNextNumber(std::string const& in, int& val,
                         std::string::size_type& pos,
                         std::string::size_type& pos2)
{
  pos2 = in.find(',', pos);
  if (pos2 != std::string::npos) {
    if (pos2 - pos == 0) {
      val = -1;
    } else {
      val = atoi(in.substr(pos, pos2 - pos).c_str());
    }
    pos = pos2 + 1;
    return 1;
  }
  if (in.size() - pos == 0) {
    val = -1;
  } else {
    val = atoi(in.substr(pos, in.size() - pos).c_str());
  }
  return 0;
}

// get the next number in a string with numbers separated by ,
// pos is the start of the search and pos2 is the end of the search
// pos becomes pos2 after a call to GetNextNumber.
// -1 is returned at the end of the list.
inline int GetNextRealNumber(std::string const& in, double& val,
                             std::string::size_type& pos,
                             std::string::size_type& pos2)
{
  pos2 = in.find(',', pos);
  if (pos2 != std::string::npos) {
    if (pos2 - pos == 0) {
      val = -1;
    } else {
      val = atof(in.substr(pos, pos2 - pos).c_str());
    }
    pos = pos2 + 1;
    return 1;
  }
  if (in.size() - pos == 0) {
    val = -1;
  } else {
    val = atof(in.substr(pos, in.size() - pos).c_str());
  }
  return 0;
}

cmCTestTestHandler::cmCTestTestHandler()
{
  this->UseUnion = false;

  this->UseIncludeLabelRegExpFlag = false;
  this->UseExcludeLabelRegExpFlag = false;
  this->UseIncludeRegExpFlag = false;
  this->UseExcludeRegExpFlag = false;
  this->UseExcludeRegExpFirst = false;

  this->CustomMaximumPassedTestOutputSize = 1 * 1024;
  this->CustomMaximumFailedTestOutputSize = 300 * 1024;

  this->MemCheck = false;

  this->LogFile = nullptr;

  // regex to detect <DartMeasurement>...</DartMeasurement>
  this->DartStuff.compile("(<DartMeasurement.*/DartMeasurement[a-zA-Z]*>)");
  // regex to detect each individual <DartMeasurement>...</DartMeasurement>
  this->DartStuff1.compile(
    "(<DartMeasurement[^<]*</DartMeasurement[a-zA-Z]*>)");
}

void cmCTestTestHandler::Initialize()
{
  this->Superclass::Initialize();

  this->ElapsedTestingTime = cmDuration();

  this->TestResults.clear();

  this->CustomTestsIgnore.clear();
  this->StartTest.clear();
  this->EndTest.clear();

  this->CustomPreTest.clear();
  this->CustomPostTest.clear();
  this->CustomMaximumPassedTestOutputSize = 1 * 1024;
  this->CustomMaximumFailedTestOutputSize = 300 * 1024;

  this->TestsToRun.clear();

  this->UseIncludeLabelRegExpFlag = false;
  this->UseExcludeLabelRegExpFlag = false;
  this->UseIncludeRegExpFlag = false;
  this->UseExcludeRegExpFlag = false;
  this->UseExcludeRegExpFirst = false;
  this->IncludeLabelRegularExpression = "";
  this->ExcludeLabelRegularExpression = "";
  this->IncludeRegExp.clear();
  this->ExcludeRegExp.clear();
  this->ExcludeFixtureRegExp.clear();
  this->ExcludeFixtureSetupRegExp.clear();
  this->ExcludeFixtureCleanupRegExp.clear();

  TestsToRunString.clear();
  this->UseUnion = false;
  this->TestList.clear();
}

void cmCTestTestHandler::PopulateCustomVectors(cmMakefile* mf)
{
  this->CTest->PopulateCustomVector(mf, "CTEST_CUSTOM_PRE_TEST",
                                    this->CustomPreTest);
  this->CTest->PopulateCustomVector(mf, "CTEST_CUSTOM_POST_TEST",
                                    this->CustomPostTest);
  this->CTest->PopulateCustomVector(mf, "CTEST_CUSTOM_TESTS_IGNORE",
                                    this->CustomTestsIgnore);
  this->CTest->PopulateCustomInteger(
    mf, "CTEST_CUSTOM_MAXIMUM_PASSED_TEST_OUTPUT_SIZE",
    this->CustomMaximumPassedTestOutputSize);
  this->CTest->PopulateCustomInteger(
    mf, "CTEST_CUSTOM_MAXIMUM_FAILED_TEST_OUTPUT_SIZE",
    this->CustomMaximumFailedTestOutputSize);
}

int cmCTestTestHandler::PreProcessHandler()
{
  if (!this->ExecuteCommands(this->CustomPreTest)) {
    cmCTestLog(this->CTest, ERROR_MESSAGE,
               "Problem executing pre-test command(s)." << std::endl);
    return 0;
  }
  return 1;
}

int cmCTestTestHandler::PostProcessHandler()
{
  if (!this->ExecuteCommands(this->CustomPostTest)) {
    cmCTestLog(this->CTest, ERROR_MESSAGE,
               "Problem executing post-test command(s)." << std::endl);
    return 0;
  }
  return 1;
}

// clearly it would be nice if this were broken up into a few smaller
// functions and commented...
int cmCTestTestHandler::ProcessHandler()
{
  // Update internal data structure from generic one
  this->SetTestsToRunInformation(this->GetOption("TestsToRunInformation"));
  this->SetUseUnion(cmSystemTools::IsOn(this->GetOption("UseUnion")));
  if (cmSystemTools::IsOn(this->GetOption("ScheduleRandom"))) {
    this->CTest->SetScheduleType("Random");
  }
  if (this->GetOption("ParallelLevel")) {
    this->CTest->SetParallelLevel(atoi(this->GetOption("ParallelLevel")));
  }

  const char* val;
  val = this->GetOption("LabelRegularExpression");
  if (val) {
    this->UseIncludeLabelRegExpFlag = true;
    this->IncludeLabelRegExp = val;
  }
  val = this->GetOption("ExcludeLabelRegularExpression");
  if (val) {
    this->UseExcludeLabelRegExpFlag = true;
    this->ExcludeLabelRegExp = val;
  }
  val = this->GetOption("IncludeRegularExpression");
  if (val) {
    this->UseIncludeRegExp();
    this->SetIncludeRegExp(val);
  }
  val = this->GetOption("ExcludeRegularExpression");
  if (val) {
    this->UseExcludeRegExp();
    this->SetExcludeRegExp(val);
  }
  val = this->GetOption("ExcludeFixtureRegularExpression");
  if (val) {
    this->ExcludeFixtureRegExp = val;
  }
  val = this->GetOption("ExcludeFixtureSetupRegularExpression");
  if (val) {
    this->ExcludeFixtureSetupRegExp = val;
  }
  val = this->GetOption("ExcludeFixtureCleanupRegularExpression");
  if (val) {
    this->ExcludeFixtureCleanupRegExp = val;
  }
  this->SetRerunFailed(cmSystemTools::IsOn(this->GetOption("RerunFailed")));

  this->TestResults.clear();

  cmCTestOptionalLog(this->CTest, HANDLER_OUTPUT,
                     (this->MemCheck ? "Memory check" : "Test")
                       << " project "
                       << cmSystemTools::GetCurrentWorkingDirectory()
                       << std::endl,
                     this->Quiet);
  if (!this->PreProcessHandler()) {
    return -1;
  }

  cmGeneratedFileStream mLogFile;
  this->StartLogFile((this->MemCheck ? "DynamicAnalysis" : "Test"), mLogFile);
  this->LogFile = &mLogFile;

  std::vector<std::string> passed;
  std::vector<std::string> failed;
  int total;

  // start the real time clock
  auto clock_start = std::chrono::steady_clock::now();

  this->ProcessDirectory(passed, failed);

  auto clock_finish = std::chrono::steady_clock::now();

  total = int(passed.size()) + int(failed.size());

  if (total == 0) {
    if (!this->CTest->GetShowOnly() && !this->CTest->ShouldPrintLabels()) {
      cmCTestLog(this->CTest, ERROR_MESSAGE,
                 "No tests were found!!!" << std::endl);
    }
  } else {
    if (this->HandlerVerbose && !passed.empty() &&
        (this->UseIncludeRegExpFlag || this->UseExcludeRegExpFlag)) {
      cmCTestOptionalLog(this->CTest, HANDLER_VERBOSE_OUTPUT,
                         std::endl
                           << "The following tests passed:" << std::endl,
                         this->Quiet);
      for (std::string const& j : passed) {
        cmCTestOptionalLog(this->CTest, HANDLER_VERBOSE_OUTPUT,
                           "\t" << j << std::endl, this->Quiet);
      }
    }

    typedef std::set<cmCTestTestHandler::cmCTestTestResult,
                     cmCTestTestResultLess>
      SetOfTests;
    SetOfTests resultsSet(this->TestResults.begin(), this->TestResults.end());
    std::vector<cmCTestTestHandler::cmCTestTestResult> disabledTests;

    for (cmCTestTestResult const& ft : resultsSet) {
      if (cmHasLiteralPrefix(ft.CompletionStatus, "SKIP_RETURN_CODE=") ||
          ft.CompletionStatus == "Disabled") {
        disabledTests.push_back(ft);
      }
    }

    float percent = float(passed.size()) * 100.0f / float(total);
    if (!failed.empty() && percent > 99) {
      percent = 99;
    }

    std::string passColorCode;
    std::string failedColorCode;
    if (failed.empty()) {
      passColorCode = this->CTest->GetColorCode(cmCTest::Color::GREEN);
    } else {
      failedColorCode = this->CTest->GetColorCode(cmCTest::Color::RED);
    }
    cmCTestLog(this->CTest, HANDLER_OUTPUT,
               std::endl
                 << passColorCode << std::lround(percent) << "% tests passed"
                 << this->CTest->GetColorCode(cmCTest::Color::CLEAR_COLOR)
                 << ", " << failedColorCode << failed.size() << " tests failed"
                 << this->CTest->GetColorCode(cmCTest::Color::CLEAR_COLOR)
                 << " out of " << total << std::endl);
    if ((!this->CTest->GetLabelsForSubprojects().empty() &&
         this->CTest->GetSubprojectSummary())) {
      this->PrintLabelOrSubprojectSummary(true);
    }
    if (this->CTest->GetLabelSummary()) {
      this->PrintLabelOrSubprojectSummary(false);
    }
    char realBuf[1024];
    cmDuration durationInSecs = clock_finish - clock_start;
    sprintf(realBuf, "%6.2f sec", durationInSecs.count());
    cmCTestOptionalLog(this->CTest, HANDLER_OUTPUT,
                       "\nTotal Test time (real) = " << realBuf << "\n",
                       this->Quiet);

    if (!disabledTests.empty()) {
      cmGeneratedFileStream ofs;
      cmCTestLog(this->CTest, HANDLER_OUTPUT,
                 std::endl
                   << "The following tests did not run:" << std::endl);
      this->StartLogFile("TestsDisabled", ofs);

      const char* disabled_reason;
      cmCTestLog(this->CTest, HANDLER_OUTPUT,
                 this->CTest->GetColorCode(cmCTest::Color::BLUE));
      for (cmCTestTestResult const& dt : disabledTests) {
        ofs << dt.TestCount << ":" << dt.Name << std::endl;
        if (dt.CompletionStatus == "Disabled") {
          disabled_reason = "Disabled";
        } else {
          disabled_reason = "Skipped";
        }
        cmCTestLog(this->CTest, HANDLER_OUTPUT,
                   "\t" << std::setw(3) << dt.TestCount << " - " << dt.Name
                        << " (" << disabled_reason << ")" << std::endl);
      }
      cmCTestLog(this->CTest, HANDLER_OUTPUT,
                 this->CTest->GetColorCode(cmCTest::Color::CLEAR_COLOR));
    }

    if (!failed.empty()) {
      cmGeneratedFileStream ofs;
      cmCTestLog(this->CTest, HANDLER_OUTPUT,
                 std::endl
                   << "The following tests FAILED:" << std::endl);
      this->StartLogFile("TestsFailed", ofs);

      for (cmCTestTestResult const& ft : resultsSet) {
        if (ft.Status != cmCTestTestHandler::COMPLETED &&
            !cmHasLiteralPrefix(ft.CompletionStatus, "SKIP_RETURN_CODE=") &&
            ft.CompletionStatus != "Disabled") {
          ofs << ft.TestCount << ":" << ft.Name << std::endl;
          auto testColor = cmCTest::Color::RED;
          if (this->GetTestStatus(ft) == "Not Run") {
            testColor = cmCTest::Color::YELLOW;
          }
          cmCTestLog(
            this->CTest, HANDLER_OUTPUT,
            "\t" << this->CTest->GetColorCode(testColor) << std::setw(3)
                 << ft.TestCount << " - " << ft.Name << " ("
                 << this->GetTestStatus(ft) << ")"
                 << this->CTest->GetColorCode(cmCTest::Color::CLEAR_COLOR)
                 << std::endl);
        }
      }
    }
  }

  if (this->CTest->GetProduceXML()) {
    cmGeneratedFileStream xmlfile;
    if (!this->StartResultingXML(
          (this->MemCheck ? cmCTest::PartMemCheck : cmCTest::PartTest),
          (this->MemCheck ? "DynamicAnalysis" : "Test"), xmlfile)) {
      cmCTestLog(this->CTest, ERROR_MESSAGE,
                 "Cannot create "
                   << (this->MemCheck ? "memory check" : "testing")
                   << " XML file" << std::endl);
      this->LogFile = nullptr;
      return 1;
    }
    cmXMLWriter xml(xmlfile);
    this->GenerateDartOutput(xml);
  }

  if (!this->PostProcessHandler()) {
    this->LogFile = nullptr;
    return -1;
  }

  if (!failed.empty()) {
    this->LogFile = nullptr;
    return -1;
  }
  this->LogFile = nullptr;
  return 0;
}

void cmCTestTestHandler::PrintLabelOrSubprojectSummary(bool doSubProject)
{
  // collect subproject labels
  std::vector<std::string> subprojects =
    this->CTest->GetLabelsForSubprojects();
  std::map<std::string, double> labelTimes;
  std::map<std::string, int> labelCounts;
  std::set<std::string> labels;
  std::string::size_type maxlen = 0;
  // initialize maps
  for (cmCTestTestProperties& p : this->TestList) {
    for (std::string const& l : p.Labels) {
      // first check to see if the current label is a subproject label
      bool isSubprojectLabel = false;
      std::vector<std::string>::iterator subproject =
        std::find(subprojects.begin(), subprojects.end(), l);
      if (subproject != subprojects.end()) {
        isSubprojectLabel = true;
      }
      // if we are doing sub projects and this label is one, then use it
      // if we are not doing sub projects and the label is not one use it
      if ((doSubProject && isSubprojectLabel) ||
          (!doSubProject && !isSubprojectLabel)) {
        if (l.size() > maxlen) {
          maxlen = l.size();
        }
        labels.insert(l);
        labelTimes[l] = 0;
        labelCounts[l] = 0;
      }
    }
  }
  // fill maps
  for (cmCTestTestResult& result : this->TestResults) {
    cmCTestTestProperties& p = *result.Properties;
    for (std::string const& l : p.Labels) {
      // only use labels found in labels
      if (labels.find(l) != labels.end()) {
        labelTimes[l] +=
          result.ExecutionTime.count() * result.Properties->Processors;
        ++labelCounts[l];
      }
    }
  }
  // if no labels are found return and print nothing
  if (labels.empty()) {
    return;
  }
  // now print times
  if (doSubProject) {
    cmCTestOptionalLog(this->CTest, HANDLER_OUTPUT,
                       "\nSubproject Time Summary:", this->Quiet);
  } else {
    cmCTestOptionalLog(this->CTest, HANDLER_OUTPUT,
                       "\nLabel Time Summary:", this->Quiet);
  }
  for (std::string const& i : labels) {
    std::string label = i;
    label.resize(maxlen + 3, ' ');

    char buf[1024];
    sprintf(buf, "%6.2f sec*proc", labelTimes[i]);

    std::ostringstream labelCountStr;
    labelCountStr << "(" << labelCounts[i] << " test";
    if (labelCounts[i] > 1) {
      labelCountStr << "s";
    }
    labelCountStr << ")";
    cmCTestOptionalLog(this->CTest, HANDLER_OUTPUT,
                       "\n"
                         << label << " = " << buf << " "
                         << labelCountStr.str(),
                       this->Quiet);
    if (this->LogFile) {
      *this->LogFile << "\n" << i << " = " << buf << "\n";
    }
  }
  if (this->LogFile) {
    *this->LogFile << "\n";
  }
  cmCTestOptionalLog(this->CTest, HANDLER_OUTPUT, "\n", this->Quiet);
}

void cmCTestTestHandler::CheckLabelFilterInclude(cmCTestTestProperties& it)
{
  // if not using Labels to filter then return
  if (!this->UseIncludeLabelRegExpFlag) {
    return;
  }
  // if there are no labels and we are filtering by labels
  // then exclude the test as it does not have the label
  if (it.Labels.empty()) {
    it.IsInBasedOnREOptions = false;
    return;
  }
  // check to see if the label regular expression matches
  bool found = false; // assume it does not match
  // loop over all labels and look for match
  for (std::string const& l : it.Labels) {
    if (this->IncludeLabelRegularExpression.find(l)) {
      found = true;
    }
  }
  // if no match was found, exclude the test
  if (!found) {
    it.IsInBasedOnREOptions = false;
  }
}

void cmCTestTestHandler::CheckLabelFilterExclude(cmCTestTestProperties& it)
{
  // if not using Labels to filter then return
  if (!this->UseExcludeLabelRegExpFlag) {
    return;
  }
  // if there are no labels and we are excluding by labels
  // then do nothing as a no label can not be a match
  if (it.Labels.empty()) {
    return;
  }
  // check to see if the label regular expression matches
  bool found = false; // assume it does not match
  // loop over all labels and look for match
  for (std::string const& l : it.Labels) {
    if (this->ExcludeLabelRegularExpression.find(l)) {
      found = true;
    }
  }
  // if match was found, exclude the test
  if (found) {
    it.IsInBasedOnREOptions = false;
  }
}

void cmCTestTestHandler::CheckLabelFilter(cmCTestTestProperties& it)
{
  this->CheckLabelFilterInclude(it);
  this->CheckLabelFilterExclude(it);
}

void cmCTestTestHandler::ComputeTestList()
{
  this->TestList.clear(); // clear list of test
  this->GetListOfTests();

  if (this->RerunFailed) {
    this->ComputeTestListForRerunFailed();
    return;
  }

  cmCTestTestHandler::ListOfTests::size_type tmsize = this->TestList.size();
  // how many tests are in based on RegExp?
  int inREcnt = 0;
  for (cmCTestTestProperties& tp : this->TestList) {
    this->CheckLabelFilter(tp);
    if (tp.IsInBasedOnREOptions) {
      inREcnt++;
    }
  }
  // expand the test list based on the union flag
  if (this->UseUnion) {
    this->ExpandTestsToRunInformation(static_cast<int>(tmsize));
  } else {
    this->ExpandTestsToRunInformation(inREcnt);
  }
  // Now create a final list of tests to run
  int cnt = 0;
  inREcnt = 0;
  std::string last_directory;
  ListOfTests finalList;
  for (cmCTestTestProperties& tp : this->TestList) {
    cnt++;
    if (tp.IsInBasedOnREOptions) {
      inREcnt++;
    }

    if (this->UseUnion) {
      // if it is not in the list and not in the regexp then skip
      if ((!this->TestsToRun.empty() &&
           std::find(this->TestsToRun.begin(), this->TestsToRun.end(), cnt) ==
             this->TestsToRun.end()) &&
          !tp.IsInBasedOnREOptions) {
        continue;
      }
    } else {
      // is this test in the list of tests to run? If not then skip it
      if ((!this->TestsToRun.empty() &&
           std::find(this->TestsToRun.begin(), this->TestsToRun.end(),
                     inREcnt) == this->TestsToRun.end()) ||
          !tp.IsInBasedOnREOptions) {
        continue;
      }
    }
    tp.Index = cnt; // save the index into the test list for this test
    finalList.push_back(tp);
  }

  UpdateForFixtures(finalList);

  // Save the total number of tests before exclusions
  this->TotalNumberOfTests = this->TestList.size();
  // Set the TestList to the final list of all test
  this->TestList = finalList;

  this->UpdateMaxTestNameWidth();
}

void cmCTestTestHandler::ComputeTestListForRerunFailed()
{
  this->ExpandTestsToRunInformationForRerunFailed();

  ListOfTests finalList;
  int cnt = 0;
  for (cmCTestTestProperties& tp : this->TestList) {
    cnt++;

    // if this test is not in our list of tests to run, then skip it.
    if ((!this->TestsToRun.empty() &&
         std::find(this->TestsToRun.begin(), this->TestsToRun.end(), cnt) ==
           this->TestsToRun.end())) {
      continue;
    }

    tp.Index = cnt;
    finalList.push_back(tp);
  }

  UpdateForFixtures(finalList);

  // Save the total number of tests before exclusions
  this->TotalNumberOfTests = this->TestList.size();

  // Set the TestList to the list of failed tests to rerun
  this->TestList = finalList;

  this->UpdateMaxTestNameWidth();
}

void cmCTestTestHandler::UpdateForFixtures(ListOfTests& tests) const
{
  cmCTestOptionalLog(this->CTest, HANDLER_VERBOSE_OUTPUT,
                     "Updating test list for fixtures" << std::endl,
                     this->Quiet);

  // Prepare regular expression evaluators
  std::string setupRegExp(this->ExcludeFixtureRegExp);
  std::string cleanupRegExp(this->ExcludeFixtureRegExp);
  if (!this->ExcludeFixtureSetupRegExp.empty()) {
    if (setupRegExp.empty()) {
      setupRegExp = this->ExcludeFixtureSetupRegExp;
    } else {
      setupRegExp.append("(" + setupRegExp + ")|(" +
                         this->ExcludeFixtureSetupRegExp + ")");
    }
  }
  if (!this->ExcludeFixtureCleanupRegExp.empty()) {
    if (cleanupRegExp.empty()) {
      cleanupRegExp = this->ExcludeFixtureCleanupRegExp;
    } else {
      cleanupRegExp.append("(" + cleanupRegExp + ")|(" +
                           this->ExcludeFixtureCleanupRegExp + ")");
    }
  }
  cmsys::RegularExpression excludeSetupRegex(setupRegExp);
  cmsys::RegularExpression excludeCleanupRegex(cleanupRegExp);

  // Prepare some maps to help us find setup and cleanup tests for
  // any given fixture
  typedef ListOfTests::const_iterator TestIterator;
  typedef std::multimap<std::string, TestIterator> FixtureDependencies;
  typedef FixtureDependencies::const_iterator FixtureDepsIterator;
  FixtureDependencies fixtureSetups;
  FixtureDependencies fixtureCleanups;

  for (ListOfTests::const_iterator it = this->TestList.begin();
       it != this->TestList.end(); ++it) {
    const cmCTestTestProperties& p = *it;

    for (std::string const& deps : p.FixturesSetup) {
      fixtureSetups.insert(std::make_pair(deps, it));
    }

    for (std::string const& deps : p.FixturesCleanup) {
      fixtureCleanups.insert(std::make_pair(deps, it));
    }
  }

  // Prepare fast lookup of tests already included in our list of tests
  std::set<std::string> addedTests;
  for (cmCTestTestProperties const& p : tests) {
    addedTests.insert(p.Name);
  }

  // These are lookups of fixture name to a list of indices into the final
  // tests array for tests which require that fixture and tests which are
  // setups for that fixture. They are needed at the end to populate
  // dependencies of the cleanup tests in our final list of tests.
  std::map<std::string, std::vector<size_t>> fixtureRequirements;
  std::map<std::string, std::vector<size_t>> setupFixturesAdded;

  // Use integer index for iteration because we append to
  // the tests vector as we go
  size_t fixtureTestsAdded = 0;
  std::set<std::string> addedFixtures;
  for (size_t i = 0; i < tests.size(); ++i) {
    // Skip disabled tests
    if (tests[i].Disabled) {
      continue;
    }

    // There are two things to do for each test:
    //   1. For every fixture required by this test, record that fixture as
    //      being required and create dependencies on that fixture's setup
    //      tests.
    //   2. Record all setup tests in the final test list so we can later make
    //      cleanup tests in the test list depend on their associated setup
    //      tests to enforce correct ordering.

    // 1. Handle fixture requirements
    //
    // Must copy the set of fixtures required because we may invalidate
    // the tests array by appending to it
    std::set<std::string> fixtures = tests[i].FixturesRequired;
    for (std::string const& requiredFixtureName : fixtures) {
      if (requiredFixtureName.empty()) {
        continue;
      }

      fixtureRequirements[requiredFixtureName].push_back(i);

      // Add dependencies to this test for all of the setup tests
      // associated with the required fixture. If any of those setup
      // tests fail, this test should not run. We make the fixture's
      // cleanup tests depend on this test case later.
      std::pair<FixtureDepsIterator, FixtureDepsIterator> setupRange =
        fixtureSetups.equal_range(requiredFixtureName);
      for (FixtureDepsIterator sIt = setupRange.first;
           sIt != setupRange.second; ++sIt) {
        const std::string& setupTestName = sIt->second->Name;
        tests[i].RequireSuccessDepends.insert(setupTestName);
        if (std::find(tests[i].Depends.begin(), tests[i].Depends.end(),
                      setupTestName) == tests[i].Depends.end()) {
          tests[i].Depends.push_back(setupTestName);
        }
      }

      // Append any fixture setup/cleanup tests to our test list if they
      // are not already in it (they could have been in the original
      // set of tests passed to us at the outset or have already been
      // added from a previously checked test). A fixture isn't required
      // to have setup/cleanup tests.
      if (!addedFixtures.insert(requiredFixtureName).second) {
        // Already seen this fixture, no need to check it again
        continue;
      }

      // Only add setup tests if this fixture has not been excluded
      if (setupRegExp.empty() ||
          !excludeSetupRegex.find(requiredFixtureName)) {
        std::pair<FixtureDepsIterator, FixtureDepsIterator> fixtureRange =
          fixtureSetups.equal_range(requiredFixtureName);
        for (FixtureDepsIterator it = fixtureRange.first;
             it != fixtureRange.second; ++it) {
          ListOfTests::const_iterator lotIt = it->second;
          const cmCTestTestProperties& p = *lotIt;

          if (!addedTests.insert(p.Name).second) {
            // Already have p in our test list
            continue;
          }

          // This is a test not yet in our list, so add it and
          // update its index to reflect where it was in the original
          // full list of all tests (needed to track individual tests
          // across ctest runs for re-run failed, etc.)
          tests.push_back(p);
          tests.back().Index =
            1 + static_cast<int>(std::distance(this->TestList.begin(), lotIt));
          ++fixtureTestsAdded;

          cmCTestOptionalLog(this->CTest, HANDLER_VERBOSE_OUTPUT,
                             "Added setup test "
                               << p.Name << " required by fixture "
                               << requiredFixtureName << std::endl,
                             this->Quiet);
        }
      }

      // Only add cleanup tests if this fixture has not been excluded
      if (cleanupRegExp.empty() ||
          !excludeCleanupRegex.find(requiredFixtureName)) {
        std::pair<FixtureDepsIterator, FixtureDepsIterator> fixtureRange =
          fixtureCleanups.equal_range(requiredFixtureName);
        for (FixtureDepsIterator it = fixtureRange.first;
             it != fixtureRange.second; ++it) {
          ListOfTests::const_iterator lotIt = it->second;
          const cmCTestTestProperties& p = *lotIt;

          if (!addedTests.insert(p.Name).second) {
            // Already have p in our test list
            continue;
          }

          // This is a test not yet in our list, so add it and
          // update its index to reflect where it was in the original
          // full list of all tests (needed to track individual tests
          // across ctest runs for re-run failed, etc.)
          tests.push_back(p);
          tests.back().Index =
            1 + static_cast<int>(std::distance(this->TestList.begin(), lotIt));
          ++fixtureTestsAdded;

          cmCTestOptionalLog(this->CTest, HANDLER_VERBOSE_OUTPUT,
                             "Added cleanup test "
                               << p.Name << " required by fixture "
                               << requiredFixtureName << std::endl,
                             this->Quiet);
        }
      }
    }

    // 2. Record all setup fixtures included in the final list of tests
    for (std::string const& setupFixtureName : tests[i].FixturesSetup) {
      if (setupFixtureName.empty()) {
        continue;
      }

      setupFixturesAdded[setupFixtureName].push_back(i);
    }
  }

  // Now that we have the final list of tests, we can update all cleanup
  // tests to depend on those tests which require that fixture and on any
  // setup tests for that fixture. The latter is required to handle the
  // pathological case where setup and cleanup tests are in the test set
  // but no other test has that fixture as a requirement.
  for (cmCTestTestProperties& p : tests) {
    const std::set<std::string>& cleanups = p.FixturesCleanup;
    for (std::string const& fixture : cleanups) {
      // This cleanup test could be part of the original test list that was
      // passed in. It is then possible that no other test requires the
      // fIt fixture, so we have to check for this.
      std::map<std::string, std::vector<size_t>>::const_iterator cIt =
        fixtureRequirements.find(fixture);
      if (cIt != fixtureRequirements.end()) {
        const std::vector<size_t>& indices = cIt->second;
        for (size_t index : indices) {
          const std::string& reqTestName = tests[index].Name;
          if (std::find(p.Depends.begin(), p.Depends.end(), reqTestName) ==
              p.Depends.end()) {
            p.Depends.push_back(reqTestName);
          }
        }
      }

      // Ensure fixture cleanup tests always run after their setup tests, even
      // if no other test cases require the fixture
      cIt = setupFixturesAdded.find(fixture);
      if (cIt != setupFixturesAdded.end()) {
        const std::vector<size_t>& indices = cIt->second;
        for (size_t index : indices) {
          const std::string& setupTestName = tests[index].Name;
          if (std::find(p.Depends.begin(), p.Depends.end(), setupTestName) ==
              p.Depends.end()) {
            p.Depends.push_back(setupTestName);
          }
        }
      }
    }
  }

  cmCTestOptionalLog(this->CTest, HANDLER_VERBOSE_OUTPUT,
                     "Added " << fixtureTestsAdded
                              << " tests to meet fixture requirements"
                              << std::endl,
                     this->Quiet);
}

void cmCTestTestHandler::UpdateMaxTestNameWidth()
{
  std::string::size_type max = this->CTest->GetMaxTestNameWidth();
  for (cmCTestTestProperties& p : this->TestList) {
    if (max < p.Name.size()) {
      max = p.Name.size();
    }
  }
  if (static_cast<std::string::size_type>(
        this->CTest->GetMaxTestNameWidth()) != max) {
    this->CTest->SetMaxTestNameWidth(static_cast<int>(max));
  }
}

bool cmCTestTestHandler::GetValue(const char* tag, int& value,
                                  std::istream& fin)
{
  std::string line;
  bool ret = true;
  cmSystemTools::GetLineFromStream(fin, line);
  if (line == tag) {
    fin >> value;
    ret = cmSystemTools::GetLineFromStream(fin, line); // read blank line
  } else {
    cmCTestLog(this->CTest, ERROR_MESSAGE,
               "parse error: missing tag: " << tag << " found [" << line << "]"
                                            << std::endl);
    ret = false;
  }
  return ret;
}

bool cmCTestTestHandler::GetValue(const char* tag, double& value,
                                  std::istream& fin)
{
  std::string line;
  cmSystemTools::GetLineFromStream(fin, line);
  bool ret = true;
  if (line == tag) {
    fin >> value;
    ret = cmSystemTools::GetLineFromStream(fin, line); // read blank line
  } else {
    cmCTestLog(this->CTest, ERROR_MESSAGE,
               "parse error: missing tag: " << tag << " found [" << line << "]"
                                            << std::endl);
    ret = false;
  }
  return ret;
}

bool cmCTestTestHandler::GetValue(const char* tag, bool& value,
                                  std::istream& fin)
{
  std::string line;
  cmSystemTools::GetLineFromStream(fin, line);
  bool ret = true;
  if (line == tag) {
#ifdef __HAIKU__
    int tmp = 0;
    fin >> tmp;
    value = false;
    if (tmp) {
      value = true;
    }
#else
    fin >> value;
#endif
    ret = cmSystemTools::GetLineFromStream(fin, line); // read blank line
  } else {
    cmCTestLog(this->CTest, ERROR_MESSAGE,
               "parse error: missing tag: " << tag << " found [" << line << "]"
                                            << std::endl);
    ret = false;
  }
  return ret;
}

bool cmCTestTestHandler::GetValue(const char* tag, size_t& value,
                                  std::istream& fin)
{
  std::string line;
  cmSystemTools::GetLineFromStream(fin, line);
  bool ret = true;
  if (line == tag) {
    fin >> value;
    ret = cmSystemTools::GetLineFromStream(fin, line); // read blank line
  } else {
    cmCTestLog(this->CTest, ERROR_MESSAGE,
               "parse error: missing tag: " << tag << " found [" << line << "]"
                                            << std::endl);
    ret = false;
  }
  return ret;
}

bool cmCTestTestHandler::GetValue(const char* tag, std::string& value,
                                  std::istream& fin)
{
  std::string line;
  cmSystemTools::GetLineFromStream(fin, line);
  bool ret = true;
  if (line == tag) {
    ret = cmSystemTools::GetLineFromStream(fin, value);
  } else {
    cmCTestLog(this->CTest, ERROR_MESSAGE,
               "parse error: missing tag: " << tag << " found [" << line << "]"
                                            << std::endl);
    ret = false;
  }
  return ret;
}

void cmCTestTestHandler::ProcessDirectory(std::vector<std::string>& passed,
                                          std::vector<std::string>& failed)
{
  this->ComputeTestList();
  this->StartTest = this->CTest->CurrentTime();
  this->StartTestTime = std::chrono::system_clock::now();
  auto elapsed_time_start = std::chrono::steady_clock::now();

  cmCTestMultiProcessHandler* parallel = new cmCTestMultiProcessHandler;
  parallel->SetCTest(this->CTest);
  parallel->SetParallelLevel(this->CTest->GetParallelLevel());
  parallel->SetTestHandler(this);
  parallel->SetQuiet(this->Quiet);
  if (this->TestLoad > 0) {
    parallel->SetTestLoad(this->TestLoad);
  } else {
    parallel->SetTestLoad(this->CTest->GetTestLoad());
  }

  *this->LogFile
    << "Start testing: " << this->CTest->CurrentTime() << std::endl
    << "----------------------------------------------------------"
    << std::endl;

  cmCTestMultiProcessHandler::TestMap tests;
  cmCTestMultiProcessHandler::PropertiesMap properties;

  bool randomSchedule = this->CTest->GetScheduleType() == "Random";
  if (randomSchedule) {
    srand(static_cast<unsigned>(time(nullptr)));
  }

  for (cmCTestTestProperties& p : this->TestList) {
    cmCTestMultiProcessHandler::TestSet depends;

    if (randomSchedule) {
      p.Cost = static_cast<float>(rand());
    }

    if (p.Timeout == cmDuration::zero() &&
        this->CTest->GetGlobalTimeout() != cmDuration::zero()) {
      p.Timeout = this->CTest->GetGlobalTimeout();
    }

    if (!p.Depends.empty()) {
      for (std::string const& i : p.Depends) {
        for (cmCTestTestProperties const& it2 : this->TestList) {
          if (it2.Name == i) {
            depends.insert(it2.Index);
            break; // break out of test loop as name can only match 1
          }
        }
      }
    }
    tests[p.Index] = depends;
    properties[p.Index] = &p;
  }
  parallel->SetTests(tests, properties);
  parallel->SetPassFailVectors(&passed, &failed);
  this->TestResults.clear();
  parallel->SetTestResults(&this->TestResults);

  if (this->CTest->ShouldPrintLabels()) {
    parallel->PrintLabels();
  } else if (this->CTest->GetShowOnly()) {
    parallel->PrintTestList();
  } else {
    parallel->RunTests();
  }
  delete parallel;
  this->EndTest = this->CTest->CurrentTime();
  this->EndTestTime = std::chrono::system_clock::now();
  this->ElapsedTestingTime =
    std::chrono::steady_clock::now() - elapsed_time_start;
  *this->LogFile << "End testing: " << this->CTest->CurrentTime() << std::endl;
}

void cmCTestTestHandler::GenerateTestCommand(
  std::vector<std::string>& /*unused*/, int /*unused*/)
{
}

void cmCTestTestHandler::GenerateDartOutput(cmXMLWriter& xml)
{
  if (!this->CTest->GetProduceXML()) {
    return;
  }

  this->CTest->StartXML(xml, this->AppendXML);
  this->CTest->GenerateSubprojectsOutput(xml);
  xml.StartElement("Testing");
  xml.Element("StartDateTime", this->StartTest);
  xml.Element("StartTestTime", this->StartTestTime);
  xml.StartElement("TestList");
  for (cmCTestTestResult const& result : this->TestResults) {
    std::string testPath = result.Path + "/" + result.Name;
    xml.Element("Test", this->CTest->GetShortPathToFile(testPath.c_str()));
  }
  xml.EndElement(); // TestList
  for (cmCTestTestResult& result : this->TestResults) {
    this->WriteTestResultHeader(xml, result);
    xml.StartElement("Results");

    if (result.Status != cmCTestTestHandler::NOT_RUN) {
      if (result.Status != cmCTestTestHandler::COMPLETED ||
          result.ReturnValue) {
        xml.StartElement("NamedMeasurement");
        xml.Attribute("type", "text/string");
        xml.Attribute("name", "Exit Code");
        xml.Element("Value", this->GetTestStatus(result));
        xml.EndElement(); // NamedMeasurement

        xml.StartElement("NamedMeasurement");
        xml.Attribute("type", "text/string");
        xml.Attribute("name", "Exit Value");
        xml.Element("Value", result.ReturnValue);
        xml.EndElement(); // NamedMeasurement
      }
      this->GenerateRegressionImages(xml, result.DartString);
      xml.StartElement("NamedMeasurement");
      xml.Attribute("type", "numeric/double");
      xml.Attribute("name", "Execution Time");
      xml.Element("Value", result.ExecutionTime.count());
      xml.EndElement(); // NamedMeasurement
      if (!result.Reason.empty()) {
        const char* reasonType = "Pass Reason";
        if (result.Status != cmCTestTestHandler::COMPLETED) {
          reasonType = "Fail Reason";
        }
        xml.StartElement("NamedMeasurement");
        xml.Attribute("type", "text/string");
        xml.Attribute("name", reasonType);
        xml.Element("Value", result.Reason);
        xml.EndElement(); // NamedMeasurement
      }
    }

    xml.StartElement("NamedMeasurement");
    xml.Attribute("type", "numeric/double");
    xml.Attribute("name", "Processors");
    xml.Element("Value", result.Properties->Processors);
    xml.EndElement(); // NamedMeasurement

    xml.StartElement("NamedMeasurement");
    xml.Attribute("type", "text/string");
    xml.Attribute("name", "Completion Status");
    xml.Element("Value", result.CompletionStatus);
    xml.EndElement(); // NamedMeasurement

    xml.StartElement("NamedMeasurement");
    xml.Attribute("type", "text/string");
    xml.Attribute("name", "Command Line");
    xml.Element("Value", result.FullCommandLine);
    xml.EndElement(); // NamedMeasurement
    for (auto const& measure : result.Properties->Measurements) {
      xml.StartElement("NamedMeasurement");
      xml.Attribute("type", "text/string");
      xml.Attribute("name", measure.first);
      xml.Element("Value", measure.second);
      xml.EndElement(); // NamedMeasurement
    }
    xml.StartElement("Measurement");
    xml.StartElement("Value");
    if (result.CompressOutput) {
      xml.Attribute("encoding", "base64");
      xml.Attribute("compression", "gzip");
    }
    xml.Content(result.Output);
    xml.EndElement(); // Value
    xml.EndElement(); // Measurement
    xml.EndElement(); // Results

    this->AttachFiles(xml, result);
    this->WriteTestResultFooter(xml, result);
  }

  xml.Element("EndDateTime", this->EndTest);
  xml.Element("EndTestTime", this->EndTestTime);
  xml.Element(
    "ElapsedMinutes",
    std::chrono::duration_cast<std::chrono::minutes>(this->ElapsedTestingTime)
      .count());
  xml.EndElement(); // Testing
  this->CTest->EndXML(xml);
}

void cmCTestTestHandler::WriteTestResultHeader(cmXMLWriter& xml,
                                               cmCTestTestResult const& result)
{
  xml.StartElement("Test");
  if (result.Status == cmCTestTestHandler::COMPLETED) {
    xml.Attribute("Status", "passed");
  } else if (result.Status == cmCTestTestHandler::NOT_RUN) {
    xml.Attribute("Status", "notrun");
  } else {
    xml.Attribute("Status", "failed");
  }
  std::string testPath = result.Path + "/" + result.Name;
  xml.Element("Name", result.Name);
  xml.Element("Path", this->CTest->GetShortPathToFile(result.Path.c_str()));
  xml.Element("FullName", this->CTest->GetShortPathToFile(testPath.c_str()));
  xml.Element("FullCommandLine", result.FullCommandLine);
}

void cmCTestTestHandler::WriteTestResultFooter(cmXMLWriter& xml,
                                               cmCTestTestResult const& result)
{
  if (!result.Properties->Labels.empty()) {
    xml.StartElement("Labels");
    std::vector<std::string> const& labels = result.Properties->Labels;
    for (std::string const& label : labels) {
      xml.Element("Label", label);
    }
    xml.EndElement(); // Labels
  }

  xml.EndElement(); // Test
}

void cmCTestTestHandler::AttachFiles(cmXMLWriter& xml,
                                     cmCTestTestResult& result)
{
  if (result.Status != cmCTestTestHandler::COMPLETED &&
      !result.Properties->AttachOnFail.empty()) {
    result.Properties->AttachedFiles.insert(
      result.Properties->AttachedFiles.end(),
      result.Properties->AttachOnFail.begin(),
      result.Properties->AttachOnFail.end());
  }
  for (std::string const& file : result.Properties->AttachedFiles) {
    const std::string& base64 = this->CTest->Base64GzipEncodeFile(file);
    std::string const fname = cmSystemTools::GetFilenameName(file);
    xml.StartElement("NamedMeasurement");
    xml.Attribute("name", "Attached File");
    xml.Attribute("encoding", "base64");
    xml.Attribute("compression", "tar/gzip");
    xml.Attribute("filename", fname);
    xml.Attribute("type", "file");
    xml.Element("Value", base64);
    xml.EndElement(); // NamedMeasurement
  }
}

int cmCTestTestHandler::ExecuteCommands(std::vector<std::string>& vec)
{
  for (std::string const& it : vec) {
    int retVal = 0;
    cmCTestOptionalLog(this->CTest, HANDLER_VERBOSE_OUTPUT,
                       "Run command: " << it << std::endl, this->Quiet);
    if (!cmSystemTools::RunSingleCommand(it.c_str(), nullptr, nullptr, &retVal,
                                         nullptr, cmSystemTools::OUTPUT_MERGE
                                         /*this->Verbose*/) ||
        retVal != 0) {
      cmCTestLog(this->CTest, ERROR_MESSAGE,
                 "Problem running command: " << it << std::endl);
      return 0;
    }
  }
  return 1;
}

// Find the appropriate executable to run for a test
std::string cmCTestTestHandler::FindTheExecutable(const char* exe)
{
  std::string resConfig;
  std::vector<std::string> extraPaths;
  std::vector<std::string> failedPaths;
  if (strcmp(exe, "NOT_AVAILABLE") == 0) {
    return exe;
  }
  return cmCTestTestHandler::FindExecutable(this->CTest, exe, resConfig,
                                            extraPaths, failedPaths);
}

// add additional configurations to the search path
void cmCTestTestHandler::AddConfigurations(
  cmCTest* ctest, std::vector<std::string>& attempted,
  std::vector<std::string>& attemptedConfigs, std::string filepath,
  std::string& filename)
{
  std::string tempPath;

  if (!filepath.empty() && filepath[filepath.size() - 1] != '/') {
    filepath += "/";
  }
  tempPath = filepath + filename;
  attempted.push_back(tempPath);
  attemptedConfigs.emplace_back();

  if (!ctest->GetConfigType().empty()) {
    tempPath = filepath;
    tempPath += ctest->GetConfigType();
    tempPath += "/";
    tempPath += filename;
    attempted.push_back(tempPath);
    attemptedConfigs.push_back(ctest->GetConfigType());
    // If the file is an OSX bundle then the configtype
    // will be at the start of the path
    tempPath = ctest->GetConfigType();
    tempPath += "/";
    tempPath += filepath;
    tempPath += filename;
    attempted.push_back(tempPath);
    attemptedConfigs.push_back(ctest->GetConfigType());
  } else {
    // no config specified - try some options...
    tempPath = filepath;
    tempPath += "Release/";
    tempPath += filename;
    attempted.push_back(tempPath);
    attemptedConfigs.emplace_back("Release");
    tempPath = filepath;
    tempPath += "Debug/";
    tempPath += filename;
    attempted.push_back(tempPath);
    attemptedConfigs.emplace_back("Debug");
    tempPath = filepath;
    tempPath += "MinSizeRel/";
    tempPath += filename;
    attempted.push_back(tempPath);
    attemptedConfigs.emplace_back("MinSizeRel");
    tempPath = filepath;
    tempPath += "RelWithDebInfo/";
    tempPath += filename;
    attempted.push_back(tempPath);
    attemptedConfigs.emplace_back("RelWithDebInfo");
    tempPath = filepath;
    tempPath += "Deployment/";
    tempPath += filename;
    attempted.push_back(tempPath);
    attemptedConfigs.emplace_back("Deployment");
    tempPath = filepath;
    tempPath += "Development/";
    tempPath += filename;
    attempted.push_back(tempPath);
    attemptedConfigs.emplace_back("Deployment");
  }
}

// Find the appropriate executable to run for a test
std::string cmCTestTestHandler::FindExecutable(
  cmCTest* ctest, const char* testCommand, std::string& resultingConfig,
  std::vector<std::string>& extraPaths, std::vector<std::string>& failed)
{
  // now run the compiled test if we can find it
  std::vector<std::string> attempted;
  std::vector<std::string> attemptedConfigs;
  std::string tempPath;
  std::string filepath = cmSystemTools::GetFilenamePath(testCommand);
  std::string filename = cmSystemTools::GetFilenameName(testCommand);

  cmCTestTestHandler::AddConfigurations(ctest, attempted, attemptedConfigs,
                                        filepath, filename);

  // even if a fullpath was specified also try it relative to the current
  // directory
  if (!filepath.empty() && filepath[0] == '/') {
    std::string localfilepath = filepath.substr(1, filepath.size() - 1);
    cmCTestTestHandler::AddConfigurations(ctest, attempted, attemptedConfigs,
                                          localfilepath, filename);
  }

  // if extraPaths are provided and we were not passed a full path, try them,
  // try any extra paths
  if (filepath.empty()) {
    for (std::string const& extraPath : extraPaths) {
      std::string filepathExtra = cmSystemTools::GetFilenamePath(extraPath);
      std::string filenameExtra = cmSystemTools::GetFilenameName(extraPath);
      cmCTestTestHandler::AddConfigurations(ctest, attempted, attemptedConfigs,
                                            filepathExtra, filenameExtra);
    }
  }

  // store the final location in fullPath
  std::string fullPath;

  // now look in the paths we specified above
  for (unsigned int ai = 0; ai < attempted.size() && fullPath.empty(); ++ai) {
    // first check without exe extension
    if (cmSystemTools::FileExists(attempted[ai]) &&
        !cmSystemTools::FileIsDirectory(attempted[ai])) {
      fullPath = cmSystemTools::CollapseFullPath(attempted[ai]);
      resultingConfig = attemptedConfigs[ai];
    }
    // then try with the exe extension
    else {
      failed.push_back(attempted[ai]);
      tempPath = attempted[ai];
      tempPath += cmSystemTools::GetExecutableExtension();
      if (cmSystemTools::FileExists(tempPath) &&
          !cmSystemTools::FileIsDirectory(tempPath)) {
        fullPath = cmSystemTools::CollapseFullPath(tempPath);
        resultingConfig = attemptedConfigs[ai];
      } else {
        failed.push_back(tempPath);
      }
    }
  }

  // if everything else failed, check the users path, but only if a full path
  // wasn't specified
  if (fullPath.empty() && filepath.empty()) {
    std::string const path = cmSystemTools::FindProgram(filename.c_str());
    if (!path.empty()) {
      resultingConfig.clear();
      return path;
    }
  }
  if (fullPath.empty()) {
    cmCTestLog(ctest, HANDLER_OUTPUT,
               "Could not find executable "
                 << testCommand << "\n"
                 << "Looked in the following places:\n");
    for (std::string const& f : failed) {
      cmCTestLog(ctest, HANDLER_OUTPUT, f << "\n");
    }
  }

  return fullPath;
}

void cmCTestTestHandler::GetListOfTests()
{
  if (!this->IncludeLabelRegExp.empty()) {
    this->IncludeLabelRegularExpression.compile(
      this->IncludeLabelRegExp.c_str());
  }
  if (!this->ExcludeLabelRegExp.empty()) {
    this->ExcludeLabelRegularExpression.compile(
      this->ExcludeLabelRegExp.c_str());
  }
  if (!this->IncludeRegExp.empty()) {
    this->IncludeTestsRegularExpression.compile(this->IncludeRegExp.c_str());
  }
  if (!this->ExcludeRegExp.empty()) {
    this->ExcludeTestsRegularExpression.compile(this->ExcludeRegExp.c_str());
  }
  cmCTestOptionalLog(this->CTest, HANDLER_VERBOSE_OUTPUT,
                     "Constructing a list of tests" << std::endl, this->Quiet);
  cmake cm(cmake::RoleScript, cmState::CTest);
  cm.SetHomeDirectory("");
  cm.SetHomeOutputDirectory("");
  cm.GetCurrentSnapshot().SetDefaultDefinitions();
  cmGlobalGenerator gg(&cm);
  cmMakefile mf(&gg, cm.GetCurrentSnapshot());
  mf.AddDefinition("CTEST_CONFIGURATION_TYPE",
                   this->CTest->GetConfigType().c_str());

  // Add handler for ADD_TEST
  cmCTestAddTestCommand* newCom1 = new cmCTestAddTestCommand;
  newCom1->TestHandler = this;
  cm.GetState()->AddBuiltinCommand("add_test", newCom1);

  // Add handler for SUBDIRS
  cmCTestSubdirCommand* newCom2 = new cmCTestSubdirCommand;
  newCom2->TestHandler = this;
  cm.GetState()->AddBuiltinCommand("subdirs", newCom2);

  // Add handler for ADD_SUBDIRECTORY
  cmCTestAddSubdirectoryCommand* newCom3 = new cmCTestAddSubdirectoryCommand;
  newCom3->TestHandler = this;
  cm.GetState()->AddBuiltinCommand("add_subdirectory", newCom3);

  // Add handler for SET_TESTS_PROPERTIES
  cmCTestSetTestsPropertiesCommand* newCom4 =
    new cmCTestSetTestsPropertiesCommand;
  newCom4->TestHandler = this;
  cm.GetState()->AddBuiltinCommand("set_tests_properties", newCom4);

  // Add handler for SET_DIRECTORY_PROPERTIES
  cm.GetState()->RemoveBuiltinCommand("set_directory_properties");
  cmCTestSetDirectoryPropertiesCommand* newCom5 =
    new cmCTestSetDirectoryPropertiesCommand;
  newCom5->TestHandler = this;
  cm.GetState()->AddBuiltinCommand("set_directory_properties", newCom5);

  const char* testFilename;
  if (cmSystemTools::FileExists("CTestTestfile.cmake")) {
    // does the CTestTestfile.cmake exist ?
    testFilename = "CTestTestfile.cmake";
  } else if (cmSystemTools::FileExists("DartTestfile.txt")) {
    // does the DartTestfile.txt exist ?
    testFilename = "DartTestfile.txt";
  } else {
    return;
  }

  if (!mf.ReadListFile(testFilename)) {
    return;
  }
  if (cmSystemTools::GetErrorOccuredFlag()) {
    return;
  }
  cmCTestOptionalLog(this->CTest, HANDLER_VERBOSE_OUTPUT,
                     "Done constructing a list of tests" << std::endl,
                     this->Quiet);
}

void cmCTestTestHandler::UseIncludeRegExp()
{
  this->UseIncludeRegExpFlag = true;
}

void cmCTestTestHandler::UseExcludeRegExp()
{
  this->UseExcludeRegExpFlag = true;
  this->UseExcludeRegExpFirst = !this->UseIncludeRegExpFlag;
}

std::string cmCTestTestHandler::GetTestStatus(cmCTestTestResult const& result)
{
  static const char* statuses[] = { "Not Run",     "Timeout",   "SEGFAULT",
                                    "ILLEGAL",     "INTERRUPT", "NUMERICAL",
                                    "OTHER_FAULT", "Failed",    "BAD_COMMAND",
                                    "Completed" };
  int status = result.Status;
  if (status < cmCTestTestHandler::NOT_RUN ||
      status > cmCTestTestHandler::COMPLETED) {
    return "No Status";
  }
  if (status == cmCTestTestHandler::OTHER_FAULT) {
    return result.ExceptionStatus;
  }
  return statuses[status];
}

void cmCTestTestHandler::ExpandTestsToRunInformation(size_t numTests)
{
  if (this->TestsToRunString.empty()) {
    return;
  }

  int start;
  int end = -1;
  double stride = -1;
  std::string::size_type pos = 0;
  std::string::size_type pos2;
  // read start
  if (GetNextNumber(this->TestsToRunString, start, pos, pos2)) {
    // read end
    if (GetNextNumber(this->TestsToRunString, end, pos, pos2)) {
      // read stride
      if (GetNextRealNumber(this->TestsToRunString, stride, pos, pos2)) {
        int val = 0;
        // now read specific numbers
        while (GetNextNumber(this->TestsToRunString, val, pos, pos2)) {
          this->TestsToRun.push_back(val);
        }
        this->TestsToRun.push_back(val);
      }
    }
  }

  // if start is not specified then we assume we start at 1
  if (start == -1) {
    start = 1;
  }

  // if end isnot specified then we assume we end with the last test
  if (end == -1) {
    end = static_cast<int>(numTests);
  }

  // if the stride wasn't specified then it defaults to 1
  if (stride == -1) {
    stride = 1;
  }

  // if we have a range then add it
  if (end != -1 && start != -1 && stride > 0) {
    int i = 0;
    while (i * stride + start <= end) {
      this->TestsToRun.push_back(static_cast<int>(i * stride + start));
      ++i;
    }
  }

  // sort the array
  std::sort(this->TestsToRun.begin(), this->TestsToRun.end(),
            std::less<int>());
  // remove duplicates
  std::vector<int>::iterator new_end =
    std::unique(this->TestsToRun.begin(), this->TestsToRun.end());
  this->TestsToRun.erase(new_end, this->TestsToRun.end());
}

void cmCTestTestHandler::ExpandTestsToRunInformationForRerunFailed()
{

  std::string dirName = this->CTest->GetBinaryDir() + "/Testing/Temporary";

  cmsys::Directory directory;
  if (directory.Load(dirName) == 0) {
    cmCTestLog(this->CTest, ERROR_MESSAGE,
               "Unable to read the contents of " << dirName << std::endl);
    return;
  }

  int numFiles =
    static_cast<int>(cmsys::Directory::GetNumberOfFilesInDirectory(dirName));
  std::string pattern = "LastTestsFailed";
  std::string logName;

  for (int i = 0; i < numFiles; ++i) {
    std::string fileName = directory.GetFile(i);
    // bcc crashes if we attempt a normal substring comparison,
    // hence the following workaround
    std::string fileNameSubstring = fileName.substr(0, pattern.length());
    if (fileNameSubstring != pattern) {
      continue;
    }
    if (logName.empty()) {
      logName = fileName;
    } else {
      // if multiple matching logs were found we use the most recently
      // modified one.
      int res;
      cmSystemTools::FileTimeCompare(logName, fileName, &res);
      if (res == -1) {
        logName = fileName;
      }
    }
  }

  std::string lastTestsFailedLog =
    this->CTest->GetBinaryDir() + "/Testing/Temporary/" + logName;

  if (!cmSystemTools::FileExists(lastTestsFailedLog)) {
    if (!this->CTest->GetShowOnly() && !this->CTest->ShouldPrintLabels()) {
      cmCTestLog(this->CTest, ERROR_MESSAGE,
                 lastTestsFailedLog << " does not exist!" << std::endl);
    }
    return;
  }

  // parse the list of tests to rerun from LastTestsFailed.log
  cmsys::ifstream ifs(lastTestsFailedLog.c_str());
  if (ifs) {
    std::string line;
    std::string::size_type pos;
    while (cmSystemTools::GetLineFromStream(ifs, line)) {
      pos = line.find(':', 0);
      if (pos == std::string::npos) {
        continue;
      }

      int val = atoi(line.substr(0, pos).c_str());
      this->TestsToRun.push_back(val);
    }
    ifs.close();
  } else if (!this->CTest->GetShowOnly() &&
             !this->CTest->ShouldPrintLabels()) {
    cmCTestLog(this->CTest, ERROR_MESSAGE,
               "Problem reading file: "
                 << lastTestsFailedLog
                 << " while generating list of previously failed tests."
                 << std::endl);
  }
}

// Just for convenience
#define SPACE_REGEX "[ \t\r\n]"
void cmCTestTestHandler::GenerateRegressionImages(cmXMLWriter& xml,
                                                  const std::string& dart)
{
  cmsys::RegularExpression twoattributes(
    "<DartMeasurement" SPACE_REGEX
    "*(name|type|encoding|compression)=\"([^\"]*)\"" SPACE_REGEX
    "*(name|type|encoding|compression)=\"([^\"]*)\"" SPACE_REGEX
    "*>([^<]*)</DartMeasurement>");
  cmsys::RegularExpression threeattributes(
    "<DartMeasurement" SPACE_REGEX
    "*(name|type|encoding|compression)=\"([^\"]*)\"" SPACE_REGEX
    "*(name|type|encoding|compression)=\"([^\"]*)\"" SPACE_REGEX
    "*(name|type|encoding|compression)=\"([^\"]*)\"" SPACE_REGEX
    "*>([^<]*)</DartMeasurement>");
  cmsys::RegularExpression fourattributes(
    "<DartMeasurement" SPACE_REGEX
    "*(name|type|encoding|compression)=\"([^\"]*)\"" SPACE_REGEX
    "*(name|type|encoding|compression)=\"([^\"]*)\"" SPACE_REGEX
    "*(name|type|encoding|compression)=\"([^\"]*)\"" SPACE_REGEX
    "*(name|type|encoding|compression)=\"([^\"]*)\"" SPACE_REGEX
    "*>([^<]*)</DartMeasurement>");
  cmsys::RegularExpression cdatastart(
    "<DartMeasurement" SPACE_REGEX
    "*(name|type|encoding|compression)=\"([^\"]*)\"" SPACE_REGEX
    "*(name|type|encoding|compression)=\"([^\"]*)\"" SPACE_REGEX
    "*>" SPACE_REGEX "*<!\\[CDATA\\[");
  cmsys::RegularExpression cdataend("]]>" SPACE_REGEX "*</DartMeasurement>");
  cmsys::RegularExpression measurementfile(
    "<DartMeasurementFile" SPACE_REGEX
    "*(name|type|encoding|compression)=\"([^\"]*)\"" SPACE_REGEX
    "*(name|type|encoding|compression)=\"([^\"]*)\"" SPACE_REGEX
    "*>([^<]*)</DartMeasurementFile>");

  bool done = false;
  std::string cxml = dart;
  while (!done) {
    if (twoattributes.find(cxml)) {
      xml.StartElement("NamedMeasurement");
      xml.Attribute(twoattributes.match(1).c_str(), twoattributes.match(2));
      xml.Attribute(twoattributes.match(3).c_str(), twoattributes.match(4));
      xml.Element("Value", twoattributes.match(5));
      xml.EndElement();
      cxml.erase(twoattributes.start(),
                 twoattributes.end() - twoattributes.start());
    } else if (threeattributes.find(cxml)) {
      xml.StartElement("NamedMeasurement");
      xml.Attribute(threeattributes.match(1).c_str(),
                    threeattributes.match(2));
      xml.Attribute(threeattributes.match(3).c_str(),
                    threeattributes.match(4));
      xml.Attribute(threeattributes.match(5).c_str(),
                    threeattributes.match(6));
      xml.Element("Value", twoattributes.match(7));
      xml.EndElement();
      cxml.erase(threeattributes.start(),
                 threeattributes.end() - threeattributes.start());
    } else if (fourattributes.find(cxml)) {
      xml.StartElement("NamedMeasurement");
      xml.Attribute(fourattributes.match(1).c_str(), fourattributes.match(2));
      xml.Attribute(fourattributes.match(3).c_str(), fourattributes.match(4));
      xml.Attribute(fourattributes.match(5).c_str(), fourattributes.match(6));
      xml.Attribute(fourattributes.match(7).c_str(), fourattributes.match(8));
      xml.Element("Value", twoattributes.match(9));
      xml.EndElement();
      cxml.erase(fourattributes.start(),
                 fourattributes.end() - fourattributes.start());
    } else if (cdatastart.find(cxml) && cdataend.find(cxml)) {
      xml.StartElement("NamedMeasurement");
      xml.Attribute(cdatastart.match(1).c_str(), cdatastart.match(2));
      xml.Attribute(cdatastart.match(3).c_str(), cdatastart.match(4));
      xml.StartElement("Value");
      xml.CData(
        cxml.substr(cdatastart.end(), cdataend.start() - cdatastart.end()));
      xml.EndElement(); // Value
      xml.EndElement(); // NamedMeasurement
      cxml.erase(cdatastart.start(), cdataend.end() - cdatastart.start());
    } else if (measurementfile.find(cxml)) {
      const std::string& filename =
        cmCTest::CleanString(measurementfile.match(5));
      if (cmSystemTools::FileExists(filename)) {
        long len = cmSystemTools::FileLength(filename);
        if (len == 0) {
          std::string k1 = measurementfile.match(1);
          std::string v1 = measurementfile.match(2);
          std::string k2 = measurementfile.match(3);
          std::string v2 = measurementfile.match(4);
          if (cmSystemTools::LowerCase(k1) == "type") {
            v1 = "text/string";
          }
          if (cmSystemTools::LowerCase(k2) == "type") {
            v2 = "text/string";
          }

          xml.StartElement("NamedMeasurement");
          xml.Attribute(k1.c_str(), v1);
          xml.Attribute(k2.c_str(), v2);
          xml.Attribute("encoding", "none");
          xml.Element("Value", "Image " + filename + " is empty");
          xml.EndElement();
        } else {
          cmsys::ifstream ifs(filename.c_str(),
                              std::ios::in
#ifdef _WIN32
                                | std::ios::binary
#endif
          );
          unsigned char* file_buffer = new unsigned char[len + 1];
          ifs.read(reinterpret_cast<char*>(file_buffer), len);
          unsigned char* encoded_buffer = new unsigned char[static_cast<int>(
            static_cast<double>(len) * 1.5 + 5.0)];

          size_t rlen =
            cmsysBase64_Encode(file_buffer, len, encoded_buffer, 1);

          xml.StartElement("NamedMeasurement");
          xml.Attribute(measurementfile.match(1).c_str(),
                        measurementfile.match(2));
          xml.Attribute(measurementfile.match(3).c_str(),
                        measurementfile.match(4));
          xml.Attribute("encoding", "base64");
          std::ostringstream ostr;
          for (size_t cc = 0; cc < rlen; cc++) {
            ostr << encoded_buffer[cc];
            if (cc % 60 == 0 && cc) {
              ostr << std::endl;
            }
          }
          xml.Element("Value", ostr.str());
          xml.EndElement(); // NamedMeasurement
          delete[] file_buffer;
          delete[] encoded_buffer;
        }
      } else {
        int idx = 4;
        if (measurementfile.match(1) == "name") {
          idx = 2;
        }
        xml.StartElement("NamedMeasurement");
        xml.Attribute("name", measurementfile.match(idx));
        xml.Attribute("text", "text/string");
        xml.Element("Value", "File " + filename + " not found");
        xml.EndElement();
        cmCTestOptionalLog(
          this->CTest, HANDLER_OUTPUT,
          "File \"" << filename << "\" not found." << std::endl, this->Quiet);
      }
      cxml.erase(measurementfile.start(),
                 measurementfile.end() - measurementfile.start());
    } else {
      done = true;
    }
  }
}

void cmCTestTestHandler::SetIncludeRegExp(const char* arg)
{
  this->IncludeRegExp = arg;
}

void cmCTestTestHandler::SetExcludeRegExp(const char* arg)
{
  this->ExcludeRegExp = arg;
}

void cmCTestTestHandler::SetTestsToRunInformation(const char* in)
{
  if (!in) {
    return;
  }
  this->TestsToRunString = in;
  // if the argument is a file, then read it and use the contents as the
  // string
  if (cmSystemTools::FileExists(in)) {
    cmsys::ifstream fin(in);
    unsigned long filelen = cmSystemTools::FileLength(in);
    char* buff = new char[filelen + 1];
    fin.getline(buff, filelen);
    buff[fin.gcount()] = 0;
    this->TestsToRunString = buff;
    delete[] buff;
  }
}

bool cmCTestTestHandler::CleanTestOutput(std::string& output, size_t length)
{
  if (!length || length >= output.size() ||
      output.find("CTEST_FULL_OUTPUT") != std::string::npos) {
    return true;
  }

  // Truncate at given length but do not break in the middle of a multi-byte
  // UTF-8 encoding.
  char const* const begin = output.c_str();
  char const* const end = begin + output.size();
  char const* const truncate = begin + length;
  char const* current = begin;
  while (current < truncate) {
    unsigned int ch;
    if (const char* next = cm_utf8_decode_character(current, end, &ch)) {
      if (next > truncate) {
        break;
      }
      current = next;
    } else // Bad byte will be handled by cmXMLWriter.
    {
      ++current;
    }
  }
  output = output.substr(0, current - begin);

  // Append truncation message.
  std::ostringstream msg;
  msg << "...\n"
         "The rest of the test output was removed since it exceeds the "
         "threshold "
         "of "
      << length << " bytes.\n";
  output += msg.str();
  return true;
}

bool cmCTestTestHandler::SetTestsProperties(
  const std::vector<std::string>& args)
{
  std::vector<std::string>::const_iterator it;
  std::vector<std::string> tests;
  bool found = false;
  for (it = args.begin(); it != args.end(); ++it) {
    if (*it == "PROPERTIES") {
      found = true;
      break;
    }
    tests.push_back(*it);
  }
  if (!found) {
    return false;
  }
  ++it; // skip PROPERTIES
  for (; it != args.end(); ++it) {
    std::string key = *it;
    ++it;
    if (it == args.end()) {
      break;
    }
    std::string val = *it;
    for (std::string const& t : tests) {
      for (cmCTestTestProperties& rt : this->TestList) {
        if (t == rt.Name) {
          if (key == "_BACKTRACE_TRIPLES") {
            std::vector<std::string> triples;
            // allow empty args in the triples
            cmSystemTools::ExpandListArgument(val, triples, true);

            // Ensure we have complete triples otherwise the data is corrupt.
            if (triples.size() % 3 == 0) {
              cmState state;
              rt.Backtrace = cmListFileBacktrace(state.CreateBaseSnapshot());

              // the first entry represents the top of the trace so we need to
              // reconstruct the backtrace in reverse
              for (size_t i = triples.size(); i >= 3; i -= 3) {
<<<<<<< HEAD
=======
                cmListFileContext fc;
                fc.FilePath = triples[i - 3];
>>>>>>> bf02d625
                long line = 0;
                if (!cmSystemTools::StringToLong(triples[i - 2].c_str(),
                                                 &line)) {
                  line = 0;
                }
<<<<<<< HEAD
                cmListFileContext fc(triples[i - 1], triples[i - 3], line);
=======
                fc.Line = line;
                fc.Name = triples[i - 1];
>>>>>>> bf02d625
                rt.Backtrace = rt.Backtrace.Push(fc);
              }
            }
          }
          if (key == "WILL_FAIL") {
            rt.WillFail = cmSystemTools::IsOn(val);
          }
          if (key == "DISABLED") {
            rt.Disabled = cmSystemTools::IsOn(val);
          }
          if (key == "ATTACHED_FILES") {
            cmSystemTools::ExpandListArgument(val, rt.AttachedFiles);
          }
          if (key == "ATTACHED_FILES_ON_FAIL") {
            cmSystemTools::ExpandListArgument(val, rt.AttachOnFail);
          }
          if (key == "RESOURCE_LOCK") {
            std::vector<std::string> lval;
            cmSystemTools::ExpandListArgument(val, lval);

            rt.LockedResources.insert(lval.begin(), lval.end());
          }
          if (key == "FIXTURES_SETUP") {
            std::vector<std::string> lval;
            cmSystemTools::ExpandListArgument(val, lval);

            rt.FixturesSetup.insert(lval.begin(), lval.end());
          }
          if (key == "FIXTURES_CLEANUP") {
            std::vector<std::string> lval;
            cmSystemTools::ExpandListArgument(val, lval);

            rt.FixturesCleanup.insert(lval.begin(), lval.end());
          }
          if (key == "FIXTURES_REQUIRED") {
            std::vector<std::string> lval;
            cmSystemTools::ExpandListArgument(val, lval);

            rt.FixturesRequired.insert(lval.begin(), lval.end());
          }
          if (key == "TIMEOUT") {
            rt.Timeout = cmDuration(atof(val.c_str()));
            rt.ExplicitTimeout = true;
          }
          if (key == "COST") {
            rt.Cost = static_cast<float>(atof(val.c_str()));
          }
          if (key == "REQUIRED_FILES") {
            cmSystemTools::ExpandListArgument(val, rt.RequiredFiles);
          }
          if (key == "RUN_SERIAL") {
            rt.RunSerial = cmSystemTools::IsOn(val);
          }
          if (key == "FAIL_REGULAR_EXPRESSION") {
            std::vector<std::string> lval;
            cmSystemTools::ExpandListArgument(val, lval);
            for (std::string const& cr : lval) {
              rt.ErrorRegularExpressions.emplace_back(cr, cr);
            }
          }
          if (key == "PROCESSORS") {
            rt.Processors = atoi(val.c_str());
            if (rt.Processors < 1) {
              rt.Processors = 1;
            }
          }
          if (key == "PROCESSOR_AFFINITY") {
            rt.WantAffinity = cmSystemTools::IsOn(val);
          }
          if (key == "SKIP_RETURN_CODE") {
            rt.SkipReturnCode = atoi(val.c_str());
            if (rt.SkipReturnCode < 0 || rt.SkipReturnCode > 255) {
              rt.SkipReturnCode = -1;
            }
          }
          if (key == "DEPENDS") {
            cmSystemTools::ExpandListArgument(val, rt.Depends);
          }
          if (key == "ENVIRONMENT") {
            cmSystemTools::ExpandListArgument(val, rt.Environment);
          }
          if (key == "LABELS") {
            std::vector<std::string> Labels;
            cmSystemTools::ExpandListArgument(val, Labels);
            rt.Labels.insert(rt.Labels.end(), Labels.begin(), Labels.end());
            // sort the array
            std::sort(rt.Labels.begin(), rt.Labels.end());
            // remove duplicates
            std::vector<std::string>::iterator new_end =
              std::unique(rt.Labels.begin(), rt.Labels.end());
            rt.Labels.erase(new_end, rt.Labels.end());
          }
          if (key == "MEASUREMENT") {
            size_t pos = val.find_first_of('=');
            if (pos != std::string::npos) {
              std::string mKey = val.substr(0, pos);
              const char* mVal = val.c_str() + pos + 1;
              rt.Measurements[mKey] = mVal;
            } else {
              rt.Measurements[val] = "1";
            }
          }
          if (key == "PASS_REGULAR_EXPRESSION") {
            std::vector<std::string> lval;
            cmSystemTools::ExpandListArgument(val, lval);
            for (std::string const& cr : lval) {
              rt.RequiredRegularExpressions.emplace_back(cr, cr);
            }
          }
          if (key == "WORKING_DIRECTORY") {
            rt.Directory = val;
          }
          if (key == "TIMEOUT_AFTER_MATCH") {
            std::vector<std::string> propArgs;
            cmSystemTools::ExpandListArgument(val, propArgs);
            if (propArgs.size() != 2) {
              cmCTestLog(this->CTest, WARNING,
                         "TIMEOUT_AFTER_MATCH expects two arguments, found "
                           << propArgs.size() << std::endl);
            } else {
              rt.AlternateTimeout = cmDuration(atof(propArgs[0].c_str()));
              std::vector<std::string> lval;
              cmSystemTools::ExpandListArgument(propArgs[1], lval);
              for (std::string const& cr : lval) {
                rt.TimeoutRegularExpressions.emplace_back(cr, cr);
              }
            }
          }
        }
      }
    }
  }
  return true;
}

bool cmCTestTestHandler::SetDirectoryProperties(
  const std::vector<std::string>& args)
{
  std::vector<std::string>::const_iterator it;
  std::vector<std::string> tests;
  bool found = false;
  for (it = args.begin(); it != args.end(); ++it) {
    if (*it == "PROPERTIES") {
      found = true;
      break;
    }
    tests.push_back(*it);
  }

  if (!found) {
    return false;
  }
  ++it; // skip PROPERTIES
  for (; it != args.end(); ++it) {
    std::string key = *it;
    ++it;
    if (it == args.end()) {
      break;
    }
    std::string val = *it;
    for (cmCTestTestProperties& rt : this->TestList) {
      std::string cwd = cmSystemTools::GetCurrentWorkingDirectory();
      if (cwd == rt.Directory) {
        if (key == "LABELS") {
          std::vector<std::string> DirectoryLabels;
          cmSystemTools::ExpandListArgument(val, DirectoryLabels);
          rt.Labels.insert(rt.Labels.end(), DirectoryLabels.begin(),
                           DirectoryLabels.end());

          // sort the array
          std::sort(rt.Labels.begin(), rt.Labels.end());
          // remove duplicates
          std::vector<std::string>::iterator new_end =
            std::unique(rt.Labels.begin(), rt.Labels.end());
          rt.Labels.erase(new_end, rt.Labels.end());
        }
      }
    }
  }
  return true;
}

bool cmCTestTestHandler::AddTest(const std::vector<std::string>& args)
{
  const std::string& testname = args[0];
  cmCTestOptionalLog(this->CTest, DEBUG, "Add test: " << args[0] << std::endl,
                     this->Quiet);

  if (this->UseExcludeRegExpFlag && this->UseExcludeRegExpFirst &&
      this->ExcludeTestsRegularExpression.find(testname)) {
    return true;
  }
  if (this->MemCheck) {
    std::vector<std::string>::iterator it;
    bool found = false;
    for (it = this->CustomTestsIgnore.begin();
         it != this->CustomTestsIgnore.end(); ++it) {
      if (*it == testname) {
        found = true;
        break;
      }
    }
    if (found) {
      cmCTestOptionalLog(this->CTest, HANDLER_VERBOSE_OUTPUT,
                         "Ignore memcheck: " << *it << std::endl, this->Quiet);
      return true;
    }
  } else {
    std::vector<std::string>::iterator it;
    bool found = false;
    for (it = this->CustomTestsIgnore.begin();
         it != this->CustomTestsIgnore.end(); ++it) {
      if (*it == testname) {
        found = true;
        break;
      }
    }
    if (found) {
      cmCTestOptionalLog(this->CTest, HANDLER_VERBOSE_OUTPUT,
                         "Ignore test: " << *it << std::endl, this->Quiet);
      return true;
    }
  }

  cmCTestTestProperties test;
  test.Name = testname;
  test.Args = args;
  test.Directory = cmSystemTools::GetCurrentWorkingDirectory();
  cmCTestOptionalLog(this->CTest, DEBUG,
                     "Set test directory: " << test.Directory << std::endl,
                     this->Quiet);

  test.IsInBasedOnREOptions = true;
  test.WillFail = false;
  test.Disabled = false;
  test.RunSerial = false;
  test.Timeout = cmDuration::zero();
  test.ExplicitTimeout = false;
  test.Cost = 0;
  test.Processors = 1;
  test.WantAffinity = false;
  test.SkipReturnCode = -1;
  test.PreviousRuns = 0;
  if (this->UseIncludeRegExpFlag &&
      !this->IncludeTestsRegularExpression.find(testname)) {
    test.IsInBasedOnREOptions = false;
  } else if (this->UseExcludeRegExpFlag && !this->UseExcludeRegExpFirst &&
             this->ExcludeTestsRegularExpression.find(testname)) {
    test.IsInBasedOnREOptions = false;
  }
  this->TestList.push_back(test);
  return true;
}<|MERGE_RESOLUTION|>--- conflicted
+++ resolved
@@ -2160,22 +2160,15 @@
               // the first entry represents the top of the trace so we need to
               // reconstruct the backtrace in reverse
               for (size_t i = triples.size(); i >= 3; i -= 3) {
-<<<<<<< HEAD
-=======
                 cmListFileContext fc;
                 fc.FilePath = triples[i - 3];
->>>>>>> bf02d625
                 long line = 0;
                 if (!cmSystemTools::StringToLong(triples[i - 2].c_str(),
                                                  &line)) {
                   line = 0;
                 }
-<<<<<<< HEAD
-                cmListFileContext fc(triples[i - 1], triples[i - 3], line);
-=======
                 fc.Line = line;
                 fc.Name = triples[i - 1];
->>>>>>> bf02d625
                 rt.Backtrace = rt.Backtrace.Push(fc);
               }
             }
