/* Distributed under the OSI-approved BSD 3-Clause License.  See accompanying
   file Copyright.txt or https://cmake.org/licensing for details.  */
#include "cmCTestMultiProcessHandler.h"

#include "cmAffinity.h"
#include "cmCTest.h"
#include "cmCTestRunTest.h"
#include "cmCTestTestHandler.h"
#include "cmDuration.h"
#include "cmListFileCache.h"
#include "cmSystemTools.h"
#include "cmWorkingDirectory.h"

#include "cm_jsoncpp_value.h"
#include "cm_jsoncpp_writer.h"
#include "cm_uv.h"

#include "cmUVSignalHackRAII.h" // IWYU pragma: keep

#include "cmsys/FStream.hxx"
#include "cmsys/SystemInformation.hxx"

#include <algorithm>
#include <chrono>
#include <cstring>
#include <iomanip>
#include <iostream>
#include <list>
#include <math.h>
#include <sstream>
#include <stack>
#include <stdlib.h>
#include <unordered_map>
#include <utility>

namespace cmsys {
class RegularExpression;
}

class TestComparator
{
public:
  TestComparator(cmCTestMultiProcessHandler* handler)
    : Handler(handler)
  {
  }

  // Sorts tests in descending order of cost
  bool operator()(int index1, int index2) const
  {
    return Handler->Properties[index1]->Cost >
      Handler->Properties[index2]->Cost;
  }

private:
  cmCTestMultiProcessHandler* Handler;
};

cmCTestMultiProcessHandler::cmCTestMultiProcessHandler()
{
  this->ParallelLevel = 1;
  this->TestLoad = 0;
  this->FakeLoadForTesting = 0;
  this->Completed = 0;
  this->RunningCount = 0;
  this->ProcessorsAvailable = cmAffinity::GetProcessorsAvailable();
  this->HaveAffinity = this->ProcessorsAvailable.size();
  this->HasCycles = false;
  this->SerialTestRunning = false;
}

cmCTestMultiProcessHandler::~cmCTestMultiProcessHandler() = default;

// Set the tests
void cmCTestMultiProcessHandler::SetTests(TestMap& tests,
                                          PropertiesMap& properties)
{
  this->Tests = tests;
  this->Properties = properties;
  this->Total = this->Tests.size();
  // set test run map to false for all
  for (auto const& t : this->Tests) {
    this->TestRunningMap[t.first] = false;
    this->TestFinishMap[t.first] = false;
  }
  if (!this->CTest->GetShowOnly()) {
    this->ReadCostData();
    this->HasCycles = !this->CheckCycles();
    if (this->HasCycles) {
      return;
    }
    this->CreateTestCostList();
  }
}

// Set the max number of tests that can be run at the same time.
void cmCTestMultiProcessHandler::SetParallelLevel(size_t level)
{
  this->ParallelLevel = level < 1 ? 1 : level;
}

void cmCTestMultiProcessHandler::SetTestLoad(unsigned long load)
{
  this->TestLoad = load;

  std::string fake_load_value;
  if (cmSystemTools::GetEnv("__CTEST_FAKE_LOAD_AVERAGE_FOR_TESTING",
                            fake_load_value)) {
    if (!cmSystemTools::StringToULong(fake_load_value.c_str(),
                                      &this->FakeLoadForTesting)) {
      cmSystemTools::Error("Failed to parse fake load value: ",
                           fake_load_value.c_str());
    }
  }
}

void cmCTestMultiProcessHandler::RunTests()
{
  this->CheckResume();
  if (this->HasCycles) {
    return;
  }
#ifdef CMAKE_UV_SIGNAL_HACK
  cmUVSignalHackRAII hackRAII;
#endif
  this->TestHandler->SetMaxIndex(this->FindMaxIndex());

  uv_loop_init(&this->Loop);
  this->StartNextTests();
  uv_run(&this->Loop, UV_RUN_DEFAULT);
  uv_loop_close(&this->Loop);

  this->MarkFinished();
  this->UpdateCostData();
}

bool cmCTestMultiProcessHandler::StartTestProcess(int test)
{
  if (this->HaveAffinity && this->Properties[test]->WantAffinity) {
    size_t needProcessors = this->GetProcessorsUsed(test);
    if (needProcessors > this->ProcessorsAvailable.size()) {
      return false;
    }
    std::vector<size_t> affinity;
    affinity.reserve(needProcessors);
    for (size_t i = 0; i < needProcessors; ++i) {
      auto p = this->ProcessorsAvailable.begin();
      affinity.push_back(*p);
      this->ProcessorsAvailable.erase(p);
    }
    this->Properties[test]->Affinity = std::move(affinity);
  }

  cmCTestOptionalLog(this->CTest, HANDLER_VERBOSE_OUTPUT,
                     "test " << test << "\n", this->Quiet);
  this->TestRunningMap[test] = true; // mark the test as running
  // now remove the test itself
  this->EraseTest(test);
  this->RunningCount += GetProcessorsUsed(test);

  cmCTestRunTest* testRun = new cmCTestRunTest(*this);
  if (this->CTest->GetRepeatUntilFail()) {
    testRun->SetRunUntilFailOn();
    testRun->SetNumberOfRuns(this->CTest->GetTestRepeat());
  }
  testRun->SetIndex(test);
  testRun->SetTestProperties(this->Properties[test]);

  // Find any failed dependencies for this test. We assume the more common
  // scenario has no failed tests, so make it the outer loop.
  for (std::string const& f : *this->Failed) {
    if (this->Properties[test]->RequireSuccessDepends.find(f) !=
        this->Properties[test]->RequireSuccessDepends.end()) {
      testRun->AddFailedDependency(f);
    }
  }

  // Always lock the resources we'll be using, even if we fail to set the
  // working directory because FinishTestProcess() will try to unlock them
  this->LockResources(test);

  cmWorkingDirectory workdir(this->Properties[test]->Directory);
  if (workdir.Failed()) {
    testRun->StartFailure("Failed to change working directory to " +
                          this->Properties[test]->Directory + " : " +
                          std::strerror(workdir.GetLastResult()));
  } else {
    if (testRun->StartTest(this->Completed, this->Total)) {
      return true;
    }
  }

  this->FinishTestProcess(testRun, false);
  return false;
}

bool cmCTestMultiProcessHandler::CheckStopTimePassed()
{
  if (!this->StopTimePassed) {
    std::chrono::system_clock::time_point stop_time =
      this->CTest->GetStopTime();
    if (stop_time != std::chrono::system_clock::time_point() &&
        stop_time <= std::chrono::system_clock::now()) {
      this->SetStopTimePassed();
    }
  }
  return this->StopTimePassed;
}

void cmCTestMultiProcessHandler::SetStopTimePassed()
{
  if (!this->StopTimePassed) {
    cmCTestLog(this->CTest, ERROR_MESSAGE,
               "The stop time has been passed. "
               "Stopping all tests."
                 << std::endl);
    this->StopTimePassed = true;
  }
}

void cmCTestMultiProcessHandler::LockResources(int index)
{
  this->LockedResources.insert(
    this->Properties[index]->LockedResources.begin(),
    this->Properties[index]->LockedResources.end());

  if (this->Properties[index]->RunSerial) {
    this->SerialTestRunning = true;
  }
}

void cmCTestMultiProcessHandler::UnlockResources(int index)
{
  for (std::string const& i : this->Properties[index]->LockedResources) {
    this->LockedResources.erase(i);
  }
  if (this->Properties[index]->RunSerial) {
    this->SerialTestRunning = false;
  }
}

void cmCTestMultiProcessHandler::EraseTest(int test)
{
  this->Tests.erase(test);
  this->SortedTests.erase(
    std::find(this->SortedTests.begin(), this->SortedTests.end(), test));
}

inline size_t cmCTestMultiProcessHandler::GetProcessorsUsed(int test)
{
  size_t processors = static_cast<int>(this->Properties[test]->Processors);
  // If processors setting is set higher than the -j
  // setting, we default to using all of the process slots.
  if (processors > this->ParallelLevel) {
    processors = this->ParallelLevel;
  }
  // Cap tests that want affinity to the maximum affinity available.
  if (this->HaveAffinity && processors > this->HaveAffinity &&
      this->Properties[test]->WantAffinity) {
    processors = this->HaveAffinity;
  }
  return processors;
}

std::string cmCTestMultiProcessHandler::GetName(int test)
{
  return this->Properties[test]->Name;
}

bool cmCTestMultiProcessHandler::StartTest(int test)
{
  // Check for locked resources
  for (std::string const& i : this->Properties[test]->LockedResources) {
    if (this->LockedResources.find(i) != this->LockedResources.end()) {
      return false;
    }
  }

  // if there are no depends left then run this test
  if (this->Tests[test].empty()) {
    return this->StartTestProcess(test);
  }
  // This test was not able to start because it is waiting
  // on depends to run
  return false;
}

void cmCTestMultiProcessHandler::StartNextTests()
{
  if (this->TestLoadRetryTimer.get() != nullptr) {
    // This timer may be waiting to call StartNextTests again.
    // Since we have been called it is no longer needed.
    uv_timer_stop(this->TestLoadRetryTimer);
  }

  if (this->Tests.empty()) {
    this->TestLoadRetryTimer.reset();
    return;
  }

  if (this->CheckStopTimePassed()) {
    return;
  }

  size_t numToStart = 0;

  if (this->RunningCount < this->ParallelLevel) {
    numToStart = this->ParallelLevel - this->RunningCount;
  }

  if (numToStart == 0) {
    return;
  }

  // Don't start any new tests if one with the RUN_SERIAL property
  // is already running.
  if (this->SerialTestRunning) {
    return;
  }

  bool allTestsFailedTestLoadCheck = false;
  size_t minProcessorsRequired = this->ParallelLevel;
  std::string testWithMinProcessors;

  cmsys::SystemInformation info;

  unsigned long systemLoad = 0;
  size_t spareLoad = 0;
  if (this->TestLoad > 0) {
    // Activate possible wait.
    allTestsFailedTestLoadCheck = true;

    // Check for a fake load average value used in testing.
    if (this->FakeLoadForTesting > 0) {
      systemLoad = this->FakeLoadForTesting;
      // Drop the fake load for the next iteration to a value low enough
      // that the next iteration will start tests.
      this->FakeLoadForTesting = 1;
    }
    // If it's not set, look up the true load average.
    else {
      systemLoad = static_cast<unsigned long>(ceil(info.GetLoadAverage()));
    }
    spareLoad =
      (this->TestLoad > systemLoad ? this->TestLoad - systemLoad : 0);

    // Don't start more tests than the spare load can support.
    if (numToStart > spareLoad) {
      numToStart = spareLoad;
    }
  }

  TestList copy = this->SortedTests;
  for (auto const& test : copy) {
    // Take a nap if we're currently performing a RUN_SERIAL test.
    if (this->SerialTestRunning) {
      break;
    }
    // We can only start a RUN_SERIAL test if no other tests are also running.
    if (this->Properties[test]->RunSerial && this->RunningCount > 0) {
      continue;
    }

    size_t processors = GetProcessorsUsed(test);
    bool testLoadOk = true;
    if (this->TestLoad > 0) {
      if (processors <= spareLoad) {
        cmCTestLog(this->CTest, DEBUG,
                   "OK to run " << GetName(test) << ", it requires "
                                << processors << " procs & system load is: "
                                << systemLoad << std::endl);
        allTestsFailedTestLoadCheck = false;
      } else {
        testLoadOk = false;
      }
    }

    if (processors <= minProcessorsRequired) {
      minProcessorsRequired = processors;
      testWithMinProcessors = GetName(test);
    }

    if (testLoadOk && processors <= numToStart && this->StartTest(test)) {
      numToStart -= processors;
    } else if (numToStart == 0) {
      break;
    }
  }

  if (allTestsFailedTestLoadCheck) {
    // Find out whether there are any non RUN_SERIAL tests left, so that the
    // correct warning may be displayed.
    bool onlyRunSerialTestsLeft = true;
    for (auto const& test : copy) {
      if (!this->Properties[test]->RunSerial) {
        onlyRunSerialTestsLeft = false;
      }
    }
    cmCTestLog(this->CTest, HANDLER_OUTPUT, "***** WAITING, ");

    if (this->SerialTestRunning) {
      cmCTestLog(this->CTest, HANDLER_OUTPUT,
                 "Waiting for RUN_SERIAL test to finish.");
    } else if (onlyRunSerialTestsLeft) {
      cmCTestLog(this->CTest, HANDLER_OUTPUT,
                 "Only RUN_SERIAL tests remain, awaiting available slot.");
    } else {
      /* clang-format off */
      cmCTestLog(this->CTest, HANDLER_OUTPUT,
                 "System Load: " << systemLoad << ", "
                 "Max Allowed Load: " << this->TestLoad << ", "
                 "Smallest test " << testWithMinProcessors <<
                 " requires " << minProcessorsRequired);
      /* clang-format on */
    }
    cmCTestLog(this->CTest, HANDLER_OUTPUT, "*****" << std::endl);

    // Wait between 1 and 5 seconds before trying again.
    unsigned int milliseconds = (cmSystemTools::RandomSeed() % 5 + 1) * 1000;
    if (this->FakeLoadForTesting) {
      milliseconds = 10;
    }
    if (this->TestLoadRetryTimer.get() == nullptr) {
      this->TestLoadRetryTimer.init(this->Loop, this);
    }
    this->TestLoadRetryTimer.start(
      &cmCTestMultiProcessHandler::OnTestLoadRetryCB, milliseconds, 0);
  }
}

void cmCTestMultiProcessHandler::OnTestLoadRetryCB(uv_timer_t* timer)
{
  auto self = static_cast<cmCTestMultiProcessHandler*>(timer->data);
  self->StartNextTests();
}

void cmCTestMultiProcessHandler::FinishTestProcess(cmCTestRunTest* runner,
                                                   bool started)
{
  this->Completed++;

  int test = runner->GetIndex();
  auto properties = runner->GetTestProperties();

  bool testResult = runner->EndTest(this->Completed, this->Total, started);
  if (runner->TimedOutForStopTime()) {
    this->SetStopTimePassed();
  }
  if (started) {
    if (!this->StopTimePassed && runner->StartAgain(this->Completed)) {
      this->Completed--; // remove the completed test because run again
      return;
    }
  }

  if (testResult) {
    this->Passed->push_back(properties->Name);
  } else if (!properties->Disabled) {
    this->Failed->push_back(properties->Name);
  }

  for (auto& t : this->Tests) {
    t.second.erase(test);
  }

  this->TestFinishMap[test] = true;
  this->TestRunningMap[test] = false;
  this->WriteCheckpoint(test);
  this->UnlockResources(test);
  this->RunningCount -= GetProcessorsUsed(test);

  for (auto p : properties->Affinity) {
    this->ProcessorsAvailable.insert(p);
  }
  properties->Affinity.clear();

  delete runner;
  if (started) {
    this->StartNextTests();
  }
}

void cmCTestMultiProcessHandler::UpdateCostData()
{
  std::string fname = this->CTest->GetCostDataFile();
  std::string tmpout = fname + ".tmp";
  cmsys::ofstream fout;
  fout.open(tmpout.c_str());

  PropertiesMap temp = this->Properties;

  if (cmSystemTools::FileExists(fname)) {
    cmsys::ifstream fin;
    fin.open(fname.c_str());

    std::string line;
    while (std::getline(fin, line)) {
      if (line == "---") {
        break;
      }
      std::vector<std::string> parts = cmSystemTools::SplitString(line, ' ');
      // Format: <name> <previous_runs> <avg_cost>
      if (parts.size() < 3) {
        break;
      }

      std::string name = parts[0];
      int prev = atoi(parts[1].c_str());
      float cost = static_cast<float>(atof(parts[2].c_str()));

      int index = this->SearchByName(name);
      if (index == -1) {
        // This test is not in memory. We just rewrite the entry
        fout << name << " " << prev << " " << cost << "\n";
      } else {
        // Update with our new average cost
        fout << name << " " << this->Properties[index]->PreviousRuns << " "
             << this->Properties[index]->Cost << "\n";
        temp.erase(index);
      }
    }
    fin.close();
    cmSystemTools::RemoveFile(fname);
  }

  // Add all tests not previously listed in the file
  for (auto const& i : temp) {
    fout << i.second->Name << " " << i.second->PreviousRuns << " "
         << i.second->Cost << "\n";
  }

  // Write list of failed tests
  fout << "---\n";
  for (std::string const& f : *this->Failed) {
    fout << f << "\n";
  }
  fout.close();
  cmSystemTools::RenameFile(tmpout, fname);
}

void cmCTestMultiProcessHandler::ReadCostData()
{
  std::string fname = this->CTest->GetCostDataFile();

  if (cmSystemTools::FileExists(fname, true)) {
    cmsys::ifstream fin;
    fin.open(fname.c_str());
    std::string line;
    while (std::getline(fin, line)) {
      if (line == "---") {
        break;
      }

      std::vector<std::string> parts = cmSystemTools::SplitString(line, ' ');

      // Probably an older version of the file, will be fixed next run
      if (parts.size() < 3) {
        fin.close();
        return;
      }

      std::string name = parts[0];
      int prev = atoi(parts[1].c_str());
      float cost = static_cast<float>(atof(parts[2].c_str()));

      int index = this->SearchByName(name);
      if (index == -1) {
        continue;
      }

      this->Properties[index]->PreviousRuns = prev;
      // When not running in parallel mode, don't use cost data
      if (this->ParallelLevel > 1 && this->Properties[index] &&
          this->Properties[index]->Cost == 0) {
        this->Properties[index]->Cost = cost;
      }
    }
    // Next part of the file is the failed tests
    while (std::getline(fin, line)) {
      if (!line.empty()) {
        this->LastTestsFailed.push_back(line);
      }
    }
    fin.close();
  }
}

int cmCTestMultiProcessHandler::SearchByName(std::string const& name)
{
  int index = -1;

  for (auto const& p : this->Properties) {
    if (p.second->Name == name) {
      index = p.first;
    }
  }
  return index;
}

void cmCTestMultiProcessHandler::CreateTestCostList()
{
  if (this->ParallelLevel > 1) {
    CreateParallelTestCostList();
  } else {
    CreateSerialTestCostList();
  }
}

void cmCTestMultiProcessHandler::CreateParallelTestCostList()
{
  TestSet alreadySortedTests;

  std::list<TestSet> priorityStack;
  priorityStack.emplace_back();
  TestSet& topLevel = priorityStack.back();

  // In parallel test runs add previously failed tests to the front
  // of the cost list and queue other tests for further sorting
  for (auto const& t : this->Tests) {
    if (std::find(this->LastTestsFailed.begin(), this->LastTestsFailed.end(),
                  this->Properties[t.first]->Name) !=
        this->LastTestsFailed.end()) {
      // If the test failed last time, it should be run first.
      this->SortedTests.push_back(t.first);
      alreadySortedTests.insert(t.first);
    } else {
      topLevel.insert(t.first);
    }
  }

  // In parallel test runs repeatedly move dependencies of the tests on
  // the current dependency level to the next level until no
  // further dependencies exist.
  while (!priorityStack.back().empty()) {
    TestSet& previousSet = priorityStack.back();
    priorityStack.emplace_back();
    TestSet& currentSet = priorityStack.back();

    for (auto const& i : previousSet) {
      TestSet const& dependencies = this->Tests[i];
      currentSet.insert(dependencies.begin(), dependencies.end());
    }

    for (auto const& i : currentSet) {
      previousSet.erase(i);
    }
  }

  // Remove the empty dependency level
  priorityStack.pop_back();

  // Reverse iterate over the different dependency levels (deepest first).
  // Sort tests within each level by COST and append them to the cost list.
  for (std::list<TestSet>::reverse_iterator i = priorityStack.rbegin();
       i != priorityStack.rend(); ++i) {
    TestSet const& currentSet = *i;
    TestComparator comp(this);

    TestList sortedCopy;

    sortedCopy.insert(sortedCopy.end(), currentSet.begin(), currentSet.end());

    std::stable_sort(sortedCopy.begin(), sortedCopy.end(), comp);

    for (auto const& j : sortedCopy) {
      if (alreadySortedTests.find(j) == alreadySortedTests.end()) {
        this->SortedTests.push_back(j);
        alreadySortedTests.insert(j);
      }
    }
  }
}

void cmCTestMultiProcessHandler::GetAllTestDependencies(int test,
                                                        TestList& dependencies)
{
  TestSet const& dependencySet = this->Tests[test];
  for (int i : dependencySet) {
    GetAllTestDependencies(i, dependencies);
    dependencies.push_back(i);
  }
}

void cmCTestMultiProcessHandler::CreateSerialTestCostList()
{
  TestList presortedList;

  for (auto const& i : this->Tests) {
    presortedList.push_back(i.first);
  }

  TestComparator comp(this);
  std::stable_sort(presortedList.begin(), presortedList.end(), comp);

  TestSet alreadySortedTests;

  for (int test : presortedList) {
    if (alreadySortedTests.find(test) != alreadySortedTests.end()) {
      continue;
    }

    TestList dependencies;
    GetAllTestDependencies(test, dependencies);

    for (int testDependency : dependencies) {
      if (alreadySortedTests.find(testDependency) ==
          alreadySortedTests.end()) {
        alreadySortedTests.insert(testDependency);
        this->SortedTests.push_back(testDependency);
      }
    }

    alreadySortedTests.insert(test);
    this->SortedTests.push_back(test);
  }
}

void cmCTestMultiProcessHandler::WriteCheckpoint(int index)
{
  std::string fname =
    this->CTest->GetBinaryDir() + "/Testing/Temporary/CTestCheckpoint.txt";
  cmsys::ofstream fout;
  fout.open(fname.c_str(), std::ios::app);
  fout << index << "\n";
  fout.close();
}

void cmCTestMultiProcessHandler::MarkFinished()
{
  std::string fname =
    this->CTest->GetBinaryDir() + "/Testing/Temporary/CTestCheckpoint.txt";
  cmSystemTools::RemoveFile(fname);
}

static Json::Value DumpToJsonArray(const std::set<std::string>& values)
{
  Json::Value jsonArray = Json::arrayValue;
  for (auto& it : values) {
    jsonArray.append(it);
  }
  return jsonArray;
}

static Json::Value DumpToJsonArray(const std::vector<std::string>& values)
{
  Json::Value jsonArray = Json::arrayValue;
  for (auto& it : values) {
    jsonArray.append(it);
  }
  return jsonArray;
}

static Json::Value DumpRegExToJsonArray(
  const std::vector<std::pair<cmsys::RegularExpression, std::string>>& values)
{
  Json::Value jsonArray = Json::arrayValue;
  for (auto& it : values) {
    jsonArray.append(it.second);
  }
  return jsonArray;
}

static Json::Value DumpMeasurementToJsonArray(
  const std::map<std::string, std::string>& values)
{
  Json::Value jsonArray = Json::arrayValue;
  for (auto& it : values) {
    Json::Value measurement = Json::objectValue;
    measurement["measurement"] = it.first;
    measurement["value"] = it.second;
    jsonArray.append(measurement);
  }
  return jsonArray;
}

static Json::Value DumpTimeoutAfterMatch(
  cmCTestTestHandler::cmCTestTestProperties& testProperties)
{
  Json::Value timeoutAfterMatch = Json::objectValue;
  timeoutAfterMatch["timeout"] = testProperties.AlternateTimeout.count();
  timeoutAfterMatch["regex"] =
    DumpRegExToJsonArray(testProperties.TimeoutRegularExpressions);
  return timeoutAfterMatch;
}

static Json::Value DumpCTestProperty(std::string const& name,
                                     Json::Value value)
{
  Json::Value property = Json::objectValue;
  property["name"] = name;
  property["value"] = std::move(value);
  return property;
}

static Json::Value DumpCTestProperties(
  cmCTestTestHandler::cmCTestTestProperties& testProperties)
{
  Json::Value properties = Json::arrayValue;
  if (!testProperties.AttachOnFail.empty()) {
    properties.append(DumpCTestProperty(
      "ATTACHED_FILES_ON_FAIL", DumpToJsonArray(testProperties.AttachOnFail)));
  }
  if (!testProperties.AttachedFiles.empty()) {
    properties.append(DumpCTestProperty(
      "ATTACHED_FILES", DumpToJsonArray(testProperties.AttachedFiles)));
  }
<<<<<<< HEAD
  if (testProperties.Cost != 0.0) {
    properties.append(DumpCTestProperty("COST", testProperties.Cost));
=======
  if (testProperties.Cost != 0.0f) {
    properties.append(
      DumpCTestProperty("COST", static_cast<double>(testProperties.Cost)));
>>>>>>> bf02d625
  }
  if (!testProperties.Depends.empty()) {
    properties.append(
      DumpCTestProperty("DEPENDS", DumpToJsonArray(testProperties.Depends)));
  }
  if (testProperties.Disabled) {
    properties.append(DumpCTestProperty("DISABLED", testProperties.Disabled));
  }
  if (!testProperties.Environment.empty()) {
    properties.append(DumpCTestProperty(
      "ENVIRONMENT", DumpToJsonArray(testProperties.Environment)));
  }
  if (!testProperties.ErrorRegularExpressions.empty()) {
    properties.append(DumpCTestProperty(
      "FAIL_REGULAR_EXPRESSION",
      DumpRegExToJsonArray(testProperties.ErrorRegularExpressions)));
  }
  if (!testProperties.FixturesCleanup.empty()) {
    properties.append(DumpCTestProperty(
      "FIXTURES_CLEANUP", DumpToJsonArray(testProperties.FixturesCleanup)));
  }
  if (!testProperties.FixturesRequired.empty()) {
    properties.append(DumpCTestProperty(
      "FIXTURES_REQUIRED", DumpToJsonArray(testProperties.FixturesRequired)));
  }
  if (!testProperties.FixturesSetup.empty()) {
    properties.append(DumpCTestProperty(
      "FIXTURES_SETUP", DumpToJsonArray(testProperties.FixturesSetup)));
  }
  if (!testProperties.Labels.empty()) {
    properties.append(
      DumpCTestProperty("LABELS", DumpToJsonArray(testProperties.Labels)));
  }
  if (!testProperties.Measurements.empty()) {
    properties.append(DumpCTestProperty(
      "MEASUREMENT", DumpMeasurementToJsonArray(testProperties.Measurements)));
  }
  if (!testProperties.RequiredRegularExpressions.empty()) {
    properties.append(DumpCTestProperty(
      "PASS_REGULAR_EXPRESSION",
      DumpRegExToJsonArray(testProperties.RequiredRegularExpressions)));
  }
  if (testProperties.WantAffinity) {
    properties.append(
      DumpCTestProperty("PROCESSOR_AFFINITY", testProperties.WantAffinity));
  }
  if (testProperties.Processors != 1) {
    properties.append(
      DumpCTestProperty("PROCESSORS", testProperties.Processors));
  }
  if (!testProperties.RequiredFiles.empty()) {
    properties["REQUIRED_FILES"] =
      DumpToJsonArray(testProperties.RequiredFiles);
  }
  if (!testProperties.LockedResources.empty()) {
    properties.append(DumpCTestProperty(
      "RESOURCE_LOCK", DumpToJsonArray(testProperties.LockedResources)));
  }
  if (testProperties.RunSerial) {
    properties.append(
      DumpCTestProperty("RUN_SERIAL", testProperties.RunSerial));
  }
  if (testProperties.SkipReturnCode != -1) {
    properties.append(
      DumpCTestProperty("SKIP_RETURN_CODE", testProperties.SkipReturnCode));
  }
  if (testProperties.ExplicitTimeout) {
    properties.append(
      DumpCTestProperty("TIMEOUT", testProperties.Timeout.count()));
  }
  if (!testProperties.TimeoutRegularExpressions.empty()) {
    properties.append(DumpCTestProperty(
      "TIMEOUT_AFTER_MATCH", DumpTimeoutAfterMatch(testProperties)));
  }
  if (testProperties.WillFail) {
    properties.append(DumpCTestProperty("WILL_FAIL", testProperties.WillFail));
  }
  if (!testProperties.Directory.empty()) {
    properties.append(
      DumpCTestProperty("WORKING_DIRECTORY", testProperties.Directory));
  }
  return properties;
}

class BacktraceData
{
  std::unordered_map<std::string, Json::ArrayIndex> CommandMap;
  std::unordered_map<std::string, Json::ArrayIndex> FileMap;
  std::unordered_map<cmListFileContext const*, Json::ArrayIndex> NodeMap;
  Json::Value Commands = Json::arrayValue;
  Json::Value Files = Json::arrayValue;
  Json::Value Nodes = Json::arrayValue;

  Json::ArrayIndex AddCommand(std::string const& command)
  {
    auto i = this->CommandMap.find(command);
    if (i == this->CommandMap.end()) {
      i = this->CommandMap.emplace(command, this->Commands.size()).first;
      this->Commands.append(command);
    }
    return i->second;
  }

  Json::ArrayIndex AddFile(std::string const& file)
  {
    auto i = this->FileMap.find(file);
    if (i == this->FileMap.end()) {
      i = this->FileMap.emplace(file, this->Files.size()).first;
      this->Files.append(file);
    }
    return i->second;
  }

public:
  bool Add(cmListFileBacktrace const& bt, Json::ArrayIndex& index);
  Json::Value Dump();
};

bool BacktraceData::Add(cmListFileBacktrace const& bt, Json::ArrayIndex& index)
{
  if (bt.Empty()) {
    return false;
  }
  cmListFileContext const* top = &bt.Top();
  auto found = this->NodeMap.find(top);
  if (found != this->NodeMap.end()) {
    index = found->second;
    return true;
  }
  Json::Value entry = Json::objectValue;
<<<<<<< HEAD
  entry["file"] = this->AddFile(top->FilePath());
  if (top->Line) {
    entry["line"] = static_cast<int>(top->Line);
  }
  if (top->HasName()) {
    entry["command"] = this->AddCommand(top->Name());
=======
  entry["file"] = this->AddFile(top->FilePath);
  if (top->Line) {
    entry["line"] = static_cast<int>(top->Line);
  }
  if (!top->Name.empty()) {
    entry["command"] = this->AddCommand(top->Name);
>>>>>>> bf02d625
  }
  Json::ArrayIndex parent;
  if (this->Add(bt.Pop(), parent)) {
    entry["parent"] = parent;
  }
  index = this->NodeMap[top] = this->Nodes.size();
<<<<<<< HEAD
  this->Nodes.append(std::move(entry));
=======
  this->Nodes.append(std::move(entry)); // NOLINT(*)
>>>>>>> bf02d625
  return true;
}

Json::Value BacktraceData::Dump()
{
  Json::Value backtraceGraph;
  this->CommandMap.clear();
  this->FileMap.clear();
  this->NodeMap.clear();
  backtraceGraph["commands"] = std::move(this->Commands);
  backtraceGraph["files"] = std::move(this->Files);
  backtraceGraph["nodes"] = std::move(this->Nodes);
  return backtraceGraph;
}

static void AddBacktrace(BacktraceData& backtraceGraph, Json::Value& object,
                         cmListFileBacktrace const& bt)
{
  Json::ArrayIndex backtrace;
  if (backtraceGraph.Add(bt, backtrace)) {
    object["backtrace"] = backtrace;
  }
}

static Json::Value DumpCTestInfo(
  cmCTestRunTest& testRun,
  cmCTestTestHandler::cmCTestTestProperties& testProperties,
  BacktraceData& backtraceGraph)
{
  Json::Value testInfo = Json::objectValue;
  // test name should always be present
  testInfo["name"] = testProperties.Name;
  std::string const& config = testRun.GetCTest()->GetConfigType();
  if (!config.empty()) {
    testInfo["config"] = config;
  }
  std::string const& command = testRun.GetActualCommand();
  if (!command.empty()) {
    std::vector<std::string> commandAndArgs;
    commandAndArgs.push_back(command);
    const std::vector<std::string>& args = testRun.GetArguments();
    if (!args.empty()) {
      commandAndArgs.reserve(args.size() + 1);
      commandAndArgs.insert(commandAndArgs.end(), args.begin(), args.end());
    }
    testInfo["command"] = DumpToJsonArray(commandAndArgs);
  }
  Json::Value properties = DumpCTestProperties(testProperties);
  if (!properties.empty()) {
    testInfo["properties"] = properties;
  }
  if (!testProperties.Backtrace.Empty()) {
    AddBacktrace(backtraceGraph, testInfo, testProperties.Backtrace);
  }
  return testInfo;
}

static Json::Value DumpVersion(int major, int minor)
{
  Json::Value version = Json::objectValue;
  version["major"] = major;
  version["minor"] = minor;
  return version;
}

void cmCTestMultiProcessHandler::PrintOutputAsJson()
{
  this->TestHandler->SetMaxIndex(this->FindMaxIndex());

  Json::Value result = Json::objectValue;
  result["kind"] = "ctestInfo";
  result["version"] = DumpVersion(1, 0);

  BacktraceData backtraceGraph;
  Json::Value tests = Json::arrayValue;
  for (auto& it : this->Properties) {
    cmCTestTestHandler::cmCTestTestProperties& p = *it.second;

    // Don't worry if this fails, we are only showing the test list, not
    // running the tests
    cmWorkingDirectory workdir(p.Directory);
    cmCTestRunTest testRun(*this);
    testRun.SetIndex(p.Index);
    testRun.SetTestProperties(&p);
    testRun.ComputeArguments();

<<<<<<< HEAD
=======
    // Skip tests not available in this configuration.
    if (p.Args.size() >= 2 && p.Args[1] == "NOT_AVAILABLE") {
      continue;
    }

>>>>>>> bf02d625
    Json::Value testInfo = DumpCTestInfo(testRun, p, backtraceGraph);
    tests.append(testInfo);
  }
  result["backtraceGraph"] = backtraceGraph.Dump();
  result["tests"] = std::move(tests);

  Json::StreamWriterBuilder builder;
  builder["indentation"] = "  ";
  std::unique_ptr<Json::StreamWriter> jout(builder.newStreamWriter());
  jout->write(result, &std::cout);
}

// For ShowOnly mode
void cmCTestMultiProcessHandler::PrintTestList()
{
  if (this->CTest->GetOutputAsJson()) {
    PrintOutputAsJson();
    return;
  }

  this->TestHandler->SetMaxIndex(this->FindMaxIndex());
  int count = 0;

  for (auto& it : this->Properties) {
    count++;
    cmCTestTestHandler::cmCTestTestProperties& p = *it.second;

    // Don't worry if this fails, we are only showing the test list, not
    // running the tests
    cmWorkingDirectory workdir(p.Directory);

    cmCTestRunTest testRun(*this);
    testRun.SetIndex(p.Index);
    testRun.SetTestProperties(&p);
    testRun.ComputeArguments(); // logs the command in verbose mode

    if (!p.Labels.empty()) // print the labels
    {
      cmCTestOptionalLog(this->CTest, HANDLER_VERBOSE_OUTPUT,
                         "Labels:", this->Quiet);
    }
    for (std::string const& label : p.Labels) {
      cmCTestOptionalLog(this->CTest, HANDLER_VERBOSE_OUTPUT, " " << label,
                         this->Quiet);
    }
    if (!p.Labels.empty()) // print the labels
    {
      cmCTestOptionalLog(this->CTest, HANDLER_VERBOSE_OUTPUT, std::endl,
                         this->Quiet);
    }

    if (this->TestHandler->MemCheck) {
      cmCTestOptionalLog(this->CTest, HANDLER_OUTPUT, "  Memory Check",
                         this->Quiet);
    } else {
      cmCTestOptionalLog(this->CTest, HANDLER_OUTPUT, "  Test", this->Quiet);
    }
    std::ostringstream indexStr;
    indexStr << " #" << p.Index << ":";
    cmCTestOptionalLog(
      this->CTest, HANDLER_OUTPUT,
      std::setw(3 + getNumWidth(this->TestHandler->GetMaxIndex()))
        << indexStr.str(),
      this->Quiet);
    cmCTestOptionalLog(this->CTest, HANDLER_OUTPUT, " " << p.Name,
                       this->Quiet);
    if (p.Disabled) {
      cmCTestOptionalLog(this->CTest, HANDLER_OUTPUT, " (Disabled)",
                         this->Quiet);
    }
    cmCTestOptionalLog(this->CTest, HANDLER_OUTPUT, std::endl, this->Quiet);
  }

  cmCTestOptionalLog(this->CTest, HANDLER_OUTPUT,
                     std::endl
                       << "Total Tests: " << this->Total << std::endl,
                     this->Quiet);
}

void cmCTestMultiProcessHandler::PrintLabels()
{
  std::set<std::string> allLabels;
  for (auto& it : this->Properties) {
    cmCTestTestHandler::cmCTestTestProperties& p = *it.second;
    allLabels.insert(p.Labels.begin(), p.Labels.end());
  }

  if (!allLabels.empty()) {
    cmCTestOptionalLog(this->CTest, HANDLER_OUTPUT, "All Labels:" << std::endl,
                       this->Quiet);
  } else {
    cmCTestOptionalLog(this->CTest, HANDLER_OUTPUT,
                       "No Labels Exist" << std::endl, this->Quiet);
  }
  for (std::string const& label : allLabels) {
    cmCTestOptionalLog(this->CTest, HANDLER_OUTPUT, "  " << label << std::endl,
                       this->Quiet);
  }
}

void cmCTestMultiProcessHandler::CheckResume()
{
  std::string fname =
    this->CTest->GetBinaryDir() + "/Testing/Temporary/CTestCheckpoint.txt";
  if (this->CTest->GetFailover()) {
    if (cmSystemTools::FileExists(fname, true)) {
      *this->TestHandler->LogFile
        << "Resuming previously interrupted test set" << std::endl
        << "----------------------------------------------------------"
        << std::endl;

      cmsys::ifstream fin;
      fin.open(fname.c_str());
      std::string line;
      while (std::getline(fin, line)) {
        int index = atoi(line.c_str());
        this->RemoveTest(index);
      }
      fin.close();
    }
  } else if (cmSystemTools::FileExists(fname, true)) {
    cmSystemTools::RemoveFile(fname);
  }
}

void cmCTestMultiProcessHandler::RemoveTest(int index)
{
  this->EraseTest(index);
  this->Properties.erase(index);
  this->TestRunningMap[index] = false;
  this->TestFinishMap[index] = true;
  this->Completed++;
}

int cmCTestMultiProcessHandler::FindMaxIndex()
{
  int max = 0;
  for (auto const& i : this->Tests) {
    if (i.first > max) {
      max = i.first;
    }
  }
  return max;
}

// Returns true if no cycles exist in the dependency graph
bool cmCTestMultiProcessHandler::CheckCycles()
{
  cmCTestOptionalLog(this->CTest, HANDLER_VERBOSE_OUTPUT,
                     "Checking test dependency graph..." << std::endl,
                     this->Quiet);
  for (auto const& it : this->Tests) {
    // DFS from each element to itself
    int root = it.first;
    std::set<int> visited;
    std::stack<int> s;
    s.push(root);
    while (!s.empty()) {
      int test = s.top();
      s.pop();
      if (visited.insert(test).second) {
        for (auto const& d : this->Tests[test]) {
          if (d == root) {
            // cycle exists
            cmCTestLog(
              this->CTest, ERROR_MESSAGE,
              "Error: a cycle exists in the test dependency graph "
              "for the test \""
                << this->Properties[root]->Name
                << "\".\nPlease fix the cycle and run ctest again.\n");
            return false;
          }
          s.push(d);
        }
      }
    }
  }
  cmCTestOptionalLog(this->CTest, HANDLER_VERBOSE_OUTPUT,
                     "Checking test dependency graph end" << std::endl,
                     this->Quiet);
  return true;
}<|MERGE_RESOLUTION|>--- conflicted
+++ resolved
@@ -804,14 +804,9 @@
     properties.append(DumpCTestProperty(
       "ATTACHED_FILES", DumpToJsonArray(testProperties.AttachedFiles)));
   }
-<<<<<<< HEAD
-  if (testProperties.Cost != 0.0) {
-    properties.append(DumpCTestProperty("COST", testProperties.Cost));
-=======
   if (testProperties.Cost != 0.0f) {
     properties.append(
       DumpCTestProperty("COST", static_cast<double>(testProperties.Cost)));
->>>>>>> bf02d625
   }
   if (!testProperties.Depends.empty()) {
     properties.append(
@@ -942,32 +937,19 @@
     return true;
   }
   Json::Value entry = Json::objectValue;
-<<<<<<< HEAD
-  entry["file"] = this->AddFile(top->FilePath());
-  if (top->Line) {
-    entry["line"] = static_cast<int>(top->Line);
-  }
-  if (top->HasName()) {
-    entry["command"] = this->AddCommand(top->Name());
-=======
   entry["file"] = this->AddFile(top->FilePath);
   if (top->Line) {
     entry["line"] = static_cast<int>(top->Line);
   }
   if (!top->Name.empty()) {
     entry["command"] = this->AddCommand(top->Name);
->>>>>>> bf02d625
   }
   Json::ArrayIndex parent;
   if (this->Add(bt.Pop(), parent)) {
     entry["parent"] = parent;
   }
   index = this->NodeMap[top] = this->Nodes.size();
-<<<<<<< HEAD
-  this->Nodes.append(std::move(entry));
-=======
   this->Nodes.append(std::move(entry)); // NOLINT(*)
->>>>>>> bf02d625
   return true;
 }
 
@@ -1054,14 +1036,11 @@
     testRun.SetTestProperties(&p);
     testRun.ComputeArguments();
 
-<<<<<<< HEAD
-=======
     // Skip tests not available in this configuration.
     if (p.Args.size() >= 2 && p.Args[1] == "NOT_AVAILABLE") {
       continue;
     }
 
->>>>>>> bf02d625
     Json::Value testInfo = DumpCTestInfo(testRun, p, backtraceGraph);
     tests.append(testInfo);
   }
