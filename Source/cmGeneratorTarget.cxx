/* Distributed under the OSI-approved BSD 3-Clause License.  See accompanying
   file Copyright.txt or https://cmake.org/licensing for details.  */
#include "cmGeneratorTarget.h"

#include <algorithm>
#include <assert.h>
#include <cmsys/RegularExpression.hxx>
#include <errno.h>
#include <iterator>
#include <queue>
#include <sstream>
#include <stdio.h>
#include <stdlib.h>
#include <string.h>

#include "cmAlgorithms.h"
#include "cmComputeLinkInformation.h"
#include "cmCustomCommand.h"
#include "cmCustomCommandGenerator.h"
#include "cmCustomCommandLines.h"
#include "cmGeneratorExpression.h"
#include "cmGeneratorExpressionDAGChecker.h"
#include "cmGlobalGenerator.h"
#include "cmLocalGenerator.h"
#include "cmMakefile.h"
#include "cmPropertyMap.h"
#include "cmSourceFile.h"
#include "cmSourceFileLocation.h"
#include "cmState.h"
#include "cmSystemTools.h"
#include "cmTarget.h"
#include "cmTargetLinkLibraryType.h"
#include "cmTargetPropertyComputer.h"
#include "cm_auto_ptr.hxx"
#include "cm_unordered_set.hxx"
#include "cmake.h"

class cmMessenger;

template <>
const char* cmTargetPropertyComputer::GetSources<cmGeneratorTarget>(
  cmGeneratorTarget const* tgt, cmMessenger* /* messenger */,
  cmListFileBacktrace const& /* context */)
{
  return tgt->GetSourcesProperty();
}

template <>
const char* cmTargetPropertyComputer::ComputeLocationForBuild<
  cmGeneratorTarget>(cmGeneratorTarget const* tgt)
{
  return tgt->GetLocation("");
}

template <>
const char* cmTargetPropertyComputer::ComputeLocation<cmGeneratorTarget>(
  cmGeneratorTarget const* tgt, const std::string& config)
{
  return tgt->GetLocation(config);
}

class cmGeneratorTarget::TargetPropertyEntry
{
  static cmLinkImplItem NoLinkImplItem;

public:
  TargetPropertyEntry(CM_AUTO_PTR<cmCompiledGeneratorExpression> cge,
                      cmLinkImplItem const& item = NoLinkImplItem)
    : ge(cge)
    , LinkImplItem(item)
  {
  }
  const CM_AUTO_PTR<cmCompiledGeneratorExpression> ge;
  cmLinkImplItem const& LinkImplItem;
};
cmLinkImplItem cmGeneratorTarget::TargetPropertyEntry::NoLinkImplItem;

void reportBadObjLib(std::vector<cmSourceFile*> const& badObjLib,
                     cmGeneratorTarget const* target, cmake* cm)
{
  if (!badObjLib.empty()) {
    std::ostringstream e;
    e << "OBJECT library \"" << target->GetName() << "\" contains:\n";
    for (std::vector<cmSourceFile*>::const_iterator i = badObjLib.begin();
         i != badObjLib.end(); ++i) {
      e << "  " << (*i)->GetLocation().GetName() << "\n";
    }
    e << "but may contain only sources that compile, header files, and "
         "other files that would not affect linking of a normal library.";
    cm->IssueMessage(cmake::FATAL_ERROR, e.str(), target->GetBacktrace());
  }
}

struct ObjectSourcesTag
{
};
struct CustomCommandsTag
{
};
struct ExtraSourcesTag
{
};
struct HeaderSourcesTag
{
};
struct ExternalObjectsTag
{
};
struct IDLSourcesTag
{
};
struct ResxTag
{
};
struct ModuleDefinitionFileTag
{
};
struct AppManifestTag
{
};
struct ManifestsTag
{
};
struct CertificatesTag
{
};
struct XamlTag
{
};

template <typename Tag, typename OtherTag>
struct IsSameTag
{
  enum
  {
    Result = false
  };
};

template <typename Tag>
struct IsSameTag<Tag, Tag>
{
  enum
  {
    Result = true
  };
};

template <bool>
struct DoAccept
{
  template <typename T>
  static void Do(T& /*unused*/, cmSourceFile* /*unused*/)
  {
  }
};

template <>
struct DoAccept<true>
{
  static void Do(std::vector<cmSourceFile const*>& files, cmSourceFile* f)
  {
    files.push_back(f);
  }
  static void Do(cmGeneratorTarget::ResxData& data, cmSourceFile* f)
  {
    // Build and save the name of the corresponding .h file
    // This relationship will be used later when building the project files.
    // Both names would have been auto generated from Visual Studio
    // where the user supplied the file name and Visual Studio
    // appended the suffix.
    std::string resx = f->GetFullPath();
    std::string hFileName = resx.substr(0, resx.find_last_of('.')) + ".h";
    data.ExpectedResxHeaders.insert(hFileName);
    data.ResxSources.push_back(f);
  }
  static void Do(cmGeneratorTarget::XamlData& data, cmSourceFile* f)
  {
    // Build and save the name of the corresponding .h and .cpp file
    // This relationship will be used later when building the project files.
    // Both names would have been auto generated from Visual Studio
    // where the user supplied the file name and Visual Studio
    // appended the suffix.
    std::string xaml = f->GetFullPath();
    std::string hFileName = xaml + ".h";
    std::string cppFileName = xaml + ".cpp";
    data.ExpectedXamlHeaders.insert(hFileName);
    data.ExpectedXamlSources.insert(cppFileName);
    data.XamlSources.push_back(f);
  }
  static void Do(std::string& data, cmSourceFile* f)
  {
    data = f->GetFullPath();
  }
};

template <typename Tag, typename DataType = std::vector<cmSourceFile const*> >
struct TagVisitor
{
  DataType& Data;
  std::vector<cmSourceFile*> BadObjLibFiles;
  cmGeneratorTarget const* Target;
  cmGlobalGenerator* GlobalGenerator;
  cmsys::RegularExpression Header;
  bool IsObjLib;

  TagVisitor(cmGeneratorTarget const* target, DataType& data)
    : Data(data)
    , Target(target)
    , GlobalGenerator(target->GetLocalGenerator()->GetGlobalGenerator())
    , Header(CM_HEADER_REGEX)
    , IsObjLib(target->GetType() == cmStateEnums::OBJECT_LIBRARY)
  {
  }

  ~TagVisitor()
  {
    reportBadObjLib(this->BadObjLibFiles, this->Target,
                    this->GlobalGenerator->GetCMakeInstance());
  }

  void Accept(cmSourceFile* sf)
  {
    std::string ext = cmSystemTools::LowerCase(sf->GetExtension());
    if (sf->GetCustomCommand()) {
      DoAccept<IsSameTag<Tag, CustomCommandsTag>::Result>::Do(this->Data, sf);
    } else if (this->Target->GetType() == cmStateEnums::UTILITY) {
      DoAccept<IsSameTag<Tag, ExtraSourcesTag>::Result>::Do(this->Data, sf);
    } else if (sf->GetPropertyAsBool("HEADER_FILE_ONLY")) {
      DoAccept<IsSameTag<Tag, HeaderSourcesTag>::Result>::Do(this->Data, sf);
    } else if (sf->GetPropertyAsBool("EXTERNAL_OBJECT")) {
      DoAccept<IsSameTag<Tag, ExternalObjectsTag>::Result>::Do(this->Data, sf);
      if (this->IsObjLib) {
        this->BadObjLibFiles.push_back(sf);
      }
    } else if (!sf->GetLanguage().empty()) {
      DoAccept<IsSameTag<Tag, ObjectSourcesTag>::Result>::Do(this->Data, sf);
    } else if (ext == "def") {
      DoAccept<IsSameTag<Tag, ModuleDefinitionFileTag>::Result>::Do(this->Data,
                                                                    sf);
      if (this->IsObjLib) {
        this->BadObjLibFiles.push_back(sf);
      }
    } else if (ext == "idl") {
      DoAccept<IsSameTag<Tag, IDLSourcesTag>::Result>::Do(this->Data, sf);
      if (this->IsObjLib) {
        this->BadObjLibFiles.push_back(sf);
      }
    } else if (ext == "resx") {
      DoAccept<IsSameTag<Tag, ResxTag>::Result>::Do(this->Data, sf);
    } else if (ext == "appxmanifest") {
      DoAccept<IsSameTag<Tag, AppManifestTag>::Result>::Do(this->Data, sf);
    } else if (ext == "manifest") {
      DoAccept<IsSameTag<Tag, ManifestsTag>::Result>::Do(this->Data, sf);
    } else if (ext == "pfx") {
      DoAccept<IsSameTag<Tag, CertificatesTag>::Result>::Do(this->Data, sf);
    } else if (ext == "xaml") {
      DoAccept<IsSameTag<Tag, XamlTag>::Result>::Do(this->Data, sf);
    } else if (this->Header.find(sf->GetFullPath().c_str())) {
      DoAccept<IsSameTag<Tag, HeaderSourcesTag>::Result>::Do(this->Data, sf);
    } else if (this->GlobalGenerator->IgnoreFile(sf->GetExtension().c_str())) {
      DoAccept<IsSameTag<Tag, ExtraSourcesTag>::Result>::Do(this->Data, sf);
    } else {
      DoAccept<IsSameTag<Tag, ExtraSourcesTag>::Result>::Do(this->Data, sf);
    }
  }
};

void CreatePropertyGeneratorExpressions(
  cmStringRange const& entries, cmBacktraceRange const& backtraces,
  std::vector<cmGeneratorTarget::TargetPropertyEntry*>& items,
  bool evaluateForBuildsystem = false)
{
  std::vector<cmListFileBacktrace>::const_iterator btIt = backtraces.begin();
  for (std::vector<std::string>::const_iterator it = entries.begin();
       it != entries.end(); ++it, ++btIt) {
    cmGeneratorExpression ge(*btIt);
    CM_AUTO_PTR<cmCompiledGeneratorExpression> cge = ge.Parse(*it);
    cge->SetEvaluateForBuildsystem(evaluateForBuildsystem);
    items.push_back(new cmGeneratorTarget::TargetPropertyEntry(cge));
  }
}

cmGeneratorTarget::cmGeneratorTarget(cmTarget* t, cmLocalGenerator* lg)
  : Target(t)
  , FortranModuleDirectoryCreated(false)
  , SourceFileFlagsConstructed(false)
  , PolicyWarnedCMP0022(false)
  , DebugIncludesDone(false)
  , DebugCompileOptionsDone(false)
  , DebugCompileFeaturesDone(false)
  , DebugCompileDefinitionsDone(false)
  , DebugSourcesDone(false)
  , LinkImplementationLanguageIsContextDependent(true)
  , UtilityItemsDone(false)
{
  this->Makefile = this->Target->GetMakefile();
  this->LocalGenerator = lg;
  this->GlobalGenerator = this->LocalGenerator->GetGlobalGenerator();

  this->GlobalGenerator->ComputeTargetObjectDirectory(this);

  CreatePropertyGeneratorExpressions(t->GetIncludeDirectoriesEntries(),
                                     t->GetIncludeDirectoriesBacktraces(),
                                     this->IncludeDirectoriesEntries);

  CreatePropertyGeneratorExpressions(t->GetCompileOptionsEntries(),
                                     t->GetCompileOptionsBacktraces(),
                                     this->CompileOptionsEntries);

  CreatePropertyGeneratorExpressions(t->GetCompileFeaturesEntries(),
                                     t->GetCompileFeaturesBacktraces(),
                                     this->CompileFeaturesEntries);

  CreatePropertyGeneratorExpressions(t->GetCompileDefinitionsEntries(),
                                     t->GetCompileDefinitionsBacktraces(),
                                     this->CompileDefinitionsEntries);

  CreatePropertyGeneratorExpressions(t->GetSourceEntries(),
                                     t->GetSourceBacktraces(),
                                     this->SourceEntries, true);

  this->DLLPlatform =
    (this->Makefile->IsOn("WIN32") || this->Makefile->IsOn("CYGWIN") ||
     this->Makefile->IsOn("MINGW"));

  this->PolicyMap = t->PolicyMap;
}

cmGeneratorTarget::~cmGeneratorTarget()
{
  cmDeleteAll(this->IncludeDirectoriesEntries);
  cmDeleteAll(this->CompileOptionsEntries);
  cmDeleteAll(this->CompileFeaturesEntries);
  cmDeleteAll(this->CompileDefinitionsEntries);
  cmDeleteAll(this->SourceEntries);
  cmDeleteAll(this->LinkInformation);
}

const char* cmGeneratorTarget::GetSourcesProperty() const
{
  std::vector<std::string> values;
  for (std::vector<cmGeneratorTarget::TargetPropertyEntry *>::const_iterator
         it = this->SourceEntries.begin(),
         end = this->SourceEntries.end();
       it != end; ++it) {
    values.push_back((*it)->ge->GetInput());
  }
  static std::string value;
  value.clear();
  value = cmJoin(values, "");
  return value.c_str();
}

cmGlobalGenerator* cmGeneratorTarget::GetGlobalGenerator() const
{
  return this->GetLocalGenerator()->GetGlobalGenerator();
}

cmLocalGenerator* cmGeneratorTarget::GetLocalGenerator() const
{
  return this->LocalGenerator;
}

cmStateEnums::TargetType cmGeneratorTarget::GetType() const
{
  return this->Target->GetType();
}

const std::string& cmGeneratorTarget::GetName() const
{
  return this->Target->GetName();
}

std::string cmGeneratorTarget::GetExportName() const
{
  const char* exportName = this->GetProperty("EXPORT_NAME");

  if (exportName && *exportName) {
    if (!cmGeneratorExpression::IsValidTargetName(exportName)) {
      std::ostringstream e;
      e << "EXPORT_NAME property \"" << exportName << "\" for \""
        << this->GetName() << "\": is not valid.";
      cmSystemTools::Error(e.str().c_str());
      return "";
    }
    return exportName;
  }
  return this->GetName();
}

const char* cmGeneratorTarget::GetProperty(const std::string& prop) const
{
  if (!cmTargetPropertyComputer::PassesWhitelist(
        this->GetType(), prop, this->Makefile->GetMessenger(),
        this->GetBacktrace())) {
    return CM_NULLPTR;
  }
  if (const char* result = cmTargetPropertyComputer::GetProperty(
        this, prop, this->Makefile->GetMessenger(), this->GetBacktrace())) {
    return result;
  }
  if (cmSystemTools::GetFatalErrorOccured()) {
    return CM_NULLPTR;
  }
  return this->Target->GetProperty(prop);
}

const char* cmGeneratorTarget::GetOutputTargetType(bool implib) const
{
  switch (this->GetType()) {
    case cmStateEnums::SHARED_LIBRARY:
      if (this->IsDLLPlatform()) {
        if (implib) {
          // A DLL import library is treated as an archive target.
          return "ARCHIVE";
        }
        // A DLL shared library is treated as a runtime target.
        return "RUNTIME";
      } else {
        // For non-DLL platforms shared libraries are treated as
        // library targets.
        return "LIBRARY";
      }
    case cmStateEnums::STATIC_LIBRARY:
      // Static libraries are always treated as archive targets.
      return "ARCHIVE";
    case cmStateEnums::MODULE_LIBRARY:
      if (implib) {
        // Module libraries are always treated as library targets.
        return "ARCHIVE";
      } else {
        // Module import libraries are treated as archive targets.
        return "LIBRARY";
      }
    case cmStateEnums::EXECUTABLE:
      if (implib) {
        // Executable import libraries are treated as archive targets.
        return "ARCHIVE";
      } else {
        // Executables are always treated as runtime targets.
        return "RUNTIME";
      }
    default:
      break;
  }
  return "";
}

std::string cmGeneratorTarget::GetOutputName(const std::string& config,
                                             bool implib) const
{
  // Lookup/compute/cache the output name for this configuration.
  OutputNameKey key(config, implib);
  cmGeneratorTarget::OutputNameMapType::iterator i =
    this->OutputNameMap.find(key);
  if (i == this->OutputNameMap.end()) {
    // Add empty name in map to detect potential recursion.
    OutputNameMapType::value_type entry(key, "");
    i = this->OutputNameMap.insert(entry).first;

    // Compute output name.
    std::vector<std::string> props;
    std::string type = this->GetOutputTargetType(implib);
    std::string configUpper = cmSystemTools::UpperCase(config);
    if (!type.empty() && !configUpper.empty()) {
      // <ARCHIVE|LIBRARY|RUNTIME>_OUTPUT_NAME_<CONFIG>
      props.push_back(type + "_OUTPUT_NAME_" + configUpper);
    }
    if (!type.empty()) {
      // <ARCHIVE|LIBRARY|RUNTIME>_OUTPUT_NAME
      props.push_back(type + "_OUTPUT_NAME");
    }
    if (!configUpper.empty()) {
      // OUTPUT_NAME_<CONFIG>
      props.push_back("OUTPUT_NAME_" + configUpper);
      // <CONFIG>_OUTPUT_NAME
      props.push_back(configUpper + "_OUTPUT_NAME");
    }
    // OUTPUT_NAME
    props.push_back("OUTPUT_NAME");

    std::string outName;
    for (std::vector<std::string>::const_iterator it = props.begin();
         it != props.end(); ++it) {
      if (const char* outNameProp = this->GetProperty(*it)) {
        outName = outNameProp;
        break;
      }
    }

    if (outName.empty()) {
      outName = this->GetName();
    }

    // Now evaluate genex and update the previously-prepared map entry.
    cmGeneratorExpression ge;
    CM_AUTO_PTR<cmCompiledGeneratorExpression> cge = ge.Parse(outName);
    i->second = cge->Evaluate(this->LocalGenerator, config);
  } else if (i->second.empty()) {
    // An empty map entry indicates we have been called recursively
    // from the above block.
    this->LocalGenerator->GetCMakeInstance()->IssueMessage(
      cmake::FATAL_ERROR,
      "Target '" + this->GetName() + "' OUTPUT_NAME depends on itself.",
      this->GetBacktrace());
  }
  return i->second;
}

void cmGeneratorTarget::AddSourceCommon(const std::string& src)
{
  cmListFileBacktrace lfbt = this->Makefile->GetBacktrace();
  cmGeneratorExpression ge(lfbt);
  CM_AUTO_PTR<cmCompiledGeneratorExpression> cge = ge.Parse(src);
  cge->SetEvaluateForBuildsystem(true);
  this->SourceEntries.push_back(new TargetPropertyEntry(cge));
  this->SourceFilesMap.clear();
  this->LinkImplementationLanguageIsContextDependent = true;
}

void cmGeneratorTarget::AddSource(const std::string& src)
{
  this->Target->AddSource(src);
  this->AddSourceCommon(src);
}

void cmGeneratorTarget::AddTracedSources(std::vector<std::string> const& srcs)
{
  this->Target->AddTracedSources(srcs);
  if (!srcs.empty()) {
    this->AddSourceCommon(cmJoin(srcs, ";"));
  }
}

void cmGeneratorTarget::AddIncludeDirectory(const std::string& src,
                                            bool before)
{
  this->Target->InsertInclude(src, this->Makefile->GetBacktrace(), before);
  cmListFileBacktrace lfbt = this->Makefile->GetBacktrace();
  cmGeneratorExpression ge(lfbt);
  CM_AUTO_PTR<cmCompiledGeneratorExpression> cge = ge.Parse(src);
  cge->SetEvaluateForBuildsystem(true);
  // Insert before begin/end
  std::vector<TargetPropertyEntry*>::iterator pos = before
    ? this->IncludeDirectoriesEntries.begin()
    : this->IncludeDirectoriesEntries.end();
  this->IncludeDirectoriesEntries.insert(pos, new TargetPropertyEntry(cge));
}

std::vector<cmSourceFile*> const* cmGeneratorTarget::GetSourceDepends(
  cmSourceFile const* sf) const
{
  SourceEntriesType::const_iterator i = this->SourceDepends.find(sf);
  if (i != this->SourceDepends.end()) {
    return &i->second.Depends;
  }
  return CM_NULLPTR;
}

static void handleSystemIncludesDep(
  cmLocalGenerator* lg, cmGeneratorTarget const* depTgt,
  const std::string& config, cmGeneratorTarget const* headTarget,
  cmGeneratorExpressionDAGChecker* dagChecker,
  std::vector<std::string>& result, bool excludeImported)
{
  if (const char* dirs =
        depTgt->GetProperty("INTERFACE_SYSTEM_INCLUDE_DIRECTORIES")) {
    cmGeneratorExpression ge;
    cmSystemTools::ExpandListArgument(
      ge.Parse(dirs)->Evaluate(lg, config, false, headTarget, depTgt,
                               dagChecker),
      result);
  }
  if (!depTgt->IsImported() || excludeImported) {
    return;
  }

  if (const char* dirs =
        depTgt->GetProperty("INTERFACE_INCLUDE_DIRECTORIES")) {
    cmGeneratorExpression ge;
    cmSystemTools::ExpandListArgument(
      ge.Parse(dirs)->Evaluate(lg, config, false, headTarget, depTgt,
                               dagChecker),
      result);
  }
}

/* clang-format off */
#define IMPLEMENT_VISIT_IMPL(DATA, DATATYPE)                                  \
  {                                                                           \
    std::vector<cmSourceFile*> sourceFiles;                                   \
    this->GetSourceFiles(sourceFiles, config);                                \
    TagVisitor< DATA##Tag DATATYPE > visitor(this, data);                     \
    for (std::vector<cmSourceFile*>::const_iterator si = sourceFiles.begin(); \
         si != sourceFiles.end(); ++si) {                                     \
      visitor.Accept(*si);                                                    \
    }                                                                         \
  }
/* clang-format on */

#define IMPLEMENT_VISIT(DATA) IMPLEMENT_VISIT_IMPL(DATA, EMPTY)

#define EMPTY
#define COMMA ,

void cmGeneratorTarget::GetObjectSources(
  std::vector<cmSourceFile const*>& data, const std::string& config) const
{
  IMPLEMENT_VISIT(ObjectSources);

  if (!this->Objects.empty()) {
    return;
  }

  for (std::vector<cmSourceFile const*>::const_iterator it = data.begin();
       it != data.end(); ++it) {
    this->Objects[*it];
  }

  this->LocalGenerator->ComputeObjectFilenames(this->Objects, this);
}

void cmGeneratorTarget::ComputeObjectMapping()
{
  if (!this->Objects.empty()) {
    return;
  }

  std::vector<std::string> configs;
  this->Makefile->GetConfigurations(configs);
  if (configs.empty()) {
    configs.push_back("");
  }
  for (std::vector<std::string>::const_iterator ci = configs.begin();
       ci != configs.end(); ++ci) {
    std::vector<cmSourceFile const*> sourceFiles;
    this->GetObjectSources(sourceFiles, *ci);
  }
}

const char* cmGeneratorTarget::GetFeature(const std::string& feature,
                                          const std::string& config) const
{
  if (!config.empty()) {
    std::string featureConfig = feature;
    featureConfig += "_";
    featureConfig += cmSystemTools::UpperCase(config);
    if (const char* value = this->GetProperty(featureConfig)) {
      return value;
    }
  }
  if (const char* value = this->GetProperty(feature)) {
    return value;
  }
  return this->LocalGenerator->GetFeature(feature, config);
}

bool cmGeneratorTarget::GetFeatureAsBool(const std::string& feature,
                                         const std::string& config) const
{
  return cmSystemTools::IsOn(this->GetFeature(feature, config));
}

const std::string& cmGeneratorTarget::GetObjectName(cmSourceFile const* file)
{
  this->ComputeObjectMapping();
  return this->Objects[file];
}

void cmGeneratorTarget::AddExplicitObjectName(cmSourceFile const* sf)
{
  this->ExplicitObjectName.insert(sf);
}

bool cmGeneratorTarget::HasExplicitObjectName(cmSourceFile const* file) const
{
  const_cast<cmGeneratorTarget*>(this)->ComputeObjectMapping();
  std::set<cmSourceFile const*>::const_iterator it =
    this->ExplicitObjectName.find(file);
  return it != this->ExplicitObjectName.end();
}

void cmGeneratorTarget::GetIDLSources(std::vector<cmSourceFile const*>& data,
                                      const std::string& config) const
{
  IMPLEMENT_VISIT(IDLSources);
}

void cmGeneratorTarget::GetHeaderSources(
  std::vector<cmSourceFile const*>& data, const std::string& config) const
{
  IMPLEMENT_VISIT(HeaderSources);
}

void cmGeneratorTarget::GetExtraSources(std::vector<cmSourceFile const*>& data,
                                        const std::string& config) const
{
  IMPLEMENT_VISIT(ExtraSources);
}

void cmGeneratorTarget::GetCustomCommands(
  std::vector<cmSourceFile const*>& data, const std::string& config) const
{
  IMPLEMENT_VISIT(CustomCommands);
}

void cmGeneratorTarget::GetExternalObjects(
  std::vector<cmSourceFile const*>& data, const std::string& config) const
{
  IMPLEMENT_VISIT(ExternalObjects);
}

void cmGeneratorTarget::GetExpectedResxHeaders(std::set<std::string>& srcs,
                                               const std::string& config) const
{
  ResxData data;
  IMPLEMENT_VISIT_IMPL(Resx, COMMA cmGeneratorTarget::ResxData)
  srcs = data.ExpectedResxHeaders;
}

void cmGeneratorTarget::GetResxSources(std::vector<cmSourceFile const*>& srcs,
                                       const std::string& config) const
{
  ResxData data;
  IMPLEMENT_VISIT_IMPL(Resx, COMMA cmGeneratorTarget::ResxData)
  srcs = data.ResxSources;
}

void cmGeneratorTarget::GetAppManifest(std::vector<cmSourceFile const*>& data,
                                       const std::string& config) const
{
  IMPLEMENT_VISIT(AppManifest);
}

void cmGeneratorTarget::GetManifests(std::vector<cmSourceFile const*>& data,
                                     const std::string& config) const
{
  IMPLEMENT_VISIT(Manifests);
}

void cmGeneratorTarget::GetCertificates(std::vector<cmSourceFile const*>& data,
                                        const std::string& config) const
{
  IMPLEMENT_VISIT(Certificates);
}

void cmGeneratorTarget::GetExpectedXamlHeaders(std::set<std::string>& headers,
                                               const std::string& config) const
{
  XamlData data;
  IMPLEMENT_VISIT_IMPL(Xaml, COMMA cmGeneratorTarget::XamlData)
  headers = data.ExpectedXamlHeaders;
}

void cmGeneratorTarget::GetExpectedXamlSources(std::set<std::string>& srcs,
                                               const std::string& config) const
{
  XamlData data;
  IMPLEMENT_VISIT_IMPL(Xaml, COMMA cmGeneratorTarget::XamlData)
  srcs = data.ExpectedXamlSources;
}

std::set<cmLinkItem> const& cmGeneratorTarget::GetUtilityItems() const
{
  if (!this->UtilityItemsDone) {
    this->UtilityItemsDone = true;
    std::set<std::string> const& utilities = this->GetUtilities();
    for (std::set<std::string>::const_iterator i = utilities.begin();
         i != utilities.end(); ++i) {
      cmGeneratorTarget* gt =
        this->LocalGenerator->FindGeneratorTargetToUse(*i);
      this->UtilityItems.insert(cmLinkItem(*i, gt));
    }
  }
  return this->UtilityItems;
}

void cmGeneratorTarget::GetXamlSources(std::vector<cmSourceFile const*>& srcs,
                                       const std::string& config) const
{
  XamlData data;
  IMPLEMENT_VISIT_IMPL(Xaml, COMMA cmGeneratorTarget::XamlData)
  srcs = data.XamlSources;
}

const char* cmGeneratorTarget::GetLocation(const std::string& config) const
{
  static std::string location;
  if (this->IsImported()) {
    location = this->Target->ImportedGetFullPath(config, false);
  } else {
    location = this->GetFullPath(config, false);
  }
  return location.c_str();
}

std::vector<cmCustomCommand> const& cmGeneratorTarget::GetPreBuildCommands()
  const
{
  return this->Target->GetPreBuildCommands();
}

std::vector<cmCustomCommand> const& cmGeneratorTarget::GetPreLinkCommands()
  const
{
  return this->Target->GetPreLinkCommands();
}

std::vector<cmCustomCommand> const& cmGeneratorTarget::GetPostBuildCommands()
  const
{
  return this->Target->GetPostBuildCommands();
}

bool cmGeneratorTarget::IsImported() const
{
  return this->Target->IsImported();
}

bool cmGeneratorTarget::IsImportedGloballyVisible() const
{
  return this->Target->IsImportedGloballyVisible();
}

const char* cmGeneratorTarget::GetLocationForBuild() const
{
  static std::string location;
  if (this->IsImported()) {
    location = this->Target->ImportedGetFullPath("", false);
    return location.c_str();
  }

  // Now handle the deprecated build-time configuration location.
  location = this->GetDirectory();
  const char* cfgid = this->Makefile->GetDefinition("CMAKE_CFG_INTDIR");
  if (cfgid && strcmp(cfgid, ".") != 0) {
    location += "/";
    location += cfgid;
  }

  if (this->IsAppBundleOnApple()) {
    std::string macdir = this->BuildMacContentDirectory("", "", false);
    if (!macdir.empty()) {
      location += "/";
      location += macdir;
    }
  }
  location += "/";
  location += this->GetFullName("", false);
  return location.c_str();
}

bool cmGeneratorTarget::IsSystemIncludeDirectory(
  const std::string& dir, const std::string& config) const
{
  assert(this->GetType() != cmStateEnums::INTERFACE_LIBRARY);
  std::string config_upper;
  if (!config.empty()) {
    config_upper = cmSystemTools::UpperCase(config);
  }

  typedef std::map<std::string, std::vector<std::string> > IncludeCacheType;
  IncludeCacheType::const_iterator iter =
    this->SystemIncludesCache.find(config_upper);

  if (iter == this->SystemIncludesCache.end()) {
    cmGeneratorExpressionDAGChecker dagChecker(
      this->GetName(), "SYSTEM_INCLUDE_DIRECTORIES", CM_NULLPTR, CM_NULLPTR);

    bool excludeImported = this->GetPropertyAsBool("NO_SYSTEM_FROM_IMPORTED");

    std::vector<std::string> result;
    for (std::set<std::string>::const_iterator it =
           this->Target->GetSystemIncludeDirectories().begin();
         it != this->Target->GetSystemIncludeDirectories().end(); ++it) {
      cmGeneratorExpression ge;
      cmSystemTools::ExpandListArgument(
        ge.Parse(*it)->Evaluate(this->LocalGenerator, config, false, this,
                                &dagChecker),
        result);
    }

    std::vector<cmGeneratorTarget const*> const& deps =
      this->GetLinkImplementationClosure(config);
    for (std::vector<cmGeneratorTarget const *>::const_iterator
           li = deps.begin(),
           le = deps.end();
         li != le; ++li) {
      handleSystemIncludesDep(this->LocalGenerator, *li, config, this,
                              &dagChecker, result, excludeImported);
    }

    std::for_each(result.begin(), result.end(),
                  cmSystemTools::ConvertToUnixSlashes);
    std::sort(result.begin(), result.end());
    result.erase(std::unique(result.begin(), result.end()), result.end());

    IncludeCacheType::value_type entry(config_upper, result);
    iter = this->SystemIncludesCache.insert(entry).first;
  }

  return std::binary_search(iter->second.begin(), iter->second.end(), dir);
}

bool cmGeneratorTarget::GetPropertyAsBool(const std::string& prop) const
{
  return this->Target->GetPropertyAsBool(prop);
}

static void AddInterfaceEntries(
  cmGeneratorTarget const* thisTarget, std::string const& config,
  std::string const& prop,
  std::vector<cmGeneratorTarget::TargetPropertyEntry*>& entries)
{
  if (cmLinkImplementationLibraries const* impl =
        thisTarget->GetLinkImplementationLibraries(config)) {
    for (std::vector<cmLinkImplItem>::const_iterator
           it = impl->Libraries.begin(),
           end = impl->Libraries.end();
         it != end; ++it) {
      if (it->Target) {
        std::string genex = "$<TARGET_PROPERTY:" + *it + "," + prop + ">";
        cmGeneratorExpression ge(it->Backtrace);
        CM_AUTO_PTR<cmCompiledGeneratorExpression> cge = ge.Parse(genex);
        cge->SetEvaluateForBuildsystem(true);
        entries.push_back(
          new cmGeneratorTarget::TargetPropertyEntry(cge, *it));
      }
    }
  }
}

static bool processSources(
  cmGeneratorTarget const* tgt,
  const std::vector<cmGeneratorTarget::TargetPropertyEntry*>& entries,
  std::vector<std::string>& srcs, CM_UNORDERED_SET<std::string>& uniqueSrcs,
  cmGeneratorExpressionDAGChecker* dagChecker, std::string const& config,
  bool debugSources)
{
  cmMakefile* mf = tgt->Target->GetMakefile();

  bool contextDependent = false;

  for (std::vector<cmGeneratorTarget::TargetPropertyEntry *>::const_iterator
         it = entries.begin(),
         end = entries.end();
       it != end; ++it) {
    cmLinkImplItem const& item = (*it)->LinkImplItem;
    std::string const& targetName = item;
    std::vector<std::string> entrySources;
    cmSystemTools::ExpandListArgument(
      (*it)->ge->Evaluate(tgt->GetLocalGenerator(), config, false, tgt, tgt,
                          dagChecker),
      entrySources);

    if ((*it)->ge->GetHadContextSensitiveCondition()) {
      contextDependent = true;
    }

    for (std::vector<std::string>::iterator i = entrySources.begin();
         i != entrySources.end(); ++i) {
      std::string& src = *i;
      cmSourceFile* sf = mf->GetOrCreateSource(src);
      std::string e;
      std::string fullPath = sf->GetFullPath(&e);
      if (fullPath.empty()) {
        if (!e.empty()) {
          cmake* cm = tgt->GetLocalGenerator()->GetCMakeInstance();
          cm->IssueMessage(cmake::FATAL_ERROR, e, tgt->GetBacktrace());
        }
        return contextDependent;
      }

      if (!targetName.empty() && !cmSystemTools::FileIsFullPath(src.c_str())) {
        std::ostringstream err;
        if (!targetName.empty()) {
          err << "Target \"" << targetName
              << "\" contains relative "
                 "path in its INTERFACE_SOURCES:\n"
                 "  \""
              << src << "\"";
        } else {
          err << "Found relative path while evaluating sources of "
                 "\""
              << tgt->GetName() << "\":\n  \"" << src << "\"\n";
        }
        tgt->GetLocalGenerator()->IssueMessage(cmake::FATAL_ERROR, err.str());
        return contextDependent;
      }
      src = fullPath;
    }
    std::string usedSources;
    for (std::vector<std::string>::iterator li = entrySources.begin();
         li != entrySources.end(); ++li) {
      std::string src = *li;

      if (uniqueSrcs.insert(src).second) {
        srcs.push_back(src);
        if (debugSources) {
          usedSources += " * " + src + "\n";
        }
      }
    }
    if (!usedSources.empty()) {
      tgt->GetLocalGenerator()->GetCMakeInstance()->IssueMessage(
        cmake::LOG, std::string("Used sources for target ") + tgt->GetName() +
          ":\n" + usedSources,
        (*it)->ge->GetBacktrace());
    }
  }
  return contextDependent;
}

void cmGeneratorTarget::GetSourceFiles(std::vector<std::string>& files,
                                       const std::string& config) const
{
  assert(this->GetType() != cmStateEnums::INTERFACE_LIBRARY);

  if (!this->LocalGenerator->GetGlobalGenerator()->GetConfigureDoneCMP0026()) {
    // At configure-time, this method can be called as part of getting the
    // LOCATION property or to export() a file to be include()d.  However
    // there is no cmGeneratorTarget at configure-time, so search the SOURCES
    // for TARGET_OBJECTS instead for backwards compatibility with OLD
    // behavior of CMP0024 and CMP0026 only.

    cmStringRange sourceEntries = this->Target->GetSourceEntries();
    for (cmStringRange::const_iterator i = sourceEntries.begin();
         i != sourceEntries.end(); ++i) {
      std::string const& entry = *i;

      std::vector<std::string> items;
      cmSystemTools::ExpandListArgument(entry, items);
      for (std::vector<std::string>::const_iterator li = items.begin();
           li != items.end(); ++li) {
        if (cmHasLiteralPrefix(*li, "$<TARGET_OBJECTS:") &&
            (*li)[li->size() - 1] == '>') {
          continue;
        }
        files.push_back(*li);
      }
    }
    return;
  }

  std::vector<std::string> debugProperties;
  const char* debugProp =
    this->Makefile->GetDefinition("CMAKE_DEBUG_TARGET_PROPERTIES");
  if (debugProp) {
    cmSystemTools::ExpandListArgument(debugProp, debugProperties);
  }

  bool debugSources = !this->DebugSourcesDone &&
    std::find(debugProperties.begin(), debugProperties.end(), "SOURCES") !=
      debugProperties.end();

  if (this->LocalGenerator->GetGlobalGenerator()->GetConfigureDoneCMP0026()) {
    this->DebugSourcesDone = true;
  }

  cmGeneratorExpressionDAGChecker dagChecker(this->GetName(), "SOURCES",
                                             CM_NULLPTR, CM_NULLPTR);

  CM_UNORDERED_SET<std::string> uniqueSrcs;
  bool contextDependentDirectSources =
    processSources(this, this->SourceEntries, files, uniqueSrcs, &dagChecker,
                   config, debugSources);

  std::vector<cmGeneratorTarget::TargetPropertyEntry*>
    linkInterfaceSourcesEntries;

  AddInterfaceEntries(this, config, "INTERFACE_SOURCES",
                      linkInterfaceSourcesEntries);

  std::vector<std::string>::size_type numFilesBefore = files.size();
  bool contextDependentInterfaceSources =
    processSources(this, linkInterfaceSourcesEntries, files, uniqueSrcs,
                   &dagChecker, config, debugSources);

  if (!contextDependentDirectSources &&
      !(contextDependentInterfaceSources && numFilesBefore < files.size())) {
    this->LinkImplementationLanguageIsContextDependent = false;
  }

  cmDeleteAll(linkInterfaceSourcesEntries);
}

void cmGeneratorTarget::GetSourceFiles(std::vector<cmSourceFile*>& files,
                                       const std::string& config) const
{

  // Lookup any existing link implementation for this configuration.
  std::string key = cmSystemTools::UpperCase(config);

  if (!this->LinkImplementationLanguageIsContextDependent) {
    files = this->SourceFilesMap.begin()->second;
    return;
  }

  SourceFilesMapType::iterator it = this->SourceFilesMap.find(key);
  if (it != this->SourceFilesMap.end()) {
    files = it->second;
  } else {
    std::vector<std::string> srcs;
    this->GetSourceFiles(srcs, config);

    std::set<cmSourceFile*> emitted;

    for (std::vector<std::string>::const_iterator i = srcs.begin();
         i != srcs.end(); ++i) {
      cmSourceFile* sf = this->Makefile->GetOrCreateSource(*i);
      if (emitted.insert(sf).second) {
        files.push_back(sf);
      }
    }
    this->SourceFilesMap[key] = files;
  }
}

std::string cmGeneratorTarget::GetCompilePDBName(
  const std::string& config) const
{
  std::string prefix;
  std::string base;
  std::string suffix;
  this->GetFullNameInternal(config, false, prefix, base, suffix);

  // Check for a per-configuration output directory target property.
  std::string configUpper = cmSystemTools::UpperCase(config);
  std::string configProp = "COMPILE_PDB_NAME_";
  configProp += configUpper;
  const char* config_name = this->GetProperty(configProp);
  if (config_name && *config_name) {
    return prefix + config_name + ".pdb";
  }

  const char* name = this->GetProperty("COMPILE_PDB_NAME");
  if (name && *name) {
    return prefix + name + ".pdb";
  }

  return "";
}

std::string cmGeneratorTarget::GetCompilePDBPath(
  const std::string& config) const
{
  std::string dir = this->GetCompilePDBDirectory(config);
  std::string name = this->GetCompilePDBName(config);
  if (dir.empty() && !name.empty() && this->HaveWellDefinedOutputFiles()) {
    dir = this->GetPDBDirectory(config);
  }
  if (!dir.empty()) {
    dir += "/";
  }
  return dir + name;
}

bool cmGeneratorTarget::HasSOName(const std::string& config) const
{
  // soname is supported only for shared libraries and modules,
  // and then only when the platform supports an soname flag.
  return ((this->GetType() == cmStateEnums::SHARED_LIBRARY) &&
          !this->GetPropertyAsBool("NO_SONAME") &&
          this->Makefile->GetSONameFlag(this->GetLinkerLanguage(config)));
}

bool cmGeneratorTarget::NeedRelinkBeforeInstall(
  const std::string& config) const
{
  // Only executables and shared libraries can have an rpath and may
  // need relinking.
  if (this->GetType() != cmStateEnums::EXECUTABLE &&
      this->GetType() != cmStateEnums::SHARED_LIBRARY &&
      this->GetType() != cmStateEnums::MODULE_LIBRARY) {
    return false;
  }

  // If there is no install location this target will not be installed
  // and therefore does not need relinking.
  if (!this->Target->GetHaveInstallRule()) {
    return false;
  }

  // If skipping all rpaths completely then no relinking is needed.
  if (this->Makefile->IsOn("CMAKE_SKIP_RPATH")) {
    return false;
  }

  // If building with the install-tree rpath no relinking is needed.
  if (this->GetPropertyAsBool("BUILD_WITH_INSTALL_RPATH")) {
    return false;
  }

  // If chrpath is going to be used no relinking is needed.
  if (this->IsChrpathUsed(config)) {
    return false;
  }

  // Check for rpath support on this platform.
  std::string ll = this->GetLinkerLanguage(config);
  if (!ll.empty()) {
    std::string flagVar = "CMAKE_SHARED_LIBRARY_RUNTIME_";
    flagVar += ll;
    flagVar += "_FLAG";
    if (!this->Makefile->IsSet(flagVar)) {
      // There is no rpath support on this platform so nothing needs
      // relinking.
      return false;
    }
  } else {
    // No linker language is known.  This error will be reported by
    // other code.
    return false;
  }

  // If either a build or install tree rpath is set then the rpath
  // will likely change between the build tree and install tree and
  // this target must be relinked.
  bool have_rpath =
    this->HaveBuildTreeRPATH(config) || this->HaveInstallTreeRPATH();
  bool is_ninja =
    this->LocalGenerator->GetGlobalGenerator()->GetName() == "Ninja";

  if (have_rpath && is_ninja) {
    std::ostringstream w;
    /* clang-format off */
    w <<
      "The install of the " << this->GetName() << " target requires "
      "changing an RPATH from the build tree, but this is not supported "
      "with the Ninja generator unless on an ELF-based platform.  The "
      "CMAKE_BUILD_WITH_INSTALL_RPATH variable may be set to avoid this "
      "relinking step."
      ;
    /* clang-format on */

    cmake* cm = this->LocalGenerator->GetCMakeInstance();
    cm->IssueMessage(cmake::FATAL_ERROR, w.str(), this->GetBacktrace());
  }

  return have_rpath;
}

bool cmGeneratorTarget::IsChrpathUsed(const std::string& config) const
{
  // Only certain target types have an rpath.
  if (!(this->GetType() == cmStateEnums::SHARED_LIBRARY ||
        this->GetType() == cmStateEnums::MODULE_LIBRARY ||
        this->GetType() == cmStateEnums::EXECUTABLE)) {
    return false;
  }

  // If the target will not be installed we do not need to change its
  // rpath.
  if (!this->Target->GetHaveInstallRule()) {
    return false;
  }

  // Skip chrpath if skipping rpath altogether.
  if (this->Makefile->IsOn("CMAKE_SKIP_RPATH")) {
    return false;
  }

  // Skip chrpath if it does not need to be changed at install time.
  if (this->GetPropertyAsBool("BUILD_WITH_INSTALL_RPATH")) {
    return false;
  }

  // Allow the user to disable builtin chrpath explicitly.
  if (this->Makefile->IsOn("CMAKE_NO_BUILTIN_CHRPATH")) {
    return false;
  }

  if (this->Makefile->IsOn("CMAKE_PLATFORM_HAS_INSTALLNAME")) {
    return true;
  }

#if defined(CMAKE_USE_ELF_PARSER)
  // Enable if the rpath flag uses a separator and the target uses ELF
  // binaries.
  std::string ll = this->GetLinkerLanguage(config);
  if (!ll.empty()) {
    std::string sepVar = "CMAKE_SHARED_LIBRARY_RUNTIME_";
    sepVar += ll;
    sepVar += "_FLAG_SEP";
    const char* sep = this->Makefile->GetDefinition(sepVar);
    if (sep && *sep) {
      // TODO: Add ELF check to ABI detection and get rid of
      // CMAKE_EXECUTABLE_FORMAT.
      if (const char* fmt =
            this->Makefile->GetDefinition("CMAKE_EXECUTABLE_FORMAT")) {
        return strcmp(fmt, "ELF") == 0;
      }
    }
  }
#endif
  static_cast<void>(config);
  return false;
}

bool cmGeneratorTarget::IsImportedSharedLibWithoutSOName(
  const std::string& config) const
{
  if (this->IsImported() && this->GetType() == cmStateEnums::SHARED_LIBRARY) {
    if (cmGeneratorTarget::ImportInfo const* info =
          this->GetImportInfo(config)) {
      return info->NoSOName;
    }
  }
  return false;
}

bool cmGeneratorTarget::HasMacOSXRpathInstallNameDir(
  const std::string& config) const
{
  bool install_name_is_rpath = false;
  bool macosx_rpath = false;

  if (!this->IsImported()) {
    if (this->GetType() != cmStateEnums::SHARED_LIBRARY) {
      return false;
    }
    const char* install_name = this->GetProperty("INSTALL_NAME_DIR");
    bool use_install_name =
      this->GetPropertyAsBool("BUILD_WITH_INSTALL_RPATH");
    if (install_name && use_install_name &&
        std::string(install_name) == "@rpath") {
      install_name_is_rpath = true;
    } else if (install_name && use_install_name) {
      return false;
    }
    if (!install_name_is_rpath) {
      macosx_rpath = this->MacOSXRpathInstallNameDirDefault();
    }
  } else {
    // Lookup the imported soname.
    if (cmGeneratorTarget::ImportInfo const* info =
          this->GetImportInfo(config)) {
      if (!info->NoSOName && !info->SOName.empty()) {
        if (info->SOName.find("@rpath/") == 0) {
          install_name_is_rpath = true;
        }
      } else {
        std::string install_name;
        cmSystemTools::GuessLibraryInstallName(info->Location, install_name);
        if (install_name.find("@rpath") != std::string::npos) {
          install_name_is_rpath = true;
        }
      }
    }
  }

  if (!install_name_is_rpath && !macosx_rpath) {
    return false;
  }

  if (!this->Makefile->IsSet("CMAKE_SHARED_LIBRARY_RUNTIME_C_FLAG")) {
    std::ostringstream w;
    w << "Attempting to use ";
    if (macosx_rpath) {
      w << "MACOSX_RPATH";
    } else {
      w << "@rpath";
    }
    w << " without CMAKE_SHARED_LIBRARY_RUNTIME_C_FLAG being set.";
    w << "  This could be because you are using a Mac OS X version";
    w << " less than 10.5 or because CMake's platform configuration is";
    w << " corrupt.";
    cmake* cm = this->LocalGenerator->GetCMakeInstance();
    cm->IssueMessage(cmake::FATAL_ERROR, w.str(), this->GetBacktrace());
  }

  return true;
}

bool cmGeneratorTarget::MacOSXRpathInstallNameDirDefault() const
{
  // we can't do rpaths when unsupported
  if (!this->Makefile->IsSet("CMAKE_SHARED_LIBRARY_RUNTIME_C_FLAG")) {
    return false;
  }

  const char* macosx_rpath_str = this->GetProperty("MACOSX_RPATH");
  if (macosx_rpath_str) {
    return this->GetPropertyAsBool("MACOSX_RPATH");
  }

  cmPolicies::PolicyStatus cmp0042 = this->GetPolicyStatusCMP0042();

  if (cmp0042 == cmPolicies::WARN) {
    this->LocalGenerator->GetGlobalGenerator()->AddCMP0042WarnTarget(
      this->GetName());
  }

  return cmp0042 == cmPolicies::NEW;
}

std::string cmGeneratorTarget::GetSOName(const std::string& config) const
{
  if (this->IsImported()) {
    // Lookup the imported soname.
    if (cmGeneratorTarget::ImportInfo const* info =
          this->GetImportInfo(config)) {
      if (info->NoSOName) {
        // The imported library has no builtin soname so the name
        // searched at runtime will be just the filename.
        return cmSystemTools::GetFilenameName(info->Location);
      }
      // Use the soname given if any.
      if (info->SOName.find("@rpath/") == 0) {
        return info->SOName.substr(6);
      }
      return info->SOName;
    }
    return "";
  }
  // Compute the soname that will be built.
  std::string name;
  std::string soName;
  std::string realName;
  std::string impName;
  std::string pdbName;
  this->GetLibraryNames(name, soName, realName, impName, pdbName, config);
  return soName;
}

std::string cmGeneratorTarget::GetAppBundleDirectory(const std::string& config,
                                                     bool contentOnly) const
{
  std::string fpath = this->GetFullName(config, false);
  fpath += ".";
  const char* ext = this->GetProperty("BUNDLE_EXTENSION");
  if (!ext) {
    ext = "app";
  }
  fpath += ext;
  if (!this->Makefile->PlatformIsAppleIos()) {
    fpath += "/Contents";
    if (!contentOnly) {
      fpath += "/MacOS";
    }
  }
  return fpath;
}

bool cmGeneratorTarget::IsBundleOnApple() const
{
  return this->IsFrameworkOnApple() || this->IsAppBundleOnApple() ||
    this->IsCFBundleOnApple();
}

std::string cmGeneratorTarget::GetCFBundleDirectory(const std::string& config,
                                                    bool contentOnly) const
{
  std::string fpath;
  fpath += this->GetOutputName(config, false);
  fpath += ".";
  const char* ext = this->GetProperty("BUNDLE_EXTENSION");
  if (!ext) {
    if (this->IsXCTestOnApple()) {
      ext = "xctest";
    } else {
      ext = "bundle";
    }
  }
  fpath += ext;
  if (!this->Makefile->PlatformIsAppleIos()) {
    fpath += "/Contents";
    if (!contentOnly) {
      fpath += "/MacOS";
    }
  }
  return fpath;
}

std::string cmGeneratorTarget::GetFrameworkDirectory(const std::string& config,
                                                     bool rootDir) const
{
  std::string fpath;
  fpath += this->GetOutputName(config, false);
  fpath += ".";
  const char* ext = this->GetProperty("BUNDLE_EXTENSION");
  if (!ext) {
    ext = "framework";
  }
  fpath += ext;
  if (!rootDir && !this->Makefile->PlatformIsAppleIos()) {
    fpath += "/Versions/";
    fpath += this->GetFrameworkVersion();
  }
  return fpath;
}

std::string cmGeneratorTarget::GetFullName(const std::string& config,
                                           bool implib) const
{
  if (this->IsImported()) {
    return this->GetFullNameImported(config, implib);
  }
  return this->GetFullNameInternal(config, implib);
}

std::string cmGeneratorTarget::GetInstallNameDirForBuildTree(
  const std::string& config) const
{
  // If building directly for installation then the build tree install_name
  // is the same as the install tree.
  if (this->GetPropertyAsBool("BUILD_WITH_INSTALL_RPATH")) {
    return this->GetInstallNameDirForInstallTree();
  }

  // Use the build tree directory for the target.
  if (this->Makefile->IsOn("CMAKE_PLATFORM_HAS_INSTALLNAME") &&
      !this->Makefile->IsOn("CMAKE_SKIP_RPATH") &&
      !this->GetPropertyAsBool("SKIP_BUILD_RPATH")) {
    std::string dir;
    if (this->MacOSXRpathInstallNameDirDefault()) {
      dir = "@rpath";
    } else {
      dir = this->GetDirectory(config);
    }
    dir += "/";
    return dir;
  }
  return "";
}

std::string cmGeneratorTarget::GetInstallNameDirForInstallTree() const
{
  if (this->Makefile->IsOn("CMAKE_PLATFORM_HAS_INSTALLNAME")) {
    std::string dir;
    const char* install_name_dir = this->GetProperty("INSTALL_NAME_DIR");

    if (!this->Makefile->IsOn("CMAKE_SKIP_RPATH") &&
        !this->Makefile->IsOn("CMAKE_SKIP_INSTALL_RPATH")) {
      if (install_name_dir && *install_name_dir) {
        dir = install_name_dir;
        dir += "/";
      }
    }
    if (!install_name_dir) {
      if (this->MacOSXRpathInstallNameDirDefault()) {
        dir = "@rpath/";
      }
    }
    return dir;
  }
  return "";
}

cmListFileBacktrace cmGeneratorTarget::GetBacktrace() const
{
  return this->Target->GetBacktrace();
}

const std::vector<std::string>& cmGeneratorTarget::GetLinkDirectories() const
{
  return this->Target->GetLinkDirectories();
}

const std::set<std::string>& cmGeneratorTarget::GetUtilities() const
{
  return this->Target->GetUtilities();
}

const cmListFileBacktrace* cmGeneratorTarget::GetUtilityBacktrace(
  const std::string& u) const
{
  return this->Target->GetUtilityBacktrace(u);
}

bool cmGeneratorTarget::HaveWellDefinedOutputFiles() const
{
  return this->GetType() == cmStateEnums::STATIC_LIBRARY ||
    this->GetType() == cmStateEnums::SHARED_LIBRARY ||
    this->GetType() == cmStateEnums::MODULE_LIBRARY ||
    this->GetType() == cmStateEnums::EXECUTABLE;
}

const char* cmGeneratorTarget::GetExportMacro() const
{
  // Define the symbol for targets that export symbols.
  if (this->GetType() == cmStateEnums::SHARED_LIBRARY ||
      this->GetType() == cmStateEnums::MODULE_LIBRARY ||
      this->IsExecutableWithExports()) {
    if (const char* custom_export_name = this->GetProperty("DEFINE_SYMBOL")) {
      this->ExportMacro = custom_export_name;
    } else {
      std::string in = this->GetName();
      in += "_EXPORTS";
      this->ExportMacro = cmSystemTools::MakeCidentifier(in);
    }
    return this->ExportMacro.c_str();
  }
  return CM_NULLPTR;
}

class cmTargetCollectLinkLanguages
{
public:
  cmTargetCollectLinkLanguages(cmGeneratorTarget const* target,
                               const std::string& config,
                               CM_UNORDERED_SET<std::string>& languages,
                               cmGeneratorTarget const* head)
    : Config(config)
    , Languages(languages)
    , HeadTarget(head)
    , Target(target)
  {
    this->Visited.insert(target);
  }

  void Visit(cmLinkItem const& item)
  {
    if (!item.Target) {
      if (item.find("::") != std::string::npos) {
        bool noMessage = false;
        cmake::MessageType messageType = cmake::FATAL_ERROR;
        std::ostringstream e;
        switch (this->Target->GetLocalGenerator()->GetPolicyStatus(
          cmPolicies::CMP0028)) {
          case cmPolicies::WARN: {
            e << cmPolicies::GetPolicyWarning(cmPolicies::CMP0028) << "\n";
            messageType = cmake::AUTHOR_WARNING;
          } break;
          case cmPolicies::OLD:
            noMessage = true;
          case cmPolicies::REQUIRED_IF_USED:
          case cmPolicies::REQUIRED_ALWAYS:
          case cmPolicies::NEW:
            // Issue the fatal message.
            break;
        }

        if (!noMessage) {
          e << "Target \"" << this->Target->GetName()
            << "\" links to target \"" << item
            << "\" but the target was not found.  Perhaps a find_package() "
               "call is missing for an IMPORTED target, or an ALIAS target is "
               "missing?";
          this->Target->GetLocalGenerator()->GetCMakeInstance()->IssueMessage(
            messageType, e.str(), this->Target->GetBacktrace());
        }
      }
      return;
    }
    if (!this->Visited.insert(item.Target).second) {
      return;
    }
    cmLinkInterface const* iface =
      item.Target->GetLinkInterface(this->Config, this->HeadTarget);
    if (!iface) {
      return;
    }

    for (std::vector<std::string>::const_iterator li =
           iface->Languages.begin();
         li != iface->Languages.end(); ++li) {
      this->Languages.insert(*li);
    }

    for (std::vector<cmLinkItem>::const_iterator li = iface->Libraries.begin();
         li != iface->Libraries.end(); ++li) {
      this->Visit(*li);
    }
  }

private:
  std::string Config;
  CM_UNORDERED_SET<std::string>& Languages;
  cmGeneratorTarget const* HeadTarget;
  const cmGeneratorTarget* Target;
  std::set<cmGeneratorTarget const*> Visited;
};

cmGeneratorTarget::LinkClosure const* cmGeneratorTarget::GetLinkClosure(
  const std::string& config) const
{
  std::string key(cmSystemTools::UpperCase(config));
  LinkClosureMapType::iterator i = this->LinkClosureMap.find(key);
  if (i == this->LinkClosureMap.end()) {
    LinkClosure lc;
    this->ComputeLinkClosure(config, lc);
    LinkClosureMapType::value_type entry(key, lc);
    i = this->LinkClosureMap.insert(entry).first;
  }
  return &i->second;
}

class cmTargetSelectLinker
{
  int Preference;
  cmGeneratorTarget const* Target;
  cmGlobalGenerator* GG;
  std::set<std::string> Preferred;

public:
  cmTargetSelectLinker(cmGeneratorTarget const* target)
    : Preference(0)
    , Target(target)
  {
    this->GG = this->Target->GetLocalGenerator()->GetGlobalGenerator();
  }
  void Consider(const char* lang)
  {
    int preference = this->GG->GetLinkerPreference(lang);
    if (preference > this->Preference) {
      this->Preference = preference;
      this->Preferred.clear();
    }
    if (preference == this->Preference) {
      this->Preferred.insert(lang);
    }
  }
  std::string Choose()
  {
    if (this->Preferred.empty()) {
      return "";
    }
    if (this->Preferred.size() > 1) {
      std::ostringstream e;
      e << "Target " << this->Target->GetName()
        << " contains multiple languages with the highest linker preference"
        << " (" << this->Preference << "):\n";
      for (std::set<std::string>::const_iterator li = this->Preferred.begin();
           li != this->Preferred.end(); ++li) {
        e << "  " << *li << "\n";
      }
      e << "Set the LINKER_LANGUAGE property for this target.";
      cmake* cm = this->Target->GetLocalGenerator()->GetCMakeInstance();
      cm->IssueMessage(cmake::FATAL_ERROR, e.str(),
                       this->Target->GetBacktrace());
    }
    return *this->Preferred.begin();
  }
};

void cmGeneratorTarget::ComputeLinkClosure(const std::string& config,
                                           LinkClosure& lc) const
{
  // Get languages built in this target.
  CM_UNORDERED_SET<std::string> languages;
  cmLinkImplementation const* impl = this->GetLinkImplementation(config);
  assert(impl);
  for (std::vector<std::string>::const_iterator li = impl->Languages.begin();
       li != impl->Languages.end(); ++li) {
    languages.insert(*li);
  }

  // Add interface languages from linked targets.
  cmTargetCollectLinkLanguages cll(this, config, languages, this);
  for (std::vector<cmLinkImplItem>::const_iterator li =
         impl->Libraries.begin();
       li != impl->Libraries.end(); ++li) {
    cll.Visit(*li);
  }

  // Store the transitive closure of languages.
  for (CM_UNORDERED_SET<std::string>::const_iterator li = languages.begin();
       li != languages.end(); ++li) {
    lc.Languages.push_back(*li);
  }

  // Choose the language whose linker should be used.
  if (this->GetProperty("HAS_CXX")) {
    lc.LinkerLanguage = "CXX";
  } else if (const char* linkerLang = this->GetProperty("LINKER_LANGUAGE")) {
    lc.LinkerLanguage = linkerLang;
  } else {
    // Find the language with the highest preference value.
    cmTargetSelectLinker tsl(this);

    // First select from the languages compiled directly in this target.
    for (std::vector<std::string>::const_iterator li = impl->Languages.begin();
         li != impl->Languages.end(); ++li) {
      tsl.Consider(li->c_str());
    }

    // Now consider languages that propagate from linked targets.
    for (CM_UNORDERED_SET<std::string>::const_iterator sit = languages.begin();
         sit != languages.end(); ++sit) {
      std::string propagates =
        "CMAKE_" + *sit + "_LINKER_PREFERENCE_PROPAGATES";
      if (this->Makefile->IsOn(propagates)) {
        tsl.Consider(sit->c_str());
      }
    }

    lc.LinkerLanguage = tsl.Choose();
  }
}

void cmGeneratorTarget::GetFullNameComponents(std::string& prefix,
                                              std::string& base,
                                              std::string& suffix,
                                              const std::string& config,
                                              bool implib) const
{
  this->GetFullNameInternal(config, implib, prefix, base, suffix);
}

std::string cmGeneratorTarget::BuildMacContentDirectory(
  const std::string& base, const std::string& config, bool contentOnly) const
{
  std::string fpath = base;
  if (this->IsAppBundleOnApple()) {
    fpath += this->GetAppBundleDirectory(config, contentOnly);
  }
  if (this->IsFrameworkOnApple()) {
    fpath += this->GetFrameworkDirectory(config, contentOnly);
  }
  if (this->IsCFBundleOnApple()) {
    fpath += this->GetCFBundleDirectory(config, contentOnly);
  }
  return fpath;
}

std::string cmGeneratorTarget::GetMacContentDirectory(
  const std::string& config, bool implib) const
{
  // Start with the output directory for the target.
  std::string fpath = this->GetDirectory(config, implib);
  fpath += "/";
  bool contentOnly = true;
  if (this->IsFrameworkOnApple()) {
    // additional files with a framework go into the version specific
    // directory
    contentOnly = false;
  }
  fpath = this->BuildMacContentDirectory(fpath, config, contentOnly);
  return fpath;
}

std::string cmGeneratorTarget::GetEffectiveFolderName() const
{
  std::string effectiveFolder;

  if (!this->GlobalGenerator->UseFolderProperty()) {
    return effectiveFolder;
  }

  const char* targetFolder = this->GetProperty("FOLDER");
  if (targetFolder) {
    effectiveFolder += targetFolder;
  }

  return effectiveFolder;
}

cmGeneratorTarget::CompileInfo const* cmGeneratorTarget::GetCompileInfo(
  const std::string& config) const
{
  // There is no compile information for imported targets.
  if (this->IsImported()) {
    return CM_NULLPTR;
  }

  if (this->GetType() > cmStateEnums::OBJECT_LIBRARY) {
    std::string msg = "cmTarget::GetCompileInfo called for ";
    msg += this->GetName();
    msg += " which has type ";
    msg += cmState::GetTargetTypeName(this->GetType());
    this->LocalGenerator->IssueMessage(cmake::INTERNAL_ERROR, msg);
    return CM_NULLPTR;
  }

  // Lookup/compute/cache the compile information for this configuration.
  std::string config_upper;
  if (!config.empty()) {
    config_upper = cmSystemTools::UpperCase(config);
  }
  CompileInfoMapType::const_iterator i =
    this->CompileInfoMap.find(config_upper);
  if (i == this->CompileInfoMap.end()) {
    CompileInfo info;
    this->ComputePDBOutputDir("COMPILE_PDB", config, info.CompilePdbDir);
    CompileInfoMapType::value_type entry(config_upper, info);
    i = this->CompileInfoMap.insert(entry).first;
  }
  return &i->second;
}

cmSourceFile const* cmGeneratorTarget::GetModuleDefinitionFile(
  const std::string& config) const
{
  std::vector<cmSourceFile const*> data;
  IMPLEMENT_VISIT_IMPL(ModuleDefinitionFile,
                       COMMA std::vector<cmSourceFile const*>)
  if (!data.empty()) {
    return data.front();
  }

  return CM_NULLPTR;
}

bool cmGeneratorTarget::IsDLLPlatform() const
{
  return this->DLLPlatform;
}

void cmGeneratorTarget::UseObjectLibraries(std::vector<std::string>& objs,
                                           const std::string& config) const
{
  std::vector<cmSourceFile const*> objectFiles;
  this->GetExternalObjects(objectFiles, config);
  std::vector<cmGeneratorTarget*> objectLibraries;
  for (std::vector<cmSourceFile const*>::const_iterator it =
         objectFiles.begin();
       it != objectFiles.end(); ++it) {
    std::string objLib = (*it)->GetObjectLibrary();
    if (cmGeneratorTarget* tgt =
          this->LocalGenerator->FindGeneratorTargetToUse(objLib)) {
      objectLibraries.push_back(tgt);
    }
  }

  std::vector<cmGeneratorTarget*>::const_iterator end =
    cmRemoveDuplicates(objectLibraries);

  for (std::vector<cmGeneratorTarget*>::const_iterator ti =
         objectLibraries.begin();
       ti != end; ++ti) {
    cmGeneratorTarget* ogt = *ti;
    std::vector<cmSourceFile const*> objectSources;
    ogt->GetObjectSources(objectSources, config);
    for (std::vector<cmSourceFile const*>::const_iterator si =
           objectSources.begin();
         si != objectSources.end(); ++si) {
      std::string obj = ogt->ObjectDirectory;
      obj += ogt->Objects[*si];
      objs.push_back(obj);
    }
  }
}

void cmGeneratorTarget::GetAutoUicOptions(std::vector<std::string>& result,
                                          const std::string& config) const
{
  const char* prop =
    this->GetLinkInterfaceDependentStringProperty("AUTOUIC_OPTIONS", config);
  if (!prop) {
    return;
  }
  cmGeneratorExpression ge;

  cmGeneratorExpressionDAGChecker dagChecker(
    this->GetName(), "AUTOUIC_OPTIONS", CM_NULLPTR, CM_NULLPTR);
  cmSystemTools::ExpandListArgument(
    ge.Parse(prop)->Evaluate(this->LocalGenerator, config, false, this,
                             &dagChecker),
    result);
}

void processILibs(const std::string& config,
                  cmGeneratorTarget const* headTarget, cmLinkItem const& item,
                  cmGlobalGenerator* gg,
                  std::vector<cmGeneratorTarget const*>& tgts,
                  std::set<cmGeneratorTarget const*>& emitted)
{
  if (item.Target && emitted.insert(item.Target).second) {
    tgts.push_back(item.Target);
    if (cmLinkInterfaceLibraries const* iface =
          item.Target->GetLinkInterfaceLibraries(config, headTarget, true)) {
      for (std::vector<cmLinkItem>::const_iterator it =
             iface->Libraries.begin();
           it != iface->Libraries.end(); ++it) {
        processILibs(config, headTarget, *it, gg, tgts, emitted);
      }
    }
  }
}

const std::vector<const cmGeneratorTarget*>&
cmGeneratorTarget::GetLinkImplementationClosure(
  const std::string& config) const
{
  LinkImplClosure& tgts = this->LinkImplClosureMap[config];
  if (!tgts.Done) {
    tgts.Done = true;
    std::set<cmGeneratorTarget const*> emitted;

    cmLinkImplementationLibraries const* impl =
      this->GetLinkImplementationLibraries(config);

    for (std::vector<cmLinkImplItem>::const_iterator it =
           impl->Libraries.begin();
         it != impl->Libraries.end(); ++it) {
      processILibs(config, this, *it,
                   this->LocalGenerator->GetGlobalGenerator(), tgts, emitted);
    }
  }
  return tgts;
}

class cmTargetTraceDependencies
{
public:
  cmTargetTraceDependencies(cmGeneratorTarget* target);
  void Trace();

private:
  cmGeneratorTarget* GeneratorTarget;
  cmMakefile* Makefile;
  cmLocalGenerator* LocalGenerator;
  cmGlobalGenerator const* GlobalGenerator;
  typedef cmGeneratorTarget::SourceEntry SourceEntry;
  SourceEntry* CurrentEntry;
  std::queue<cmSourceFile*> SourceQueue;
  std::set<cmSourceFile*> SourcesQueued;
  typedef std::map<std::string, cmSourceFile*> NameMapType;
  NameMapType NameMap;
  std::vector<std::string> NewSources;

  void QueueSource(cmSourceFile* sf);
  void FollowName(std::string const& name);
  void FollowNames(std::vector<std::string> const& names);
  bool IsUtility(std::string const& dep);
  void CheckCustomCommand(cmCustomCommand const& cc);
  void CheckCustomCommands(const std::vector<cmCustomCommand>& commands);
  void FollowCommandDepends(cmCustomCommand const& cc,
                            const std::string& config,
                            std::set<std::string>& emitted);
};

cmTargetTraceDependencies::cmTargetTraceDependencies(cmGeneratorTarget* target)
  : GeneratorTarget(target)
{
  // Convenience.
  this->Makefile = target->Target->GetMakefile();
  this->LocalGenerator = target->GetLocalGenerator();
  this->GlobalGenerator = this->LocalGenerator->GetGlobalGenerator();
  this->CurrentEntry = CM_NULLPTR;

  // Queue all the source files already specified for the target.
  if (target->GetType() != cmStateEnums::INTERFACE_LIBRARY) {
    std::vector<std::string> configs;
    this->Makefile->GetConfigurations(configs);
    if (configs.empty()) {
      configs.push_back("");
    }
    std::set<cmSourceFile*> emitted;
    for (std::vector<std::string>::const_iterator ci = configs.begin();
         ci != configs.end(); ++ci) {
      std::vector<cmSourceFile*> sources;
      this->GeneratorTarget->GetSourceFiles(sources, *ci);
      for (std::vector<cmSourceFile*>::const_iterator si = sources.begin();
           si != sources.end(); ++si) {
        cmSourceFile* sf = *si;
        const std::set<cmGeneratorTarget const*> tgts =
          this->GlobalGenerator->GetFilenameTargetDepends(sf);
        if (tgts.find(this->GeneratorTarget) != tgts.end()) {
          std::ostringstream e;
          e << "Evaluation output file\n  \"" << sf->GetFullPath()
            << "\"\ndepends on the sources of a target it is used in.  This "
               "is a dependency loop and is not allowed.";
          this->GeneratorTarget->LocalGenerator->IssueMessage(
            cmake::FATAL_ERROR, e.str());
          return;
        }
        if (emitted.insert(sf).second &&
            this->SourcesQueued.insert(sf).second) {
          this->SourceQueue.push(sf);
        }
      }
    }
  }

  // Queue pre-build, pre-link, and post-build rule dependencies.
  this->CheckCustomCommands(this->GeneratorTarget->GetPreBuildCommands());
  this->CheckCustomCommands(this->GeneratorTarget->GetPreLinkCommands());
  this->CheckCustomCommands(this->GeneratorTarget->GetPostBuildCommands());
}

void cmTargetTraceDependencies::Trace()
{
  // Process one dependency at a time until the queue is empty.
  while (!this->SourceQueue.empty()) {
    // Get the next source from the queue.
    cmSourceFile* sf = this->SourceQueue.front();
    this->SourceQueue.pop();
    this->CurrentEntry = &this->GeneratorTarget->SourceDepends[sf];

    // Queue dependencies added explicitly by the user.
    if (const char* additionalDeps = sf->GetProperty("OBJECT_DEPENDS")) {
      std::vector<std::string> objDeps;
      cmSystemTools::ExpandListArgument(additionalDeps, objDeps);
      for (std::vector<std::string>::iterator odi = objDeps.begin();
           odi != objDeps.end(); ++odi) {
        if (cmSystemTools::FileIsFullPath(*odi)) {
          *odi = cmSystemTools::CollapseFullPath(*odi);
        }
      }
      this->FollowNames(objDeps);
    }

    // Queue the source needed to generate this file, if any.
    this->FollowName(sf->GetFullPath());

    // Queue dependencies added programatically by commands.
    this->FollowNames(sf->GetDepends());

    // Queue custom command dependencies.
    if (cmCustomCommand const* cc = sf->GetCustomCommand()) {
      this->CheckCustomCommand(*cc);
    }
  }
  this->CurrentEntry = CM_NULLPTR;

  this->GeneratorTarget->AddTracedSources(this->NewSources);
}

void cmTargetTraceDependencies::QueueSource(cmSourceFile* sf)
{
  if (this->SourcesQueued.insert(sf).second) {
    this->SourceQueue.push(sf);

    // Make sure this file is in the target at the end.
    this->NewSources.push_back(sf->GetFullPath());
  }
}

void cmTargetTraceDependencies::FollowName(std::string const& name)
{
  NameMapType::iterator i = this->NameMap.find(name);
  if (i == this->NameMap.end()) {
    // Check if we know how to generate this file.
    cmSourceFile* sf = this->Makefile->GetSourceFileWithOutput(name);
    NameMapType::value_type entry(name, sf);
    i = this->NameMap.insert(entry).first;
  }
  if (cmSourceFile* sf = i->second) {
    // Record the dependency we just followed.
    if (this->CurrentEntry) {
      this->CurrentEntry->Depends.push_back(sf);
    }
    this->QueueSource(sf);
  }
}

void cmTargetTraceDependencies::FollowNames(
  std::vector<std::string> const& names)
{
  for (std::vector<std::string>::const_iterator i = names.begin();
       i != names.end(); ++i) {
    this->FollowName(*i);
  }
}

bool cmTargetTraceDependencies::IsUtility(std::string const& dep)
{
  // Dependencies on targets (utilities) are supposed to be named by
  // just the target name.  However for compatibility we support
  // naming the output file generated by the target (assuming there is
  // no output-name property which old code would not have set).  In
  // that case the target name will be the file basename of the
  // dependency.
  std::string util = cmSystemTools::GetFilenameName(dep);
  if (cmSystemTools::GetFilenameLastExtension(util) == ".exe") {
    util = cmSystemTools::GetFilenameWithoutLastExtension(util);
  }

  // Check for a target with this name.
  if (cmGeneratorTarget* t =
        this->GeneratorTarget->GetLocalGenerator()->FindGeneratorTargetToUse(
          util)) {
    // If we find the target and the dep was given as a full path,
    // then make sure it was not a full path to something else, and
    // the fact that the name matched a target was just a coincidence.
    if (cmSystemTools::FileIsFullPath(dep.c_str())) {
      if (t->GetType() >= cmStateEnums::EXECUTABLE &&
          t->GetType() <= cmStateEnums::MODULE_LIBRARY) {
        // This is really only for compatibility so we do not need to
        // worry about configuration names and output names.
        std::string tLocation = t->GetLocationForBuild();
        tLocation = cmSystemTools::GetFilenamePath(tLocation);
        std::string depLocation = cmSystemTools::GetFilenamePath(dep);
        depLocation = cmSystemTools::CollapseFullPath(depLocation);
        tLocation = cmSystemTools::CollapseFullPath(tLocation);
        if (depLocation == tLocation) {
          this->GeneratorTarget->Target->AddUtility(util);
          return true;
        }
      }
    } else {
      // The original name of the dependency was not a full path.  It
      // must name a target, so add the target-level dependency.
      this->GeneratorTarget->Target->AddUtility(util);
      return true;
    }
  }

  // The dependency does not name a target built in this project.
  return false;
}

void cmTargetTraceDependencies::CheckCustomCommand(cmCustomCommand const& cc)
{
  // Transform command names that reference targets built in this
  // project to corresponding target-level dependencies.
  cmGeneratorExpression ge(cc.GetBacktrace());

  // Add target-level dependencies referenced by generator expressions.
  std::set<cmGeneratorTarget*> targets;

  for (cmCustomCommandLines::const_iterator cit = cc.GetCommandLines().begin();
       cit != cc.GetCommandLines().end(); ++cit) {
    std::string const& command = *cit->begin();
    // Check for a target with this name.
    if (cmGeneratorTarget* t =
          this->LocalGenerator->FindGeneratorTargetToUse(command)) {
      if (t->GetType() == cmStateEnums::EXECUTABLE) {
        // The command refers to an executable target built in
        // this project.  Add the target-level dependency to make
        // sure the executable is up to date before this custom
        // command possibly runs.
        this->GeneratorTarget->Target->AddUtility(command);
      }
    }

    // Check for target references in generator expressions.
    for (cmCustomCommandLine::const_iterator cli = cit->begin();
         cli != cit->end(); ++cli) {
      const CM_AUTO_PTR<cmCompiledGeneratorExpression> cge = ge.Parse(*cli);
      cge->Evaluate(this->GeneratorTarget->GetLocalGenerator(), "", true);
      std::set<cmGeneratorTarget*> geTargets = cge->GetTargets();
      targets.insert(geTargets.begin(), geTargets.end());
    }
  }

  for (std::set<cmGeneratorTarget*>::iterator ti = targets.begin();
       ti != targets.end(); ++ti) {
    this->GeneratorTarget->Target->AddUtility((*ti)->GetName());
  }

  // Queue the custom command dependencies.
  std::vector<std::string> configs;
  std::set<std::string> emitted;
  this->Makefile->GetConfigurations(configs);
  if (configs.empty()) {
    configs.push_back("");
  }
  for (std::vector<std::string>::const_iterator ci = configs.begin();
       ci != configs.end(); ++ci) {
    this->FollowCommandDepends(cc, *ci, emitted);
  }
}

void cmTargetTraceDependencies::FollowCommandDepends(
  cmCustomCommand const& cc, const std::string& config,
  std::set<std::string>& emitted)
{
  cmCustomCommandGenerator ccg(cc, config,
                               this->GeneratorTarget->LocalGenerator);

  const std::vector<std::string>& depends = ccg.GetDepends();

  for (std::vector<std::string>::const_iterator di = depends.begin();
       di != depends.end(); ++di) {
    std::string const& dep = *di;
    if (emitted.insert(dep).second) {
      if (!this->IsUtility(dep)) {
        // The dependency does not name a target and may be a file we
        // know how to generate.  Queue it.
        this->FollowName(dep);
      }
    }
  }
}

void cmTargetTraceDependencies::CheckCustomCommands(
  const std::vector<cmCustomCommand>& commands)
{
  for (std::vector<cmCustomCommand>::const_iterator cli = commands.begin();
       cli != commands.end(); ++cli) {
    this->CheckCustomCommand(*cli);
  }
}

void cmGeneratorTarget::TraceDependencies()
{
  // CMake-generated targets have no dependencies to trace.  Normally tracing
  // would find nothing anyway, but when building CMake itself the "install"
  // target command ends up referencing the "cmake" target but we do not
  // really want the dependency because "install" depend on "all" anyway.
  if (this->GetType() == cmStateEnums::GLOBAL_TARGET) {
    return;
  }

  // Use a helper object to trace the dependencies.
  cmTargetTraceDependencies tracer(this);
  tracer.Trace();
}

std::string cmGeneratorTarget::GetCompilePDBDirectory(
  const std::string& config) const
{
  if (CompileInfo const* info = this->GetCompileInfo(config)) {
    return info->CompilePdbDir;
  }
  return "";
}

void cmGeneratorTarget::GetAppleArchs(const std::string& config,
                                      std::vector<std::string>& archVec) const
{
  const char* archs = CM_NULLPTR;
  if (!config.empty()) {
    std::string defVarName = "OSX_ARCHITECTURES_";
    defVarName += cmSystemTools::UpperCase(config);
    archs = this->GetProperty(defVarName);
  }
  if (!archs) {
    archs = this->GetProperty("OSX_ARCHITECTURES");
  }
  if (archs) {
    cmSystemTools::ExpandListArgument(std::string(archs), archVec);
  }
}

std::string cmGeneratorTarget::GetCreateRuleVariable(
  std::string const& lang, std::string const& config) const
{
  switch (this->GetType()) {
    case cmStateEnums::STATIC_LIBRARY: {
      std::string var = "CMAKE_" + lang + "_CREATE_STATIC_LIBRARY";
      if (this->GetFeatureAsBool("INTERPROCEDURAL_OPTIMIZATION", config)) {
        std::string varIPO = var + "_IPO";
        if (this->Makefile->GetDefinition(varIPO)) {
          return varIPO;
        }
      }
      return var;
    }
    case cmStateEnums::SHARED_LIBRARY:
      return "CMAKE_" + lang + "_CREATE_SHARED_LIBRARY";
    case cmStateEnums::MODULE_LIBRARY:
      return "CMAKE_" + lang + "_CREATE_SHARED_MODULE";
    case cmStateEnums::EXECUTABLE:
      return "CMAKE_" + lang + "_LINK_EXECUTABLE";
    default:
      break;
  }
  return "";
}
static void processIncludeDirectories(
  cmGeneratorTarget const* tgt,
  const std::vector<cmGeneratorTarget::TargetPropertyEntry*>& entries,
  std::vector<std::string>& includes,
  CM_UNORDERED_SET<std::string>& uniqueIncludes,
  cmGeneratorExpressionDAGChecker* dagChecker, const std::string& config,
  bool debugIncludes, const std::string& language)
{
  for (std::vector<cmGeneratorTarget::TargetPropertyEntry *>::const_iterator
         it = entries.begin(),
         end = entries.end();
       it != end; ++it) {
    cmLinkImplItem const& item = (*it)->LinkImplItem;
    std::string const& targetName = item;
    bool const fromImported = item.Target && item.Target->IsImported();
    bool const checkCMP0027 = item.FromGenex;
    std::vector<std::string> entryIncludes;
    cmSystemTools::ExpandListArgument(
      (*it)->ge->Evaluate(tgt->GetLocalGenerator(), config, false, tgt,
                          dagChecker, language),
      entryIncludes);

    std::string usedIncludes;
    for (std::vector<std::string>::iterator li = entryIncludes.begin();
         li != entryIncludes.end(); ++li) {
      if (fromImported && !cmSystemTools::FileExists(li->c_str())) {
        std::ostringstream e;
        cmake::MessageType messageType = cmake::FATAL_ERROR;
        if (checkCMP0027) {
          switch (tgt->GetPolicyStatusCMP0027()) {
            case cmPolicies::WARN:
              e << cmPolicies::GetPolicyWarning(cmPolicies::CMP0027) << "\n";
            case cmPolicies::OLD:
              messageType = cmake::AUTHOR_WARNING;
              break;
            case cmPolicies::REQUIRED_ALWAYS:
            case cmPolicies::REQUIRED_IF_USED:
            case cmPolicies::NEW:
              break;
          }
        }
        /* clang-format off */
        e << "Imported target \"" << targetName << "\" includes "
             "non-existent path\n  \"" << *li << "\"\nin its "
             "INTERFACE_INCLUDE_DIRECTORIES. Possible reasons include:\n"
             "* The path was deleted, renamed, or moved to another "
             "location.\n"
             "* An install or uninstall procedure did not complete "
             "successfully.\n"
             "* The installation package was faulty and references files it "
             "does not provide.\n";
        /* clang-format on */
        tgt->GetLocalGenerator()->IssueMessage(messageType, e.str());
        return;
      }

      if (!cmSystemTools::FileIsFullPath(li->c_str())) {
        std::ostringstream e;
        bool noMessage = false;
        cmake::MessageType messageType = cmake::FATAL_ERROR;
        if (!targetName.empty()) {
          /* clang-format off */
          e << "Target \"" << targetName << "\" contains relative "
            "path in its INTERFACE_INCLUDE_DIRECTORIES:\n"
            "  \"" << *li << "\"";
          /* clang-format on */
        } else {
          switch (tgt->GetPolicyStatusCMP0021()) {
            case cmPolicies::WARN: {
              e << cmPolicies::GetPolicyWarning(cmPolicies::CMP0021) << "\n";
              messageType = cmake::AUTHOR_WARNING;
            } break;
            case cmPolicies::OLD:
              noMessage = true;
            case cmPolicies::REQUIRED_IF_USED:
            case cmPolicies::REQUIRED_ALWAYS:
            case cmPolicies::NEW:
              // Issue the fatal message.
              break;
          }
          e << "Found relative path while evaluating include directories of "
               "\""
            << tgt->GetName() << "\":\n  \"" << *li << "\"\n";
        }
        if (!noMessage) {
          tgt->GetLocalGenerator()->IssueMessage(messageType, e.str());
          if (messageType == cmake::FATAL_ERROR) {
            return;
          }
        }
      }

      if (!cmSystemTools::IsOff(li->c_str())) {
        cmSystemTools::ConvertToUnixSlashes(*li);
      }
      std::string inc = *li;

      if (uniqueIncludes.insert(inc).second) {
        includes.push_back(inc);
        if (debugIncludes) {
          usedIncludes += " * " + inc + "\n";
        }
      }
    }
    if (!usedIncludes.empty()) {
      tgt->GetLocalGenerator()->GetCMakeInstance()->IssueMessage(
        cmake::LOG, std::string("Used includes for target ") + tgt->GetName() +
          ":\n" + usedIncludes,
        (*it)->ge->GetBacktrace());
    }
  }
}

std::vector<std::string> cmGeneratorTarget::GetIncludeDirectories(
  const std::string& config, const std::string& lang) const
{
  std::vector<std::string> includes;
  CM_UNORDERED_SET<std::string> uniqueIncludes;

  cmGeneratorExpressionDAGChecker dagChecker(
    this->GetName(), "INCLUDE_DIRECTORIES", CM_NULLPTR, CM_NULLPTR);

  std::vector<std::string> debugProperties;
  const char* debugProp =
    this->Makefile->GetDefinition("CMAKE_DEBUG_TARGET_PROPERTIES");
  if (debugProp) {
    cmSystemTools::ExpandListArgument(debugProp, debugProperties);
  }

  bool debugIncludes = !this->DebugIncludesDone &&
    std::find(debugProperties.begin(), debugProperties.end(),
              "INCLUDE_DIRECTORIES") != debugProperties.end();

  if (this->GlobalGenerator->GetConfigureDoneCMP0026()) {
    this->DebugIncludesDone = true;
  }

  processIncludeDirectories(this, this->IncludeDirectoriesEntries, includes,
                            uniqueIncludes, &dagChecker, config, debugIncludes,
                            lang);

  std::vector<cmGeneratorTarget::TargetPropertyEntry*>
    linkInterfaceIncludeDirectoriesEntries;
  AddInterfaceEntries(this, config, "INTERFACE_INCLUDE_DIRECTORIES",
                      linkInterfaceIncludeDirectoriesEntries);

  if (this->Makefile->IsOn("APPLE")) {
    cmLinkImplementationLibraries const* impl =
      this->GetLinkImplementationLibraries(config);
    for (std::vector<cmLinkImplItem>::const_iterator it =
           impl->Libraries.begin();
         it != impl->Libraries.end(); ++it) {
      std::string libDir = cmSystemTools::CollapseFullPath(*it);

      static cmsys::RegularExpression frameworkCheck(
        "(.*\\.framework)(/Versions/[^/]+)?/[^/]+$");
      if (!frameworkCheck.find(libDir)) {
        continue;
      }

      libDir = frameworkCheck.match(1);

      cmGeneratorExpression ge;
      CM_AUTO_PTR<cmCompiledGeneratorExpression> cge =
        ge.Parse(libDir.c_str());
      linkInterfaceIncludeDirectoriesEntries.push_back(
        new cmGeneratorTarget::TargetPropertyEntry(cge));
    }
  }

  processIncludeDirectories(this, linkInterfaceIncludeDirectoriesEntries,
                            includes, uniqueIncludes, &dagChecker, config,
                            debugIncludes, lang);

  cmDeleteAll(linkInterfaceIncludeDirectoriesEntries);

  // Add standard include directories for this language.
  std::string const standardIncludesVar =
    "CMAKE_" + lang + "_STANDARD_INCLUDE_DIRECTORIES";
  std::string const standardIncludes =
    this->Makefile->GetSafeDefinition(standardIncludesVar);
  std::vector<std::string>::size_type const before = includes.size();
  cmSystemTools::ExpandListArgument(standardIncludes, includes);
  for (std::vector<std::string>::iterator i = includes.begin() + before;
       i != includes.end(); ++i) {
    cmSystemTools::ConvertToUnixSlashes(*i);
  }

  return includes;
}

static void processCompileOptionsInternal(
  cmGeneratorTarget const* tgt,
  const std::vector<cmGeneratorTarget::TargetPropertyEntry*>& entries,
  std::vector<std::string>& options,
  CM_UNORDERED_SET<std::string>& uniqueOptions,
  cmGeneratorExpressionDAGChecker* dagChecker, const std::string& config,
  bool debugOptions, const char* logName, std::string const& language)
{
  for (std::vector<cmGeneratorTarget::TargetPropertyEntry *>::const_iterator
         it = entries.begin(),
         end = entries.end();
       it != end; ++it) {
    std::vector<std::string> entryOptions;
    cmSystemTools::ExpandListArgument(
      (*it)->ge->Evaluate(tgt->GetLocalGenerator(), config, false, tgt,
                          dagChecker, language),
      entryOptions);
    std::string usedOptions;
    for (std::vector<std::string>::iterator li = entryOptions.begin();
         li != entryOptions.end(); ++li) {
      std::string const& opt = *li;

      if (uniqueOptions.insert(opt).second) {
        options.push_back(opt);
        if (debugOptions) {
          usedOptions += " * " + opt + "\n";
        }
      }
    }
    if (!usedOptions.empty()) {
      tgt->GetLocalGenerator()->GetCMakeInstance()->IssueMessage(
        cmake::LOG, std::string("Used compile ") + logName +
          std::string(" for target ") + tgt->GetName() + ":\n" + usedOptions,
        (*it)->ge->GetBacktrace());
    }
  }
}

static void processCompileOptions(
  cmGeneratorTarget const* tgt,
  const std::vector<cmGeneratorTarget::TargetPropertyEntry*>& entries,
  std::vector<std::string>& options,
  CM_UNORDERED_SET<std::string>& uniqueOptions,
  cmGeneratorExpressionDAGChecker* dagChecker, const std::string& config,
  bool debugOptions, std::string const& language)
{
  processCompileOptionsInternal(tgt, entries, options, uniqueOptions,
                                dagChecker, config, debugOptions, "options",
                                language);
}

void cmGeneratorTarget::GetCompileOptions(std::vector<std::string>& result,
                                          const std::string& config,
                                          const std::string& language) const
{
  CM_UNORDERED_SET<std::string> uniqueOptions;

  cmGeneratorExpressionDAGChecker dagChecker(
    this->GetName(), "COMPILE_OPTIONS", CM_NULLPTR, CM_NULLPTR);

  std::vector<std::string> debugProperties;
  const char* debugProp =
    this->Makefile->GetDefinition("CMAKE_DEBUG_TARGET_PROPERTIES");
  if (debugProp) {
    cmSystemTools::ExpandListArgument(debugProp, debugProperties);
  }

  bool debugOptions = !this->DebugCompileOptionsDone &&
    std::find(debugProperties.begin(), debugProperties.end(),
              "COMPILE_OPTIONS") != debugProperties.end();

  if (this->GlobalGenerator->GetConfigureDoneCMP0026()) {
    this->DebugCompileOptionsDone = true;
  }

  processCompileOptions(this, this->CompileOptionsEntries, result,
                        uniqueOptions, &dagChecker, config, debugOptions,
                        language);

  std::vector<cmGeneratorTarget::TargetPropertyEntry*>
    linkInterfaceCompileOptionsEntries;

  AddInterfaceEntries(this, config, "INTERFACE_COMPILE_OPTIONS",
                      linkInterfaceCompileOptionsEntries);

  processCompileOptions(this, linkInterfaceCompileOptionsEntries, result,
                        uniqueOptions, &dagChecker, config, debugOptions,
                        language);

  cmDeleteAll(linkInterfaceCompileOptionsEntries);
}

static void processCompileFeatures(
  cmGeneratorTarget const* tgt,
  const std::vector<cmGeneratorTarget::TargetPropertyEntry*>& entries,
  std::vector<std::string>& options,
  CM_UNORDERED_SET<std::string>& uniqueOptions,
  cmGeneratorExpressionDAGChecker* dagChecker, const std::string& config,
  bool debugOptions)
{
  processCompileOptionsInternal(tgt, entries, options, uniqueOptions,
                                dagChecker, config, debugOptions, "features",
                                std::string());
}

void cmGeneratorTarget::GetCompileFeatures(std::vector<std::string>& result,
                                           const std::string& config) const
{
  CM_UNORDERED_SET<std::string> uniqueFeatures;

  cmGeneratorExpressionDAGChecker dagChecker(
    this->GetName(), "COMPILE_FEATURES", CM_NULLPTR, CM_NULLPTR);

  std::vector<std::string> debugProperties;
  const char* debugProp =
    this->Makefile->GetDefinition("CMAKE_DEBUG_TARGET_PROPERTIES");
  if (debugProp) {
    cmSystemTools::ExpandListArgument(debugProp, debugProperties);
  }

  bool debugFeatures = !this->DebugCompileFeaturesDone &&
    std::find(debugProperties.begin(), debugProperties.end(),
              "COMPILE_FEATURES") != debugProperties.end();

  if (this->GlobalGenerator->GetConfigureDoneCMP0026()) {
    this->DebugCompileFeaturesDone = true;
  }

  processCompileFeatures(this, this->CompileFeaturesEntries, result,
                         uniqueFeatures, &dagChecker, config, debugFeatures);

  std::vector<cmGeneratorTarget::TargetPropertyEntry*>
    linkInterfaceCompileFeaturesEntries;
  AddInterfaceEntries(this, config, "INTERFACE_COMPILE_FEATURES",
                      linkInterfaceCompileFeaturesEntries);

  processCompileFeatures(this, linkInterfaceCompileFeaturesEntries, result,
                         uniqueFeatures, &dagChecker, config, debugFeatures);

  cmDeleteAll(linkInterfaceCompileFeaturesEntries);
}

static void processCompileDefinitions(
  cmGeneratorTarget const* tgt,
  const std::vector<cmGeneratorTarget::TargetPropertyEntry*>& entries,
  std::vector<std::string>& options,
  CM_UNORDERED_SET<std::string>& uniqueOptions,
  cmGeneratorExpressionDAGChecker* dagChecker, const std::string& config,
  bool debugOptions, std::string const& language)
{
  processCompileOptionsInternal(tgt, entries, options, uniqueOptions,
                                dagChecker, config, debugOptions,
                                "definitions", language);
}

void cmGeneratorTarget::GetCompileDefinitions(
  std::vector<std::string>& list, const std::string& config,
  const std::string& language) const
{
  CM_UNORDERED_SET<std::string> uniqueOptions;

  cmGeneratorExpressionDAGChecker dagChecker(
    this->GetName(), "COMPILE_DEFINITIONS", CM_NULLPTR, CM_NULLPTR);

  std::vector<std::string> debugProperties;
  const char* debugProp =
    this->Makefile->GetDefinition("CMAKE_DEBUG_TARGET_PROPERTIES");
  if (debugProp) {
    cmSystemTools::ExpandListArgument(debugProp, debugProperties);
  }

  bool debugDefines = !this->DebugCompileDefinitionsDone &&
    std::find(debugProperties.begin(), debugProperties.end(),
              "COMPILE_DEFINITIONS") != debugProperties.end();

  if (this->GlobalGenerator->GetConfigureDoneCMP0026()) {
    this->DebugCompileDefinitionsDone = true;
  }

  processCompileDefinitions(this, this->CompileDefinitionsEntries, list,
                            uniqueOptions, &dagChecker, config, debugDefines,
                            language);

  std::vector<cmGeneratorTarget::TargetPropertyEntry*>
    linkInterfaceCompileDefinitionsEntries;
  AddInterfaceEntries(this, config, "INTERFACE_COMPILE_DEFINITIONS",
                      linkInterfaceCompileDefinitionsEntries);
  if (!config.empty()) {
    std::string configPropName =
      "COMPILE_DEFINITIONS_" + cmSystemTools::UpperCase(config);
    const char* configProp = this->GetProperty(configPropName);
    if (configProp) {
      switch (this->Makefile->GetPolicyStatus(cmPolicies::CMP0043)) {
        case cmPolicies::WARN: {
          std::ostringstream e;
          e << cmPolicies::GetPolicyWarning(cmPolicies::CMP0043);
          this->LocalGenerator->IssueMessage(cmake::AUTHOR_WARNING, e.str());
        }
        case cmPolicies::OLD: {
          cmGeneratorExpression ge;
          CM_AUTO_PTR<cmCompiledGeneratorExpression> cge =
            ge.Parse(configProp);
          linkInterfaceCompileDefinitionsEntries.push_back(
            new cmGeneratorTarget::TargetPropertyEntry(cge));
        } break;
        case cmPolicies::NEW:
        case cmPolicies::REQUIRED_ALWAYS:
        case cmPolicies::REQUIRED_IF_USED:
          break;
      }
    }
  }

  processCompileDefinitions(this, linkInterfaceCompileDefinitionsEntries, list,
                            uniqueOptions, &dagChecker, config, debugDefines,
                            language);

  cmDeleteAll(linkInterfaceCompileDefinitionsEntries);
}

void cmGeneratorTarget::ComputeTargetManifest(const std::string& config) const
{
  if (this->IsImported()) {
    return;
  }
  cmGlobalGenerator* gg = this->LocalGenerator->GetGlobalGenerator();

  // Get the names.
  std::string name;
  std::string soName;
  std::string realName;
  std::string impName;
  std::string pdbName;
  if (this->GetType() == cmStateEnums::EXECUTABLE) {
    this->GetExecutableNames(name, realName, impName, pdbName, config);
  } else if (this->GetType() == cmStateEnums::STATIC_LIBRARY ||
             this->GetType() == cmStateEnums::SHARED_LIBRARY ||
             this->GetType() == cmStateEnums::MODULE_LIBRARY) {
    this->GetLibraryNames(name, soName, realName, impName, pdbName, config);
  } else {
    return;
  }

  // Get the directory.
  std::string dir = this->GetDirectory(config, false);

  // Add each name.
  std::string f;
  if (!name.empty()) {
    f = dir;
    f += "/";
    f += name;
    gg->AddToManifest(f);
  }
  if (!soName.empty()) {
    f = dir;
    f += "/";
    f += soName;
    gg->AddToManifest(f);
  }
  if (!realName.empty()) {
    f = dir;
    f += "/";
    f += realName;
    gg->AddToManifest(f);
  }
  if (!pdbName.empty()) {
    f = dir;
    f += "/";
    f += pdbName;
    gg->AddToManifest(f);
  }
  if (!impName.empty()) {
    f = this->GetDirectory(config, true);
    f += "/";
    f += impName;
    gg->AddToManifest(f);
  }
}

std::string cmGeneratorTarget::GetImportedLibName(
  std::string const& config) const
{
  if (cmGeneratorTarget::ImportInfo const* info =
        this->GetImportInfo(config)) {
    return info->LibName;
  }
  return std::string();
}

std::string cmGeneratorTarget::GetFullPath(const std::string& config,
                                           bool implib, bool realname) const
{
  if (this->IsImported()) {
    return this->Target->ImportedGetFullPath(config, implib);
  }
  return this->NormalGetFullPath(config, implib, realname);
}

std::string cmGeneratorTarget::NormalGetFullPath(const std::string& config,
                                                 bool implib,
                                                 bool realname) const
{
  std::string fpath = this->GetDirectory(config, implib);
  fpath += "/";
  if (this->IsAppBundleOnApple()) {
    fpath = this->BuildMacContentDirectory(fpath, config, false);
    fpath += "/";
  }

  // Add the full name of the target.
  if (implib) {
    fpath += this->GetFullName(config, true);
  } else if (realname) {
    fpath += this->NormalGetRealName(config);
  } else {
    fpath += this->GetFullName(config, false);
  }
  return fpath;
}

std::string cmGeneratorTarget::NormalGetRealName(
  const std::string& config) const
{
  // This should not be called for imported targets.
  // TODO: Split cmTarget into a class hierarchy to get compile-time
  // enforcement of the limited imported target API.
  if (this->IsImported()) {
    std::string msg = "NormalGetRealName called on imported target: ";
    msg += this->GetName();
    this->LocalGenerator->IssueMessage(cmake::INTERNAL_ERROR, msg);
  }

  if (this->GetType() == cmStateEnums::EXECUTABLE) {
    // Compute the real name that will be built.
    std::string name;
    std::string realName;
    std::string impName;
    std::string pdbName;
    this->GetExecutableNames(name, realName, impName, pdbName, config);
    return realName;
  }
  // Compute the real name that will be built.
  std::string name;
  std::string soName;
  std::string realName;
  std::string impName;
  std::string pdbName;
  this->GetLibraryNames(name, soName, realName, impName, pdbName, config);
  return realName;
}

void cmGeneratorTarget::GetLibraryNames(std::string& name, std::string& soName,
                                        std::string& realName,
                                        std::string& impName,
                                        std::string& pdbName,
                                        const std::string& config) const
{
  // This should not be called for imported targets.
  // TODO: Split cmTarget into a class hierarchy to get compile-time
  // enforcement of the limited imported target API.
  if (this->IsImported()) {
    std::string msg = "GetLibraryNames called on imported target: ";
    msg += this->GetName();
    this->LocalGenerator->IssueMessage(cmake::INTERNAL_ERROR, msg);
    return;
  }

  // Check for library version properties.
  const char* version = this->GetProperty("VERSION");
  const char* soversion = this->GetProperty("SOVERSION");
  if (!this->HasSOName(config) ||
      this->Makefile->IsOn("CMAKE_PLATFORM_NO_VERSIONED_SONAME") ||
      this->IsFrameworkOnApple()) {
    // Versioning is supported only for shared libraries and modules,
    // and then only when the platform supports an soname flag.
    version = CM_NULLPTR;
    soversion = CM_NULLPTR;
  }
  if (version && !soversion) {
    // The soversion must be set if the library version is set.  Use
    // the library version as the soversion.
    soversion = version;
  }
  if (!version && soversion) {
    // Use the soversion as the library version.
    version = soversion;
  }

  // Get the components of the library name.
  std::string prefix;
  std::string base;
  std::string suffix;
  this->GetFullNameInternal(config, false, prefix, base, suffix);

  // The library name.
  name = prefix + base + suffix;

  if (this->IsFrameworkOnApple()) {
    realName = prefix;
    if (!this->Makefile->PlatformIsAppleIos()) {
      realName += "Versions/";
      realName += this->GetFrameworkVersion();
      realName += "/";
    }
    realName += base;
    soName = realName;
  } else {
    // The library's soname.
    this->ComputeVersionedName(soName, prefix, base, suffix, name, soversion);

    // The library's real name on disk.
    this->ComputeVersionedName(realName, prefix, base, suffix, name, version);
  }

  // The import library name.
  if (this->GetType() == cmStateEnums::SHARED_LIBRARY ||
      this->GetType() == cmStateEnums::MODULE_LIBRARY) {
    impName = this->GetFullNameInternal(config, true);
  } else {
    impName = "";
  }

  // The program database file name.
  pdbName = this->GetPDBName(config);
}

void cmGeneratorTarget::GetExecutableNames(std::string& name,
                                           std::string& realName,
                                           std::string& impName,
                                           std::string& pdbName,
                                           const std::string& config) const
{
  // This should not be called for imported targets.
  // TODO: Split cmTarget into a class hierarchy to get compile-time
  // enforcement of the limited imported target API.
  if (this->IsImported()) {
    std::string msg = "GetExecutableNames called on imported target: ";
    msg += this->GetName();
    this->LocalGenerator->IssueMessage(cmake::INTERNAL_ERROR, msg);
  }

// This versioning is supported only for executables and then only
// when the platform supports symbolic links.
#if defined(_WIN32) && !defined(__CYGWIN__)
  const char* version = 0;
#else
  // Check for executable version properties.
  const char* version = this->GetProperty("VERSION");
  if (this->GetType() != cmStateEnums::EXECUTABLE ||
      this->Makefile->IsOn("XCODE")) {
    version = CM_NULLPTR;
  }
#endif

  // Get the components of the executable name.
  std::string prefix;
  std::string base;
  std::string suffix;
  this->GetFullNameInternal(config, false, prefix, base, suffix);

  // The executable name.
  name = prefix + base + suffix;

// The executable's real name on disk.
#if defined(__CYGWIN__)
  realName = prefix + base;
#else
  realName = name;
#endif
  if (version) {
    realName += "-";
    realName += version;
  }
#if defined(__CYGWIN__)
  realName += suffix;
#endif

  // The import library name.
  impName = this->GetFullNameInternal(config, true);

  // The program database file name.
  pdbName = this->GetPDBName(config);
}

std::string cmGeneratorTarget::GetFullNameInternal(const std::string& config,
                                                   bool implib) const
{
  std::string prefix;
  std::string base;
  std::string suffix;
  this->GetFullNameInternal(config, implib, prefix, base, suffix);
  return prefix + base + suffix;
}

const char* cmGeneratorTarget::ImportedGetLocation(
  const std::string& config) const
{
  static std::string location;
  assert(this->IsImported());
  location = this->Target->ImportedGetFullPath(config, false);
  return location.c_str();
}

std::string cmGeneratorTarget::GetFullNameImported(const std::string& config,
                                                   bool implib) const
{
  return cmSystemTools::GetFilenameName(
    this->Target->ImportedGetFullPath(config, implib));
}

void cmGeneratorTarget::GetFullNameInternal(const std::string& config,
                                            bool implib,
                                            std::string& outPrefix,
                                            std::string& outBase,
                                            std::string& outSuffix) const
{
  // Use just the target name for non-main target types.
  if (this->GetType() != cmStateEnums::STATIC_LIBRARY &&
      this->GetType() != cmStateEnums::SHARED_LIBRARY &&
      this->GetType() != cmStateEnums::MODULE_LIBRARY &&
      this->GetType() != cmStateEnums::EXECUTABLE) {
    outPrefix = "";
    outBase = this->GetName();
    outSuffix = "";
    return;
  }

  // Return an empty name for the import library if this platform
  // does not support import libraries.
  if (implib &&
      !this->Makefile->GetDefinition("CMAKE_IMPORT_LIBRARY_SUFFIX")) {
    outPrefix = "";
    outBase = "";
    outSuffix = "";
    return;
  }

  // The implib option is only allowed for shared libraries, module
  // libraries, and executables.
  if (this->GetType() != cmStateEnums::SHARED_LIBRARY &&
      this->GetType() != cmStateEnums::MODULE_LIBRARY &&
      this->GetType() != cmStateEnums::EXECUTABLE) {
    implib = false;
  }

  // Compute the full name for main target types.
  const char* targetPrefix = (implib ? this->GetProperty("IMPORT_PREFIX")
                                     : this->GetProperty("PREFIX"));
  const char* targetSuffix = (implib ? this->GetProperty("IMPORT_SUFFIX")
                                     : this->GetProperty("SUFFIX"));
  const char* configPostfix = CM_NULLPTR;
  if (!config.empty()) {
    std::string configProp = cmSystemTools::UpperCase(config);
    configProp += "_POSTFIX";
    configPostfix = this->GetProperty(configProp);
    // Mac application bundles and frameworks have no postfix.
    if (configPostfix &&
        (this->IsAppBundleOnApple() || this->IsFrameworkOnApple())) {
      configPostfix = CM_NULLPTR;
    }
  }
  const char* prefixVar = this->Target->GetPrefixVariableInternal(implib);
  const char* suffixVar = this->Target->GetSuffixVariableInternal(implib);

  // Check for language-specific default prefix and suffix.
  std::string ll = this->GetLinkerLanguage(config);
  if (!ll.empty()) {
    if (!targetSuffix && suffixVar && *suffixVar) {
      std::string langSuff = suffixVar + std::string("_") + ll;
      targetSuffix = this->Makefile->GetDefinition(langSuff);
    }
    if (!targetPrefix && prefixVar && *prefixVar) {
      std::string langPrefix = prefixVar + std::string("_") + ll;
      targetPrefix = this->Makefile->GetDefinition(langPrefix);
    }
  }

  // if there is no prefix on the target use the cmake definition
  if (!targetPrefix && prefixVar) {
    targetPrefix = this->Makefile->GetSafeDefinition(prefixVar);
  }
  // if there is no suffix on the target use the cmake definition
  if (!targetSuffix && suffixVar) {
    targetSuffix = this->Makefile->GetSafeDefinition(suffixVar);
  }

  // frameworks have directory prefix but no suffix
  std::string fw_prefix;
  if (this->IsFrameworkOnApple()) {
    fw_prefix = this->GetOutputName(config, false);
    fw_prefix += ".";
    const char* ext = this->GetProperty("BUNDLE_EXTENSION");
    if (!ext) {
      ext = "framework";
    }
    fw_prefix += ext;
    fw_prefix += "/";
    targetPrefix = fw_prefix.c_str();
    targetSuffix = CM_NULLPTR;
  }

  if (this->IsCFBundleOnApple()) {
    fw_prefix = this->GetCFBundleDirectory(config, false);
    fw_prefix += "/";
    targetPrefix = fw_prefix.c_str();
    targetSuffix = CM_NULLPTR;
  }

  // Begin the final name with the prefix.
  outPrefix = targetPrefix ? targetPrefix : "";

  // Append the target name or property-specified name.
  outBase += this->GetOutputName(config, implib);

  // Append the per-configuration postfix.
  outBase += configPostfix ? configPostfix : "";

  // Name shared libraries with their version number on some platforms.
  if (const char* soversion = this->GetProperty("SOVERSION")) {
    if (this->GetType() == cmStateEnums::SHARED_LIBRARY && !implib &&
        this->Makefile->IsOn("CMAKE_SHARED_LIBRARY_NAME_WITH_VERSION")) {
      outBase += "-";
      outBase += soversion;
    }
  }

  // Append the suffix.
  outSuffix = targetSuffix ? targetSuffix : "";
}

std::string cmGeneratorTarget::GetLinkerLanguage(
  const std::string& config) const
{
  return this->GetLinkClosure(config)->LinkerLanguage;
}

std::string cmGeneratorTarget::GetPDBName(const std::string& config) const
{
  std::string prefix;
  std::string base;
  std::string suffix;
  this->GetFullNameInternal(config, false, prefix, base, suffix);

  std::vector<std::string> props;
  std::string configUpper = cmSystemTools::UpperCase(config);
  if (!configUpper.empty()) {
    // PDB_NAME_<CONFIG>
    props.push_back("PDB_NAME_" + configUpper);
  }

  // PDB_NAME
  props.push_back("PDB_NAME");

  for (std::vector<std::string>::const_iterator i = props.begin();
       i != props.end(); ++i) {
    if (const char* outName = this->GetProperty(*i)) {
      base = outName;
      break;
    }
  }
  return prefix + base + ".pdb";
}

bool cmGeneratorTarget::StrictTargetComparison::operator()(
  cmGeneratorTarget const* t1, cmGeneratorTarget const* t2) const
{
  int nameResult = strcmp(t1->GetName().c_str(), t2->GetName().c_str());
  if (nameResult == 0) {
    return strcmp(t1->GetLocalGenerator()->GetCurrentBinaryDirectory(),
                  t2->GetLocalGenerator()->GetCurrentBinaryDirectory()) < 0;
  }
  return nameResult < 0;
}

struct cmGeneratorTarget::SourceFileFlags
cmGeneratorTarget::GetTargetSourceFileFlags(const cmSourceFile* sf) const
{
  struct SourceFileFlags flags;
  this->ConstructSourceFileFlags();
  std::map<cmSourceFile const*, SourceFileFlags>::iterator si =
    this->SourceFlagsMap.find(sf);
  if (si != this->SourceFlagsMap.end()) {
    flags = si->second;
  } else {
    // Handle the MACOSX_PACKAGE_LOCATION property on source files that
    // were not listed in one of the other lists.
    if (const char* location = sf->GetProperty("MACOSX_PACKAGE_LOCATION")) {
      flags.MacFolder = location;
      if (strcmp(location, "Resources") == 0) {
        flags.Type = cmGeneratorTarget::SourceFileTypeResource;
      } else {
        flags.Type = cmGeneratorTarget::SourceFileTypeMacContent;
      }
    }
  }
  return flags;
}

void cmGeneratorTarget::ConstructSourceFileFlags() const
{
  if (this->SourceFileFlagsConstructed) {
    return;
  }
  this->SourceFileFlagsConstructed = true;

  // Process public headers to mark the source files.
  if (const char* files = this->GetProperty("PUBLIC_HEADER")) {
    std::vector<std::string> relFiles;
    cmSystemTools::ExpandListArgument(files, relFiles);
    for (std::vector<std::string>::iterator it = relFiles.begin();
         it != relFiles.end(); ++it) {
      if (cmSourceFile* sf = this->Makefile->GetSource(*it)) {
        SourceFileFlags& flags = this->SourceFlagsMap[sf];
        flags.MacFolder = "Headers";
        flags.Type = cmGeneratorTarget::SourceFileTypePublicHeader;
      }
    }
  }

  // Process private headers after public headers so that they take
  // precedence if a file is listed in both.
  if (const char* files = this->GetProperty("PRIVATE_HEADER")) {
    std::vector<std::string> relFiles;
    cmSystemTools::ExpandListArgument(files, relFiles);
    for (std::vector<std::string>::iterator it = relFiles.begin();
         it != relFiles.end(); ++it) {
      if (cmSourceFile* sf = this->Makefile->GetSource(*it)) {
        SourceFileFlags& flags = this->SourceFlagsMap[sf];
        flags.MacFolder = "PrivateHeaders";
        flags.Type = cmGeneratorTarget::SourceFileTypePrivateHeader;
      }
    }
  }

  // Mark sources listed as resources.
  if (const char* files = this->GetProperty("RESOURCE")) {
    std::vector<std::string> relFiles;
    cmSystemTools::ExpandListArgument(files, relFiles);
    for (std::vector<std::string>::iterator it = relFiles.begin();
         it != relFiles.end(); ++it) {
      if (cmSourceFile* sf = this->Makefile->GetSource(*it)) {
        SourceFileFlags& flags = this->SourceFlagsMap[sf];
        flags.MacFolder = "";
        if (!this->Makefile->PlatformIsAppleIos()) {
          flags.MacFolder = "Resources";
        }
        flags.Type = cmGeneratorTarget::SourceFileTypeResource;
      }
    }
  }
}

const cmGeneratorTarget::CompatibleInterfacesBase&
cmGeneratorTarget::GetCompatibleInterfaces(std::string const& config) const
{
  cmGeneratorTarget::CompatibleInterfaces& compat =
    this->CompatibleInterfacesMap[config];
  if (!compat.Done) {
    compat.Done = true;
    compat.PropsBool.insert("POSITION_INDEPENDENT_CODE");
    compat.PropsString.insert("AUTOUIC_OPTIONS");
    std::vector<cmGeneratorTarget const*> const& deps =
      this->GetLinkImplementationClosure(config);
    for (std::vector<cmGeneratorTarget const*>::const_iterator li =
           deps.begin();
         li != deps.end(); ++li) {
#define CM_READ_COMPATIBLE_INTERFACE(X, x)                                    \
  if (const char* prop = (*li)->GetProperty("COMPATIBLE_INTERFACE_" #X)) {    \
    std::vector<std::string> props;                                           \
    cmSystemTools::ExpandListArgument(prop, props);                           \
    compat.Props##x.insert(props.begin(), props.end());                       \
  }
      CM_READ_COMPATIBLE_INTERFACE(BOOL, Bool)
      CM_READ_COMPATIBLE_INTERFACE(STRING, String)
      CM_READ_COMPATIBLE_INTERFACE(NUMBER_MIN, NumberMin)
      CM_READ_COMPATIBLE_INTERFACE(NUMBER_MAX, NumberMax)
#undef CM_READ_COMPATIBLE_INTERFACE
    }
  }
  return compat;
}

bool cmGeneratorTarget::IsLinkInterfaceDependentBoolProperty(
  const std::string& p, const std::string& config) const
{
  if (this->GetType() == cmStateEnums::OBJECT_LIBRARY ||
      this->GetType() == cmStateEnums::INTERFACE_LIBRARY) {
    return false;
  }
  return this->GetCompatibleInterfaces(config).PropsBool.count(p) > 0;
}

bool cmGeneratorTarget::IsLinkInterfaceDependentStringProperty(
  const std::string& p, const std::string& config) const
{
  if (this->GetType() == cmStateEnums::OBJECT_LIBRARY ||
      this->GetType() == cmStateEnums::INTERFACE_LIBRARY) {
    return false;
  }
  return this->GetCompatibleInterfaces(config).PropsString.count(p) > 0;
}

bool cmGeneratorTarget::IsLinkInterfaceDependentNumberMinProperty(
  const std::string& p, const std::string& config) const
{
  if (this->GetType() == cmStateEnums::OBJECT_LIBRARY ||
      this->GetType() == cmStateEnums::INTERFACE_LIBRARY) {
    return false;
  }
  return this->GetCompatibleInterfaces(config).PropsNumberMin.count(p) > 0;
}

bool cmGeneratorTarget::IsLinkInterfaceDependentNumberMaxProperty(
  const std::string& p, const std::string& config) const
{
  if (this->GetType() == cmStateEnums::OBJECT_LIBRARY ||
      this->GetType() == cmStateEnums::INTERFACE_LIBRARY) {
    return false;
  }
  return this->GetCompatibleInterfaces(config).PropsNumberMax.count(p) > 0;
}

enum CompatibleType
{
  BoolType,
  StringType,
  NumberMinType,
  NumberMaxType
};

template <typename PropertyType>
PropertyType getLinkInterfaceDependentProperty(cmGeneratorTarget const* tgt,
                                               const std::string& prop,
                                               const std::string& config,
                                               CompatibleType, PropertyType*);

template <>
bool getLinkInterfaceDependentProperty(cmGeneratorTarget const* tgt,
                                       const std::string& prop,
                                       const std::string& config,
                                       CompatibleType /*unused*/,
                                       bool* /*unused*/)
{
  return tgt->GetLinkInterfaceDependentBoolProperty(prop, config);
}

template <>
const char* getLinkInterfaceDependentProperty(cmGeneratorTarget const* tgt,
                                              const std::string& prop,
                                              const std::string& config,
                                              CompatibleType t,
                                              const char** /*unused*/)
{
  switch (t) {
    case BoolType:
      assert(false &&
             "String compatibility check function called for boolean");
      return CM_NULLPTR;
    case StringType:
      return tgt->GetLinkInterfaceDependentStringProperty(prop, config);
    case NumberMinType:
      return tgt->GetLinkInterfaceDependentNumberMinProperty(prop, config);
    case NumberMaxType:
      return tgt->GetLinkInterfaceDependentNumberMaxProperty(prop, config);
  }
  assert(false && "Unreachable!");
  return CM_NULLPTR;
}

template <typename PropertyType>
void checkPropertyConsistency(cmGeneratorTarget const* depender,
                              cmGeneratorTarget const* dependee,
                              const std::string& propName,
                              std::set<std::string>& emitted,
                              const std::string& config, CompatibleType t,
                              PropertyType* /*unused*/)
{
  const char* prop = dependee->GetProperty(propName);
  if (!prop) {
    return;
  }

  std::vector<std::string> props;
  cmSystemTools::ExpandListArgument(prop, props);
  std::string pdir = cmSystemTools::GetCMakeRoot();
  pdir += "/Help/prop_tgt/";

  for (std::vector<std::string>::iterator pi = props.begin();
       pi != props.end(); ++pi) {
    std::string pname = cmSystemTools::HelpFileName(*pi);
    std::string pfile = pdir + pname + ".rst";
    if (cmSystemTools::FileExists(pfile.c_str(), true)) {
      std::ostringstream e;
      e << "Target \"" << dependee->GetName() << "\" has property \"" << *pi
        << "\" listed in its " << propName
        << " property.  "
           "This is not allowed.  Only user-defined properties may appear "
           "listed in the "
        << propName << " property.";
      depender->GetLocalGenerator()->IssueMessage(cmake::FATAL_ERROR, e.str());
      return;
    }
    if (emitted.insert(*pi).second) {
      getLinkInterfaceDependentProperty<PropertyType>(depender, *pi, config, t,
                                                      CM_NULLPTR);
      if (cmSystemTools::GetErrorOccuredFlag()) {
        return;
      }
    }
  }
}

static std::string intersect(const std::set<std::string>& s1,
                             const std::set<std::string>& s2)
{
  std::set<std::string> intersect;
  std::set_intersection(s1.begin(), s1.end(), s2.begin(), s2.end(),
                        std::inserter(intersect, intersect.begin()));
  if (!intersect.empty()) {
    return *intersect.begin();
  }
  return "";
}

static std::string intersect(const std::set<std::string>& s1,
                             const std::set<std::string>& s2,
                             const std::set<std::string>& s3)
{
  std::string result;
  result = intersect(s1, s2);
  if (!result.empty()) {
    return result;
  }
  result = intersect(s1, s3);
  if (!result.empty()) {
    return result;
  }
  return intersect(s2, s3);
}

static std::string intersect(const std::set<std::string>& s1,
                             const std::set<std::string>& s2,
                             const std::set<std::string>& s3,
                             const std::set<std::string>& s4)
{
  std::string result;
  result = intersect(s1, s2);
  if (!result.empty()) {
    return result;
  }
  result = intersect(s1, s3);
  if (!result.empty()) {
    return result;
  }
  result = intersect(s1, s4);
  if (!result.empty()) {
    return result;
  }
  return intersect(s2, s3, s4);
}

void cmGeneratorTarget::CheckPropertyCompatibility(
  cmComputeLinkInformation* info, const std::string& config) const
{
  const cmComputeLinkInformation::ItemVector& deps = info->GetItems();

  std::set<std::string> emittedBools;
  static std::string strBool = "COMPATIBLE_INTERFACE_BOOL";
  std::set<std::string> emittedStrings;
  static std::string strString = "COMPATIBLE_INTERFACE_STRING";
  std::set<std::string> emittedMinNumbers;
  static std::string strNumMin = "COMPATIBLE_INTERFACE_NUMBER_MIN";
  std::set<std::string> emittedMaxNumbers;
  static std::string strNumMax = "COMPATIBLE_INTERFACE_NUMBER_MAX";

  for (cmComputeLinkInformation::ItemVector::const_iterator li = deps.begin();
       li != deps.end(); ++li) {
    if (!li->Target) {
      continue;
    }

    checkPropertyConsistency<bool>(this, li->Target, strBool, emittedBools,
                                   config, BoolType, CM_NULLPTR);
    if (cmSystemTools::GetErrorOccuredFlag()) {
      return;
    }
    checkPropertyConsistency<const char*>(this, li->Target, strString,
                                          emittedStrings, config, StringType,
                                          CM_NULLPTR);
    if (cmSystemTools::GetErrorOccuredFlag()) {
      return;
    }
    checkPropertyConsistency<const char*>(this, li->Target, strNumMin,
                                          emittedMinNumbers, config,
                                          NumberMinType, CM_NULLPTR);
    if (cmSystemTools::GetErrorOccuredFlag()) {
      return;
    }
    checkPropertyConsistency<const char*>(this, li->Target, strNumMax,
                                          emittedMaxNumbers, config,
                                          NumberMaxType, CM_NULLPTR);
    if (cmSystemTools::GetErrorOccuredFlag()) {
      return;
    }
  }

  std::string prop = intersect(emittedBools, emittedStrings, emittedMinNumbers,
                               emittedMaxNumbers);

  if (!prop.empty()) {
    // Use a sorted std::vector to keep the error message sorted.
    std::vector<std::string> props;
    std::set<std::string>::const_iterator i = emittedBools.find(prop);
    if (i != emittedBools.end()) {
      props.push_back(strBool);
    }
    i = emittedStrings.find(prop);
    if (i != emittedStrings.end()) {
      props.push_back(strString);
    }
    i = emittedMinNumbers.find(prop);
    if (i != emittedMinNumbers.end()) {
      props.push_back(strNumMin);
    }
    i = emittedMaxNumbers.find(prop);
    if (i != emittedMaxNumbers.end()) {
      props.push_back(strNumMax);
    }
    std::sort(props.begin(), props.end());

    std::string propsString = cmJoin(cmMakeRange(props).retreat(1), ", ");
    propsString += " and the " + props.back();

    std::ostringstream e;
    e << "Property \"" << prop << "\" appears in both the " << propsString
      << " property in the dependencies of target \"" << this->GetName()
      << "\".  This is not allowed. A property may only require compatibility "
         "in a boolean interpretation, a numeric minimum, a numeric maximum "
         "or a "
         "string interpretation, but not a mixture.";
    this->LocalGenerator->IssueMessage(cmake::FATAL_ERROR, e.str());
  }
}

std::string compatibilityType(CompatibleType t)
{
  switch (t) {
    case BoolType:
      return "Boolean compatibility";
    case StringType:
      return "String compatibility";
    case NumberMaxType:
      return "Numeric maximum compatibility";
    case NumberMinType:
      return "Numeric minimum compatibility";
  }
  assert(false && "Unreachable!");
  return "";
}

std::string compatibilityAgree(CompatibleType t, bool dominant)
{
  switch (t) {
    case BoolType:
    case StringType:
      return dominant ? "(Disagree)\n" : "(Agree)\n";
    case NumberMaxType:
    case NumberMinType:
      return dominant ? "(Dominant)\n" : "(Ignored)\n";
  }
  assert(false && "Unreachable!");
  return "";
}

template <typename PropertyType>
PropertyType getTypedProperty(cmGeneratorTarget const* tgt,
                              const std::string& prop);

template <>
bool getTypedProperty<bool>(cmGeneratorTarget const* tgt,
                            const std::string& prop)
{
  return tgt->GetPropertyAsBool(prop);
}

template <>
const char* getTypedProperty<const char*>(cmGeneratorTarget const* tgt,
                                          const std::string& prop)
{
  return tgt->GetProperty(prop);
}

template <typename PropertyType>
std::string valueAsString(PropertyType);
template <>
std::string valueAsString<bool>(bool value)
{
  return value ? "TRUE" : "FALSE";
}
template <>
std::string valueAsString<const char*>(const char* value)
{
  return value ? value : "(unset)";
}

template <typename PropertyType>
PropertyType impliedValue(PropertyType);
template <>
bool impliedValue<bool>(bool /*unused*/)
{
  return false;
}
template <>
const char* impliedValue<const char*>(const char* /*unused*/)
{
  return "";
}

template <typename PropertyType>
std::pair<bool, PropertyType> consistentProperty(PropertyType lhs,
                                                 PropertyType rhs,
                                                 CompatibleType t);

template <>
std::pair<bool, bool> consistentProperty(bool lhs, bool rhs,
                                         CompatibleType /*unused*/)
{
  return std::make_pair(lhs == rhs, lhs);
}

std::pair<bool, const char*> consistentStringProperty(const char* lhs,
                                                      const char* rhs)
{
  const bool b = strcmp(lhs, rhs) == 0;
  return std::make_pair(b, b ? lhs : CM_NULLPTR);
}

std::pair<bool, const char*> consistentNumberProperty(const char* lhs,
                                                      const char* rhs,
                                                      CompatibleType t)
{
  char* pEnd;

  const char* const null_ptr = CM_NULLPTR;

  long lnum = strtol(lhs, &pEnd, 0);
  if (pEnd == lhs || *pEnd != '\0' || errno == ERANGE) {
    return std::pair<bool, const char*>(false, null_ptr);
  }

  long rnum = strtol(rhs, &pEnd, 0);
  if (pEnd == rhs || *pEnd != '\0' || errno == ERANGE) {
    return std::pair<bool, const char*>(false, null_ptr);
  }

  if (t == NumberMaxType) {
    return std::make_pair(true, std::max(lnum, rnum) == lnum ? lhs : rhs);
  }
  return std::make_pair(true, std::min(lnum, rnum) == lnum ? lhs : rhs);
}

template <>
std::pair<bool, const char*> consistentProperty(const char* lhs,
                                                const char* rhs,
                                                CompatibleType t)
{
  if (!lhs && !rhs) {
    return std::make_pair(true, lhs);
  }
  if (!lhs) {
    return std::make_pair(true, rhs);
  }
  if (!rhs) {
    return std::make_pair(true, lhs);
  }

  const char* const null_ptr = CM_NULLPTR;

  switch (t) {
    case BoolType:
      assert(false && "consistentProperty for strings called with BoolType");
      return std::pair<bool, const char*>(false, null_ptr);
    case StringType:
      return consistentStringProperty(lhs, rhs);
    case NumberMinType:
    case NumberMaxType:
      return consistentNumberProperty(lhs, rhs, t);
  }
  assert(false && "Unreachable!");
  return std::pair<bool, const char*>(false, null_ptr);
}

template <typename PropertyType>
PropertyType checkInterfacePropertyCompatibility(cmGeneratorTarget const* tgt,
                                                 const std::string& p,
                                                 const std::string& config,
                                                 const char* defaultValue,
                                                 CompatibleType t,
                                                 PropertyType* /*unused*/)
{
  PropertyType propContent = getTypedProperty<PropertyType>(tgt, p);
  std::vector<std::string> headPropKeys = tgt->GetPropertyKeys();
  const bool explicitlySet =
    std::find(headPropKeys.begin(), headPropKeys.end(), p) !=
    headPropKeys.end();

  const bool impliedByUse = tgt->IsNullImpliedByLinkLibraries(p);
  assert((impliedByUse ^ explicitlySet) || (!impliedByUse && !explicitlySet));

  std::vector<cmGeneratorTarget const*> const& deps =
    tgt->GetLinkImplementationClosure(config);

  if (deps.empty()) {
    return propContent;
  }
  bool propInitialized = explicitlySet;

  std::string report = " * Target \"";
  report += tgt->GetName();
  if (explicitlySet) {
    report += "\" has property content \"";
    report += valueAsString<PropertyType>(propContent);
    report += "\"\n";
  } else if (impliedByUse) {
    report += "\" property is implied by use.\n";
  } else {
    report += "\" property not set.\n";
  }

  std::string interfaceProperty = "INTERFACE_" + p;
  for (std::vector<cmGeneratorTarget const*>::const_iterator li = deps.begin();
       li != deps.end(); ++li) {
    // An error should be reported if one dependency
    // has INTERFACE_POSITION_INDEPENDENT_CODE ON and the other
    // has INTERFACE_POSITION_INDEPENDENT_CODE OFF, or if the
    // target itself has a POSITION_INDEPENDENT_CODE which disagrees
    // with a dependency.

    cmGeneratorTarget const* theTarget = *li;

    std::vector<std::string> propKeys = theTarget->GetPropertyKeys();

    const bool ifaceIsSet = std::find(propKeys.begin(), propKeys.end(),
                                      interfaceProperty) != propKeys.end();
    PropertyType ifacePropContent =
      getTypedProperty<PropertyType>(theTarget, interfaceProperty);

    std::string reportEntry;
    if (ifaceIsSet) {
      reportEntry += " * Target \"";
      reportEntry += theTarget->GetName();
      reportEntry += "\" property value \"";
      reportEntry += valueAsString<PropertyType>(ifacePropContent);
      reportEntry += "\" ";
    }

    if (explicitlySet) {
      if (ifaceIsSet) {
        std::pair<bool, PropertyType> consistent =
          consistentProperty(propContent, ifacePropContent, t);
        report += reportEntry;
        report += compatibilityAgree(t, propContent != consistent.second);
        if (!consistent.first) {
          std::ostringstream e;
          e << "Property " << p << " on target \"" << tgt->GetName()
            << "\" does\nnot match the "
               "INTERFACE_"
            << p << " property requirement\nof "
                    "dependency \""
            << theTarget->GetName() << "\".\n";
          cmSystemTools::Error(e.str().c_str());
          break;
        } else {
          propContent = consistent.second;
          continue;
        }
      } else {
        // Explicitly set on target and not set in iface. Can't disagree.
        continue;
      }
    } else if (impliedByUse) {
      propContent = impliedValue<PropertyType>(propContent);

      if (ifaceIsSet) {
        std::pair<bool, PropertyType> consistent =
          consistentProperty(propContent, ifacePropContent, t);
        report += reportEntry;
        report += compatibilityAgree(t, propContent != consistent.second);
        if (!consistent.first) {
          std::ostringstream e;
          e << "Property " << p << " on target \"" << tgt->GetName()
            << "\" is\nimplied to be " << defaultValue
            << " because it was used to determine the link libraries\n"
               "already. The INTERFACE_"
            << p << " property on\ndependency \"" << theTarget->GetName()
            << "\" is in conflict.\n";
          cmSystemTools::Error(e.str().c_str());
          break;
        } else {
          propContent = consistent.second;
          continue;
        }
      } else {
        // Implicitly set on target and not set in iface. Can't disagree.
        continue;
      }
    } else {
      if (ifaceIsSet) {
        if (propInitialized) {
          std::pair<bool, PropertyType> consistent =
            consistentProperty(propContent, ifacePropContent, t);
          report += reportEntry;
          report += compatibilityAgree(t, propContent != consistent.second);
          if (!consistent.first) {
            std::ostringstream e;
            e << "The INTERFACE_" << p << " property of \""
              << theTarget->GetName() << "\" does\nnot agree with the value "
                                         "of "
              << p << " already determined\nfor \"" << tgt->GetName()
              << "\".\n";
            cmSystemTools::Error(e.str().c_str());
            break;
          } else {
            propContent = consistent.second;
            continue;
          }
        } else {
          report += reportEntry + "(Interface set)\n";
          propContent = ifacePropContent;
          propInitialized = true;
        }
      } else {
        // Not set. Nothing to agree on.
        continue;
      }
    }
  }

  tgt->ReportPropertyOrigin(p, valueAsString<PropertyType>(propContent),
                            report, compatibilityType(t));
  return propContent;
}

bool cmGeneratorTarget::GetLinkInterfaceDependentBoolProperty(
  const std::string& p, const std::string& config) const
{
  return checkInterfacePropertyCompatibility<bool>(this, p, config, "FALSE",
                                                   BoolType, CM_NULLPTR);
}

const char* cmGeneratorTarget::GetLinkInterfaceDependentStringProperty(
  const std::string& p, const std::string& config) const
{
  return checkInterfacePropertyCompatibility<const char*>(
    this, p, config, "empty", StringType, CM_NULLPTR);
}

const char* cmGeneratorTarget::GetLinkInterfaceDependentNumberMinProperty(
  const std::string& p, const std::string& config) const
{
  return checkInterfacePropertyCompatibility<const char*>(
    this, p, config, "empty", NumberMinType, CM_NULLPTR);
}

const char* cmGeneratorTarget::GetLinkInterfaceDependentNumberMaxProperty(
  const std::string& p, const std::string& config) const
{
  return checkInterfacePropertyCompatibility<const char*>(
    this, p, config, "empty", NumberMaxType, CM_NULLPTR);
}

cmComputeLinkInformation* cmGeneratorTarget::GetLinkInformation(
  const std::string& config) const
{
  // Lookup any existing information for this configuration.
  std::string key(cmSystemTools::UpperCase(config));
  cmTargetLinkInformationMap::iterator i = this->LinkInformation.find(key);
  if (i == this->LinkInformation.end()) {
    // Compute information for this configuration.
    cmComputeLinkInformation* info =
      new cmComputeLinkInformation(this, config);
    if (!info || !info->Compute()) {
      delete info;
      info = CM_NULLPTR;
    }

    // Store the information for this configuration.
    cmTargetLinkInformationMap::value_type entry(key, info);
    i = this->LinkInformation.insert(entry).first;

    if (info) {
      this->CheckPropertyCompatibility(info, config);
    }
  }
  return i->second;
}

void cmGeneratorTarget::GetTargetVersion(int& major, int& minor) const
{
  int patch;
  this->GetTargetVersion(false, major, minor, patch);
}

void cmGeneratorTarget::GetTargetVersion(bool soversion, int& major,
                                         int& minor, int& patch) const
{
  // Set the default values.
  major = 0;
  minor = 0;
  patch = 0;

  assert(this->GetType() != cmStateEnums::INTERFACE_LIBRARY);

  // Look for a VERSION or SOVERSION property.
  const char* prop = soversion ? "SOVERSION" : "VERSION";
  if (const char* version = this->GetProperty(prop)) {
    // Try to parse the version number and store the results that were
    // successfully parsed.
    int parsed_major;
    int parsed_minor;
    int parsed_patch;
    switch (sscanf(version, "%d.%d.%d", &parsed_major, &parsed_minor,
                   &parsed_patch)) {
      case 3:
        patch = parsed_patch; // no break!
      case 2:
        minor = parsed_minor; // no break!
      case 1:
        major = parsed_major; // no break!
      default:
        break;
    }
  }
}

std::string cmGeneratorTarget::GetFortranModuleDirectory(
  std::string const& working_dir) const
{
  if (!this->FortranModuleDirectoryCreated) {
    this->FortranModuleDirectory =
      this->CreateFortranModuleDirectory(working_dir);
    this->FortranModuleDirectoryCreated = true;
  }

  return this->FortranModuleDirectory;
}

std::string cmGeneratorTarget::CreateFortranModuleDirectory(
  std::string const& working_dir) const
{
  std::string mod_dir;
  std::string target_mod_dir;
  if (const char* prop = this->GetProperty("Fortran_MODULE_DIRECTORY")) {
    target_mod_dir = prop;
  } else {
    std::string const& default_mod_dir =
      this->LocalGenerator->GetCurrentBinaryDirectory();
    if (default_mod_dir != working_dir) {
      target_mod_dir = default_mod_dir;
    }
  }
  const char* moddir_flag =
    this->Makefile->GetDefinition("CMAKE_Fortran_MODDIR_FLAG");
  if (!target_mod_dir.empty() && moddir_flag) {
    // Compute the full path to the module directory.
    if (cmSystemTools::FileIsFullPath(target_mod_dir)) {
      // Already a full path.
      mod_dir = target_mod_dir;
    } else {
      // Interpret relative to the current output directory.
      mod_dir = this->LocalGenerator->GetCurrentBinaryDirectory();
      mod_dir += "/";
      mod_dir += target_mod_dir;
    }

    // Make sure the module output directory exists.
    cmSystemTools::MakeDirectory(mod_dir);
  }
  return mod_dir;
}

std::string cmGeneratorTarget::GetFrameworkVersion() const
{
  assert(this->GetType() != cmStateEnums::INTERFACE_LIBRARY);

  if (const char* fversion = this->GetProperty("FRAMEWORK_VERSION")) {
    return fversion;
  }
  if (const char* tversion = this->GetProperty("VERSION")) {
    return tversion;
  }
  return "A";
}

void cmGeneratorTarget::ComputeVersionedName(std::string& vName,
                                             std::string const& prefix,
                                             std::string const& base,
                                             std::string const& suffix,
                                             std::string const& name,
                                             const char* version) const
{
  vName = this->Makefile->IsOn("APPLE") ? (prefix + base) : name;
  if (version) {
    vName += ".";
    vName += version;
  }
  vName += this->Makefile->IsOn("APPLE") ? suffix : std::string();
}

std::vector<std::string> cmGeneratorTarget::GetPropertyKeys() const
{
  cmPropertyMap const& propsObject = this->Target->GetProperties();
  std::vector<std::string> props;
  props.reserve(propsObject.size());
  for (cmPropertyMap::const_iterator it = propsObject.begin();
       it != propsObject.end(); ++it) {
    props.push_back(it->first);
  }
  return props;
}

void cmGeneratorTarget::ReportPropertyOrigin(
  const std::string& p, const std::string& result, const std::string& report,
  const std::string& compatibilityType) const
{
  std::vector<std::string> debugProperties;
  const char* debugProp = this->Target->GetMakefile()->GetDefinition(
    "CMAKE_DEBUG_TARGET_PROPERTIES");
  if (debugProp) {
    cmSystemTools::ExpandListArgument(debugProp, debugProperties);
  }

  bool debugOrigin = !this->DebugCompatiblePropertiesDone[p] &&
    std::find(debugProperties.begin(), debugProperties.end(), p) !=
      debugProperties.end();

  if (this->GlobalGenerator->GetConfigureDoneCMP0026()) {
    this->DebugCompatiblePropertiesDone[p] = true;
  }
  if (!debugOrigin) {
    return;
  }

  std::string areport = compatibilityType;
  areport += std::string(" of property \"") + p + "\" for target \"";
  areport += std::string(this->GetName());
  areport += "\" (result: \"";
  areport += result;
  areport += "\"):\n" + report;

  this->LocalGenerator->GetCMakeInstance()->IssueMessage(cmake::LOG, areport);
}

void cmGeneratorTarget::LookupLinkItems(std::vector<std::string> const& names,
                                        std::vector<cmLinkItem>& items) const
{
  for (std::vector<std::string>::const_iterator i = names.begin();
       i != names.end(); ++i) {
    std::string name = this->CheckCMP0004(*i);
    if (name == this->GetName() || name.empty()) {
      continue;
    }
    items.push_back(cmLinkItem(name, this->FindTargetToLink(name)));
  }
}

void cmGeneratorTarget::ExpandLinkItems(
  std::string const& prop, std::string const& value, std::string const& config,
  cmGeneratorTarget const* headTarget, bool usage_requirements_only,
  std::vector<cmLinkItem>& items, bool& hadHeadSensitiveCondition) const
{
  cmGeneratorExpression ge;
  cmGeneratorExpressionDAGChecker dagChecker(this->GetName(), prop, CM_NULLPTR,
                                             CM_NULLPTR);
  // The $<LINK_ONLY> expression may be in a link interface to specify private
  // link dependencies that are otherwise excluded from usage requirements.
  if (usage_requirements_only) {
    dagChecker.SetTransitivePropertiesOnly();
  }
  std::vector<std::string> libs;
  CM_AUTO_PTR<cmCompiledGeneratorExpression> cge = ge.Parse(value);
  cmSystemTools::ExpandListArgument(cge->Evaluate(this->LocalGenerator, config,
                                                  false, headTarget, this,
                                                  &dagChecker),
                                    libs);
  this->LookupLinkItems(libs, items);
  hadHeadSensitiveCondition = cge->GetHadHeadSensitiveCondition();
}

cmLinkInterface const* cmGeneratorTarget::GetLinkInterface(
  const std::string& config, cmGeneratorTarget const* head) const
{
  // Imported targets have their own link interface.
  if (this->IsImported()) {
    return this->GetImportLinkInterface(config, head, false);
  }

  // Link interfaces are not supported for executables that do not
  // export symbols.
  if (this->GetType() == cmStateEnums::EXECUTABLE &&
      !this->IsExecutableWithExports()) {
    return CM_NULLPTR;
  }

  // Lookup any existing link interface for this configuration.
  cmHeadToLinkInterfaceMap& hm = this->GetHeadToLinkInterfaceMap(config);

  // If the link interface does not depend on the head target
  // then return the one we computed first.
  if (!hm.empty() && !hm.begin()->second.HadHeadSensitiveCondition) {
    return &hm.begin()->second;
  }

  cmOptionalLinkInterface& iface = hm[head];
  if (!iface.LibrariesDone) {
    iface.LibrariesDone = true;
    this->ComputeLinkInterfaceLibraries(config, iface, head, false);
  }
  if (!iface.AllDone) {
    iface.AllDone = true;
    if (iface.Exists) {
      this->ComputeLinkInterface(config, iface, head);
    }
  }

  return iface.Exists ? &iface : CM_NULLPTR;
}

void cmGeneratorTarget::ComputeLinkInterface(
  const std::string& config, cmOptionalLinkInterface& iface,
  cmGeneratorTarget const* headTarget) const
{
  if (iface.ExplicitLibraries) {
    if (this->GetType() == cmStateEnums::SHARED_LIBRARY ||
        this->GetType() == cmStateEnums::STATIC_LIBRARY ||
        this->GetType() == cmStateEnums::INTERFACE_LIBRARY) {
      // Shared libraries may have runtime implementation dependencies
      // on other shared libraries that are not in the interface.
      CM_UNORDERED_SET<std::string> emitted;
      for (std::vector<cmLinkItem>::const_iterator li =
             iface.Libraries.begin();
           li != iface.Libraries.end(); ++li) {
        emitted.insert(*li);
      }
      if (this->GetType() != cmStateEnums::INTERFACE_LIBRARY) {
        cmLinkImplementation const* impl = this->GetLinkImplementation(config);
        for (std::vector<cmLinkImplItem>::const_iterator li =
               impl->Libraries.begin();
             li != impl->Libraries.end(); ++li) {
          if (emitted.insert(*li).second) {
            if (li->Target) {
              // This is a runtime dependency on another shared library.
              if (li->Target->GetType() == cmStateEnums::SHARED_LIBRARY) {
                iface.SharedDeps.push_back(*li);
              }
            } else {
              // TODO: Recognize shared library file names.  Perhaps this
              // should be moved to cmComputeLinkInformation, but that creates
              // a chicken-and-egg problem since this list is needed for its
              // construction.
            }
          }
        }
      }
    }
  } else if (this->GetPolicyStatusCMP0022() == cmPolicies::WARN ||
             this->GetPolicyStatusCMP0022() == cmPolicies::OLD) {
    // The link implementation is the default link interface.
    cmLinkImplementationLibraries const* impl =
      this->GetLinkImplementationLibrariesInternal(config, headTarget);
    iface.ImplementationIsInterface = true;
    iface.WrongConfigLibraries = impl->WrongConfigLibraries;
  }

  if (this->LinkLanguagePropagatesToDependents()) {
    // Targets using this archive need its language runtime libraries.
    if (cmLinkImplementation const* impl =
          this->GetLinkImplementation(config)) {
      iface.Languages = impl->Languages;
    }
  }

  if (this->GetType() == cmStateEnums::STATIC_LIBRARY) {
    // Construct the property name suffix for this configuration.
    std::string suffix = "_";
    if (!config.empty()) {
      suffix += cmSystemTools::UpperCase(config);
    } else {
      suffix += "NOCONFIG";
    }

    // How many repetitions are needed if this library has cyclic
    // dependencies?
    std::string propName = "LINK_INTERFACE_MULTIPLICITY";
    propName += suffix;
    if (const char* config_reps = this->GetProperty(propName)) {
      sscanf(config_reps, "%u", &iface.Multiplicity);
    } else if (const char* reps =
                 this->GetProperty("LINK_INTERFACE_MULTIPLICITY")) {
      sscanf(reps, "%u", &iface.Multiplicity);
    }
  }
}

const cmLinkInterfaceLibraries* cmGeneratorTarget::GetLinkInterfaceLibraries(
  const std::string& config, cmGeneratorTarget const* head,
  bool usage_requirements_only) const
{
  // Imported targets have their own link interface.
  if (this->IsImported()) {
    return this->GetImportLinkInterface(config, head, usage_requirements_only);
  }

  // Link interfaces are not supported for executables that do not
  // export symbols.
  if (this->GetType() == cmStateEnums::EXECUTABLE &&
      !this->IsExecutableWithExports()) {
    return CM_NULLPTR;
  }

  // Lookup any existing link interface for this configuration.
  std::string CONFIG = cmSystemTools::UpperCase(config);
  cmHeadToLinkInterfaceMap& hm =
    (usage_requirements_only
       ? this->GetHeadToLinkInterfaceUsageRequirementsMap(config)
       : this->GetHeadToLinkInterfaceMap(config));

  // If the link interface does not depend on the head target
  // then return the one we computed first.
  if (!hm.empty() && !hm.begin()->second.HadHeadSensitiveCondition) {
    return &hm.begin()->second;
  }

  cmOptionalLinkInterface& iface = hm[head];
  if (!iface.LibrariesDone) {
    iface.LibrariesDone = true;
    this->ComputeLinkInterfaceLibraries(config, iface, head,
                                        usage_requirements_only);
  }

  return iface.Exists ? &iface : CM_NULLPTR;
}

std::string cmGeneratorTarget::GetDirectory(const std::string& config,
                                            bool implib) const
{
  if (this->IsImported()) {
    // Return the directory from which the target is imported.
    return cmSystemTools::GetFilenamePath(
      this->Target->ImportedGetFullPath(config, implib));
  }
  if (OutputInfo const* info = this->GetOutputInfo(config)) {
    // Return the directory in which the target will be built.
    return implib ? info->ImpDir : info->OutDir;
  }
  return "";
}

bool cmGeneratorTarget::UsesDefaultOutputDir(const std::string& config,
                                             bool implib) const
{
  std::string dir;
  return this->ComputeOutputDir(config, implib, dir);
}

cmGeneratorTarget::OutputInfo const* cmGeneratorTarget::GetOutputInfo(
  const std::string& config) const
{
  // There is no output information for imported targets.
  if (this->IsImported()) {
    return CM_NULLPTR;
  }

  // Only libraries and executables have well-defined output files.
  if (!this->HaveWellDefinedOutputFiles()) {
    std::string msg = "cmGeneratorTarget::GetOutputInfo called for ";
    msg += this->GetName();
    msg += " which has type ";
    msg += cmState::GetTargetTypeName(this->GetType());
    this->LocalGenerator->IssueMessage(cmake::INTERNAL_ERROR, msg);
    return CM_NULLPTR;
  }

  // Lookup/compute/cache the output information for this configuration.
  std::string config_upper;
  if (!config.empty()) {
    config_upper = cmSystemTools::UpperCase(config);
  }
  OutputInfoMapType::iterator i = this->OutputInfoMap.find(config_upper);
  if (i == this->OutputInfoMap.end()) {
    // Add empty info in map to detect potential recursion.
    OutputInfo info;
    OutputInfoMapType::value_type entry(config_upper, info);
    i = this->OutputInfoMap.insert(entry).first;

    // Compute output directories.
    this->ComputeOutputDir(config, false, info.OutDir);
    this->ComputeOutputDir(config, true, info.ImpDir);
    if (!this->ComputePDBOutputDir("PDB", config, info.PdbDir)) {
      info.PdbDir = info.OutDir;
    }

    // Now update the previously-prepared map entry.
    i->second = info;
  } else if (i->second.empty()) {
    // An empty map entry indicates we have been called recursively
    // from the above block.
    this->LocalGenerator->GetCMakeInstance()->IssueMessage(
      cmake::FATAL_ERROR,
      "Target '" + this->GetName() + "' OUTPUT_DIRECTORY depends on itself.",
      this->GetBacktrace());
    return CM_NULLPTR;
  }
  return &i->second;
}

bool cmGeneratorTarget::ComputeOutputDir(const std::string& config,
                                         bool implib, std::string& out) const
{
  bool usesDefaultOutputDir = false;
  std::string conf = config;

  // Look for a target property defining the target output directory
  // based on the target type.
  std::string targetTypeName = this->GetOutputTargetType(implib);
  const char* propertyName = CM_NULLPTR;
  std::string propertyNameStr = targetTypeName;
  if (!propertyNameStr.empty()) {
    propertyNameStr += "_OUTPUT_DIRECTORY";
    propertyName = propertyNameStr.c_str();
  }

  // Check for a per-configuration output directory target property.
  std::string configUpper = cmSystemTools::UpperCase(conf);
  const char* configProp = CM_NULLPTR;
  std::string configPropStr = targetTypeName;
  if (!configPropStr.empty()) {
    configPropStr += "_OUTPUT_DIRECTORY_";
    configPropStr += configUpper;
    configProp = configPropStr.c_str();
  }

  // Select an output directory.
  if (const char* config_outdir = this->GetProperty(configProp)) {
    // Use the user-specified per-configuration output directory.
    cmGeneratorExpression ge;
    CM_AUTO_PTR<cmCompiledGeneratorExpression> cge = ge.Parse(config_outdir);
    out = cge->Evaluate(this->LocalGenerator, config);

    // Skip per-configuration subdirectory.
    conf = "";
  } else if (const char* outdir = this->GetProperty(propertyName)) {
    // Use the user-specified output directory.
    cmGeneratorExpression ge;
    CM_AUTO_PTR<cmCompiledGeneratorExpression> cge = ge.Parse(outdir);
    out = cge->Evaluate(this->LocalGenerator, config);

    // Skip per-configuration subdirectory if the value contained a
    // generator expression.
    if (out != outdir) {
      conf = "";
    }
  } else if (this->GetType() == cmStateEnums::EXECUTABLE) {
    // Lookup the output path for executables.
    out = this->Makefile->GetSafeDefinition("EXECUTABLE_OUTPUT_PATH");
  } else if (this->GetType() == cmStateEnums::STATIC_LIBRARY ||
             this->GetType() == cmStateEnums::SHARED_LIBRARY ||
             this->GetType() == cmStateEnums::MODULE_LIBRARY) {
    // Lookup the output path for libraries.
    out = this->Makefile->GetSafeDefinition("LIBRARY_OUTPUT_PATH");
  }
  if (out.empty()) {
    // Default to the current output directory.
    usesDefaultOutputDir = true;
    out = ".";
  }

  // Convert the output path to a full path in case it is
  // specified as a relative path.  Treat a relative path as
  // relative to the current output directory for this makefile.
  out = (cmSystemTools::CollapseFullPath(
    out, this->LocalGenerator->GetCurrentBinaryDirectory()));

  // The generator may add the configuration's subdirectory.
  if (!conf.empty()) {
    bool useEPN =
      this->GlobalGenerator->UseEffectivePlatformName(this->Makefile);
    std::string suffix =
      usesDefaultOutputDir && useEPN ? "${EFFECTIVE_PLATFORM_NAME}" : "";
    this->LocalGenerator->GetGlobalGenerator()->AppendDirectoryForConfig(
      "/", conf, suffix, out);
  }

  return usesDefaultOutputDir;
}

bool cmGeneratorTarget::ComputePDBOutputDir(const std::string& kind,
                                            const std::string& config,
                                            std::string& out) const
{
  // Look for a target property defining the target output directory
  // based on the target type.
  const char* propertyName = CM_NULLPTR;
  std::string propertyNameStr = kind;
  if (!propertyNameStr.empty()) {
    propertyNameStr += "_OUTPUT_DIRECTORY";
    propertyName = propertyNameStr.c_str();
  }
  std::string conf = config;

  // Check for a per-configuration output directory target property.
  std::string configUpper = cmSystemTools::UpperCase(conf);
  const char* configProp = CM_NULLPTR;
  std::string configPropStr = kind;
  if (!configPropStr.empty()) {
    configPropStr += "_OUTPUT_DIRECTORY_";
    configPropStr += configUpper;
    configProp = configPropStr.c_str();
  }

  // Select an output directory.
  if (const char* config_outdir = this->GetProperty(configProp)) {
    // Use the user-specified per-configuration output directory.
    out = config_outdir;

    // Skip per-configuration subdirectory.
    conf = "";
  } else if (const char* outdir = this->GetProperty(propertyName)) {
    // Use the user-specified output directory.
    out = outdir;
  }
  if (out.empty()) {
    return false;
  }

  // Convert the output path to a full path in case it is
  // specified as a relative path.  Treat a relative path as
  // relative to the current output directory for this makefile.
  out = (cmSystemTools::CollapseFullPath(
    out, this->LocalGenerator->GetCurrentBinaryDirectory()));

  // The generator may add the configuration's subdirectory.
  if (!conf.empty()) {
    this->LocalGenerator->GetGlobalGenerator()->AppendDirectoryForConfig(
      "/", conf, "", out);
  }
  return true;
}

bool cmGeneratorTarget::HaveInstallTreeRPATH() const
{
  const char* install_rpath = this->GetProperty("INSTALL_RPATH");
  return (install_rpath && *install_rpath) &&
    !this->Makefile->IsOn("CMAKE_SKIP_INSTALL_RPATH");
}

void cmGeneratorTarget::ComputeLinkInterfaceLibraries(
  const std::string& config, cmOptionalLinkInterface& iface,
  cmGeneratorTarget const* headTarget, bool usage_requirements_only) const
{
  // Construct the property name suffix for this configuration.
  std::string suffix = "_";
  if (!config.empty()) {
    suffix += cmSystemTools::UpperCase(config);
  } else {
    suffix += "NOCONFIG";
  }

  // An explicit list of interface libraries may be set for shared
  // libraries and executables that export symbols.
  const char* explicitLibraries = CM_NULLPTR;
  std::string linkIfaceProp;
  if (this->GetPolicyStatusCMP0022() != cmPolicies::OLD &&
      this->GetPolicyStatusCMP0022() != cmPolicies::WARN) {
    // CMP0022 NEW behavior is to use INTERFACE_LINK_LIBRARIES.
    linkIfaceProp = "INTERFACE_LINK_LIBRARIES";
    explicitLibraries = this->GetProperty(linkIfaceProp);
  } else if (this->GetType() == cmStateEnums::SHARED_LIBRARY ||
             this->IsExecutableWithExports()) {
    // CMP0022 OLD behavior is to use LINK_INTERFACE_LIBRARIES if set on a
    // shared lib or executable.

    // Lookup the per-configuration property.
    linkIfaceProp = "LINK_INTERFACE_LIBRARIES";
    linkIfaceProp += suffix;
    explicitLibraries = this->GetProperty(linkIfaceProp);

    // If not set, try the generic property.
    if (!explicitLibraries) {
      linkIfaceProp = "LINK_INTERFACE_LIBRARIES";
      explicitLibraries = this->GetProperty(linkIfaceProp);
    }
  }

  if (explicitLibraries &&
      this->GetPolicyStatusCMP0022() == cmPolicies::WARN &&
      !this->PolicyWarnedCMP0022) {
    // Compare the explicitly set old link interface properties to the
    // preferred new link interface property one and warn if different.
    const char* newExplicitLibraries =
      this->GetProperty("INTERFACE_LINK_LIBRARIES");
    if (newExplicitLibraries &&
        strcmp(newExplicitLibraries, explicitLibraries) != 0) {
      std::ostringstream w;
      /* clang-format off */
      w << cmPolicies::GetPolicyWarning(cmPolicies::CMP0022) << "\n"
        "Target \"" << this->GetName() << "\" has an "
        "INTERFACE_LINK_LIBRARIES property which differs from its " <<
        linkIfaceProp << " properties."
        "\n"
        "INTERFACE_LINK_LIBRARIES:\n"
        "  " << newExplicitLibraries << "\n" <<
        linkIfaceProp << ":\n"
        "  " << (explicitLibraries ? explicitLibraries : "(empty)") << "\n";
      /* clang-format on */
      this->LocalGenerator->IssueMessage(cmake::AUTHOR_WARNING, w.str());
      this->PolicyWarnedCMP0022 = true;
    }
  }

  // There is no implicit link interface for executables or modules
  // so if none was explicitly set then there is no link interface.
  if (!explicitLibraries &&
      (this->GetType() == cmStateEnums::EXECUTABLE ||
       (this->GetType() == cmStateEnums::MODULE_LIBRARY))) {
    return;
  }
  iface.Exists = true;
  iface.ExplicitLibraries = explicitLibraries;

  if (explicitLibraries) {
    // The interface libraries have been explicitly set.
    this->ExpandLinkItems(linkIfaceProp, explicitLibraries, config, headTarget,
                          usage_requirements_only, iface.Libraries,
                          iface.HadHeadSensitiveCondition);
  } else if (this->GetPolicyStatusCMP0022() == cmPolicies::WARN ||
             this->GetPolicyStatusCMP0022() == cmPolicies::OLD)
  // If CMP0022 is NEW then the plain tll signature sets the
  // INTERFACE_LINK_LIBRARIES, so if we get here then the project
  // cleared the property explicitly and we should not fall back
  // to the link implementation.
  {
    // The link implementation is the default link interface.
    cmLinkImplementationLibraries const* impl =
      this->GetLinkImplementationLibrariesInternal(config, headTarget);
    iface.Libraries.insert(iface.Libraries.end(), impl->Libraries.begin(),
                           impl->Libraries.end());
    if (this->GetPolicyStatusCMP0022() == cmPolicies::WARN &&
        !this->PolicyWarnedCMP0022 && !usage_requirements_only) {
      // Compare the link implementation fallback link interface to the
      // preferred new link interface property and warn if different.
      std::vector<cmLinkItem> ifaceLibs;
      static const std::string newProp = "INTERFACE_LINK_LIBRARIES";
      if (const char* newExplicitLibraries = this->GetProperty(newProp)) {
        bool hadHeadSensitiveConditionDummy = false;
        this->ExpandLinkItems(newProp, newExplicitLibraries, config,
                              headTarget, usage_requirements_only, ifaceLibs,
                              hadHeadSensitiveConditionDummy);
      }
      if (ifaceLibs != iface.Libraries) {
        std::string oldLibraries = cmJoin(impl->Libraries, ";");
        std::string newLibraries = cmJoin(ifaceLibs, ";");
        if (oldLibraries.empty()) {
          oldLibraries = "(empty)";
        }
        if (newLibraries.empty()) {
          newLibraries = "(empty)";
        }

        std::ostringstream w;
        /* clang-format off */
        w << cmPolicies::GetPolicyWarning(cmPolicies::CMP0022) << "\n"
          "Target \"" << this->GetName() << "\" has an "
          "INTERFACE_LINK_LIBRARIES property.  "
          "This should be preferred as the source of the link interface "
          "for this library but because CMP0022 is not set CMake is "
          "ignoring the property and using the link implementation "
          "as the link interface instead."
          "\n"
          "INTERFACE_LINK_LIBRARIES:\n"
          "  " << newLibraries << "\n"
          "Link implementation:\n"
          "  " << oldLibraries << "\n";
        /* clang-format on */
        this->LocalGenerator->IssueMessage(cmake::AUTHOR_WARNING, w.str());
        this->PolicyWarnedCMP0022 = true;
      }
    }
  }
}

const cmLinkInterface* cmGeneratorTarget::GetImportLinkInterface(
  const std::string& config, cmGeneratorTarget const* headTarget,
  bool usage_requirements_only) const
{
  cmGeneratorTarget::ImportInfo const* info = this->GetImportInfo(config);
  if (!info) {
    return CM_NULLPTR;
  }

  std::string CONFIG = cmSystemTools::UpperCase(config);
  cmHeadToLinkInterfaceMap& hm =
    (usage_requirements_only
       ? this->GetHeadToLinkInterfaceUsageRequirementsMap(config)
       : this->GetHeadToLinkInterfaceMap(config));

  // If the link interface does not depend on the head target
  // then return the one we computed first.
  if (!hm.empty() && !hm.begin()->second.HadHeadSensitiveCondition) {
    return &hm.begin()->second;
  }

  cmOptionalLinkInterface& iface = hm[headTarget];
  if (!iface.AllDone) {
    iface.AllDone = true;
    iface.Multiplicity = info->Multiplicity;
    cmSystemTools::ExpandListArgument(info->Languages, iface.Languages);
    this->ExpandLinkItems(info->LibrariesProp, info->Libraries, config,
                          headTarget, usage_requirements_only, iface.Libraries,
                          iface.HadHeadSensitiveCondition);
    std::vector<std::string> deps;
    cmSystemTools::ExpandListArgument(info->SharedDeps, deps);
    this->LookupLinkItems(deps, iface.SharedDeps);
  }

  return &iface;
}

cmGeneratorTarget::ImportInfo const* cmGeneratorTarget::GetImportInfo(
  const std::string& config) const
{
  // There is no imported information for non-imported targets.
  if (!this->IsImported()) {
    return CM_NULLPTR;
  }

  // Lookup/compute/cache the import information for this
  // configuration.
  std::string config_upper;
  if (!config.empty()) {
    config_upper = cmSystemTools::UpperCase(config);
  } else {
    config_upper = "NOCONFIG";
  }

  ImportInfoMapType::const_iterator i = this->ImportInfoMap.find(config_upper);
  if (i == this->ImportInfoMap.end()) {
    ImportInfo info;
    this->ComputeImportInfo(config_upper, info);
    ImportInfoMapType::value_type entry(config_upper, info);
    i = this->ImportInfoMap.insert(entry).first;
  }

  if (this->GetType() == cmStateEnums::INTERFACE_LIBRARY) {
    return &i->second;
  }
  // If the location is empty then the target is not available for
  // this configuration.
  if (i->second.Location.empty() && i->second.ImportLibrary.empty()) {
    return CM_NULLPTR;
  }

  // Return the import information.
  return &i->second;
}

void cmGeneratorTarget::ComputeImportInfo(std::string const& desired_config,
                                          ImportInfo& info) const
{
  // This method finds information about an imported target from its
  // properties.  The "IMPORTED_" namespace is reserved for properties
  // defined by the project exporting the target.

  // Initialize members.
  info.NoSOName = false;

  const char* loc = CM_NULLPTR;
  const char* imp = CM_NULLPTR;
  std::string suffix;
  if (!this->Target->GetMappedConfig(desired_config, &loc, &imp, suffix)) {
    return;
  }

  // Get the link interface.
  {
    std::string linkProp = "INTERFACE_LINK_LIBRARIES";
    const char* propertyLibs = this->GetProperty(linkProp);

    if (this->GetType() != cmStateEnums::INTERFACE_LIBRARY) {
      if (!propertyLibs) {
        linkProp = "IMPORTED_LINK_INTERFACE_LIBRARIES";
        linkProp += suffix;
        propertyLibs = this->GetProperty(linkProp);
      }

      if (!propertyLibs) {
        linkProp = "IMPORTED_LINK_INTERFACE_LIBRARIES";
        propertyLibs = this->GetProperty(linkProp);
      }
    }
    if (propertyLibs) {
      info.LibrariesProp = linkProp;
      info.Libraries = propertyLibs;
    }
  }
  if (this->GetType() == cmStateEnums::INTERFACE_LIBRARY) {
    if (loc) {
      info.LibName = loc;
    }
    return;
  }

  // A provided configuration has been chosen.  Load the
  // configuration's properties.

  // Get the location.
  if (loc) {
    info.Location = loc;
  } else {
    std::string impProp = "IMPORTED_LOCATION";
    impProp += suffix;
    if (const char* config_location = this->GetProperty(impProp)) {
      info.Location = config_location;
    } else if (const char* location = this->GetProperty("IMPORTED_LOCATION")) {
      info.Location = location;
    }
  }

  // Get the soname.
  if (this->GetType() == cmStateEnums::SHARED_LIBRARY) {
    std::string soProp = "IMPORTED_SONAME";
    soProp += suffix;
    if (const char* config_soname = this->GetProperty(soProp)) {
      info.SOName = config_soname;
    } else if (const char* soname = this->GetProperty("IMPORTED_SONAME")) {
      info.SOName = soname;
    }
  }

  // Get the "no-soname" mark.
  if (this->GetType() == cmStateEnums::SHARED_LIBRARY) {
    std::string soProp = "IMPORTED_NO_SONAME";
    soProp += suffix;
    if (const char* config_no_soname = this->GetProperty(soProp)) {
      info.NoSOName = cmSystemTools::IsOn(config_no_soname);
    } else if (const char* no_soname =
                 this->GetProperty("IMPORTED_NO_SONAME")) {
      info.NoSOName = cmSystemTools::IsOn(no_soname);
    }
  }

  // Get the import library.
  if (imp) {
    info.ImportLibrary = imp;
  } else if (this->GetType() == cmStateEnums::SHARED_LIBRARY ||
             this->IsExecutableWithExports()) {
    std::string impProp = "IMPORTED_IMPLIB";
    impProp += suffix;
    if (const char* config_implib = this->GetProperty(impProp)) {
      info.ImportLibrary = config_implib;
    } else if (const char* implib = this->GetProperty("IMPORTED_IMPLIB")) {
      info.ImportLibrary = implib;
    }
  }

  // Get the link dependencies.
  {
    std::string linkProp = "IMPORTED_LINK_DEPENDENT_LIBRARIES";
    linkProp += suffix;
    if (const char* config_libs = this->GetProperty(linkProp)) {
      info.SharedDeps = config_libs;
    } else if (const char* libs =
                 this->GetProperty("IMPORTED_LINK_DEPENDENT_LIBRARIES")) {
      info.SharedDeps = libs;
    }
  }

  // Get the link languages.
  if (this->LinkLanguagePropagatesToDependents()) {
    std::string linkProp = "IMPORTED_LINK_INTERFACE_LANGUAGES";
    linkProp += suffix;
    if (const char* config_libs = this->GetProperty(linkProp)) {
      info.Languages = config_libs;
    } else if (const char* libs =
                 this->GetProperty("IMPORTED_LINK_INTERFACE_LANGUAGES")) {
      info.Languages = libs;
    }
  }

  // Get the cyclic repetition count.
  if (this->GetType() == cmStateEnums::STATIC_LIBRARY) {
    std::string linkProp = "IMPORTED_LINK_INTERFACE_MULTIPLICITY";
    linkProp += suffix;
    if (const char* config_reps = this->GetProperty(linkProp)) {
      sscanf(config_reps, "%u", &info.Multiplicity);
    } else if (const char* reps =
                 this->GetProperty("IMPORTED_LINK_INTERFACE_MULTIPLICITY")) {
      sscanf(reps, "%u", &info.Multiplicity);
    }
  }
}

cmHeadToLinkInterfaceMap& cmGeneratorTarget::GetHeadToLinkInterfaceMap(
  const std::string& config) const
{
  std::string CONFIG = cmSystemTools::UpperCase(config);
  return this->LinkInterfaceMap[CONFIG];
}

cmHeadToLinkInterfaceMap&
cmGeneratorTarget::GetHeadToLinkInterfaceUsageRequirementsMap(
  const std::string& config) const
{
  std::string CONFIG = cmSystemTools::UpperCase(config);
  return this->LinkInterfaceUsageRequirementsOnlyMap[CONFIG];
}

const cmLinkImplementation* cmGeneratorTarget::GetLinkImplementation(
  const std::string& config) const
{
  // There is no link implementation for imported targets.
  if (this->IsImported()) {
    return CM_NULLPTR;
  }

  std::string CONFIG = cmSystemTools::UpperCase(config);
  cmOptionalLinkImplementation& impl = this->LinkImplMap[CONFIG][this];
  if (!impl.LibrariesDone) {
    impl.LibrariesDone = true;
    this->ComputeLinkImplementationLibraries(config, impl, this);
  }
  if (!impl.LanguagesDone) {
    impl.LanguagesDone = true;
    this->ComputeLinkImplementationLanguages(config, impl);
  }
  return &impl;
}

bool cmGeneratorTarget::GetConfigCommonSourceFiles(
  std::vector<cmSourceFile*>& files) const
{
  std::vector<std::string> configs;
  this->Makefile->GetConfigurations(configs);
  if (configs.empty()) {
    configs.push_back("");
  }

  std::vector<std::string>::const_iterator it = configs.begin();
  const std::string& firstConfig = *it;
  this->GetSourceFiles(files, firstConfig);

  for (; it != configs.end(); ++it) {
    std::vector<cmSourceFile*> configFiles;
    this->GetSourceFiles(configFiles, *it);
    if (configFiles != files) {
      std::string firstConfigFiles;
      const char* sep = "";
      for (std::vector<cmSourceFile*>::const_iterator fi = files.begin();
           fi != files.end(); ++fi) {
        firstConfigFiles += sep;
        firstConfigFiles += (*fi)->GetFullPath();
        sep = "\n  ";
      }

      std::string thisConfigFiles;
      sep = "";
      for (std::vector<cmSourceFile*>::const_iterator fi = configFiles.begin();
           fi != configFiles.end(); ++fi) {
        thisConfigFiles += sep;
        thisConfigFiles += (*fi)->GetFullPath();
        sep = "\n  ";
      }
      std::ostringstream e;
      /* clang-format off */
      e << "Target \"" << this->GetName()
        << "\" has source files which vary by "
        "configuration. This is not supported by the \""
        << this->GlobalGenerator->GetName()
        << "\" generator.\n"
          "Config \"" << firstConfig << "\":\n"
          "  " << firstConfigFiles << "\n"
          "Config \"" << *it << "\":\n"
          "  " << thisConfigFiles << "\n";
      /* clang-format on */
      this->LocalGenerator->IssueMessage(cmake::FATAL_ERROR, e.str());
      return false;
    }
  }
  return true;
}

void cmGeneratorTarget::GetObjectLibrariesCMP0026(
  std::vector<cmGeneratorTarget*>& objlibs) const
{
  // At configure-time, this method can be called as part of getting the
  // LOCATION property or to export() a file to be include()d.  However
  // there is no cmGeneratorTarget at configure-time, so search the SOURCES
  // for TARGET_OBJECTS instead for backwards compatibility with OLD
  // behavior of CMP0024 and CMP0026 only.
  cmStringRange rng = this->Target->GetSourceEntries();
  for (std::vector<std::string>::const_iterator i = rng.begin();
       i != rng.end(); ++i) {
    std::string const& entry = *i;

    std::vector<std::string> files;
    cmSystemTools::ExpandListArgument(entry, files);
    for (std::vector<std::string>::const_iterator li = files.begin();
         li != files.end(); ++li) {
      if (cmHasLiteralPrefix(*li, "$<TARGET_OBJECTS:") &&
          (*li)[li->size() - 1] == '>') {
        std::string objLibName = li->substr(17, li->size() - 18);

        if (cmGeneratorExpression::Find(objLibName) != std::string::npos) {
          continue;
        }
        cmGeneratorTarget* objLib =
          this->LocalGenerator->FindGeneratorTargetToUse(objLibName);
        if (objLib) {
          objlibs.push_back(objLib);
        }
      }
    }
  }
}

std::string cmGeneratorTarget::CheckCMP0004(std::string const& item) const
{
  // Strip whitespace off the library names because we used to do this
  // in case variables were expanded at generate time.  We no longer
  // do the expansion but users link to libraries like " ${VAR} ".
  std::string lib = item;
  std::string::size_type pos = lib.find_first_not_of(" \t\r\n");
  if (pos != lib.npos) {
    lib = lib.substr(pos, lib.npos);
  }
  pos = lib.find_last_not_of(" \t\r\n");
  if (pos != lib.npos) {
    lib = lib.substr(0, pos + 1);
  }
  if (lib != item) {
    cmake* cm = this->LocalGenerator->GetCMakeInstance();
    switch (this->GetPolicyStatusCMP0004()) {
      case cmPolicies::WARN: {
        std::ostringstream w;
        w << cmPolicies::GetPolicyWarning(cmPolicies::CMP0004) << "\n"
          << "Target \"" << this->GetName() << "\" links to item \"" << item
          << "\" which has leading or trailing whitespace.";
        cm->IssueMessage(cmake::AUTHOR_WARNING, w.str(), this->GetBacktrace());
      }
      case cmPolicies::OLD:
        break;
      case cmPolicies::NEW: {
        std::ostringstream e;
        e << "Target \"" << this->GetName() << "\" links to item \"" << item
          << "\" which has leading or trailing whitespace.  "
          << "This is now an error according to policy CMP0004.";
        cm->IssueMessage(cmake::FATAL_ERROR, e.str(), this->GetBacktrace());
      } break;
      case cmPolicies::REQUIRED_IF_USED:
      case cmPolicies::REQUIRED_ALWAYS: {
        std::ostringstream e;
        e << cmPolicies::GetRequiredPolicyError(cmPolicies::CMP0004) << "\n"
          << "Target \"" << this->GetName() << "\" links to item \"" << item
          << "\" which has leading or trailing whitespace.";
        cm->IssueMessage(cmake::FATAL_ERROR, e.str(), this->GetBacktrace());
      } break;
    }
  }
  return lib;
}

void cmGeneratorTarget::GetLanguages(std::set<std::string>& languages,
                                     const std::string& config) const
{
  std::vector<cmSourceFile*> sourceFiles;
  this->GetSourceFiles(sourceFiles, config);
  for (std::vector<cmSourceFile*>::const_iterator i = sourceFiles.begin();
       i != sourceFiles.end(); ++i) {
    const std::string& lang = (*i)->GetLanguage();
    if (!lang.empty()) {
      languages.insert(lang);
    }
  }

  std::vector<cmGeneratorTarget*> objectLibraries;
  std::vector<cmSourceFile const*> externalObjects;
  if (!this->GlobalGenerator->GetConfigureDoneCMP0026()) {
    std::vector<cmGeneratorTarget*> objectTargets;
    this->GetObjectLibrariesCMP0026(objectTargets);
    objectLibraries.reserve(objectTargets.size());
    for (std::vector<cmGeneratorTarget*>::const_iterator it =
           objectTargets.begin();
         it != objectTargets.end(); ++it) {
      objectLibraries.push_back(*it);
    }
  } else {
    this->GetExternalObjects(externalObjects, config);
    for (std::vector<cmSourceFile const*>::const_iterator i =
           externalObjects.begin();
         i != externalObjects.end(); ++i) {
      std::string objLib = (*i)->GetObjectLibrary();
      if (cmGeneratorTarget* tgt =
            this->LocalGenerator->FindGeneratorTargetToUse(objLib)) {
        objectLibraries.push_back(tgt);
      }
    }
  }
  for (std::vector<cmGeneratorTarget*>::const_iterator i =
         objectLibraries.begin();
       i != objectLibraries.end(); ++i) {
    (*i)->GetLanguages(languages, config);
  }
}

void cmGeneratorTarget::ComputeLinkImplementationLanguages(
  const std::string& config, cmOptionalLinkImplementation& impl) const
{
  // This target needs runtime libraries for its source languages.
  std::set<std::string> languages;
  // Get languages used in our source files.
  this->GetLanguages(languages, config);
  // Copy the set of langauges to the link implementation.
  impl.Languages.insert(impl.Languages.begin(), languages.begin(),
                        languages.end());
}

bool cmGeneratorTarget::HaveBuildTreeRPATH(const std::string& config) const
{
  if (this->GetPropertyAsBool("SKIP_BUILD_RPATH")) {
    return false;
  }
  if (this->GetProperty("BUILD_RPATH")) {
    return true;
  }
  if (cmLinkImplementationLibraries const* impl =
        this->GetLinkImplementationLibraries(config)) {
    return !impl->Libraries.empty();
  }
  return false;
}

cmLinkImplementationLibraries const*
cmGeneratorTarget::GetLinkImplementationLibraries(
  const std::string& config) const
{
  return this->GetLinkImplementationLibrariesInternal(config, this);
}

cmLinkImplementationLibraries const*
cmGeneratorTarget::GetLinkImplementationLibrariesInternal(
  const std::string& config, cmGeneratorTarget const* head) const
{
  // There is no link implementation for imported targets.
  if (this->IsImported()) {
    return CM_NULLPTR;
  }

  // Populate the link implementation libraries for this configuration.
  std::string CONFIG = cmSystemTools::UpperCase(config);
  HeadToLinkImplementationMap& hm = this->LinkImplMap[CONFIG];

  // If the link implementation does not depend on the head target
  // then return the one we computed first.
  if (!hm.empty() && !hm.begin()->second.HadHeadSensitiveCondition) {
    return &hm.begin()->second;
  }

  cmOptionalLinkImplementation& impl = hm[head];
  if (!impl.LibrariesDone) {
    impl.LibrariesDone = true;
    this->ComputeLinkImplementationLibraries(config, impl, head);
  }
  return &impl;
}

bool cmGeneratorTarget::IsNullImpliedByLinkLibraries(
  const std::string& p) const
{
  return this->LinkImplicitNullProperties.find(p) !=
    this->LinkImplicitNullProperties.end();
}

void cmGeneratorTarget::ComputeLinkImplementationLibraries(
  const std::string& config, cmOptionalLinkImplementation& impl,
  cmGeneratorTarget const* head) const
{
  cmStringRange entryRange = this->Target->GetLinkImplementationEntries();
  cmBacktraceRange btRange = this->Target->GetLinkImplementationBacktraces();
  cmBacktraceRange::const_iterator btIt = btRange.begin();
  // Collect libraries directly linked in this configuration.
  for (cmStringRange::const_iterator le = entryRange.begin(),
                                     end = entryRange.end();
       le != end; ++le, ++btIt) {
    std::vector<std::string> llibs;
    cmGeneratorExpressionDAGChecker dagChecker(
      this->GetName(), "LINK_LIBRARIES", CM_NULLPTR, CM_NULLPTR);
    cmGeneratorExpression ge(*btIt);
    CM_AUTO_PTR<cmCompiledGeneratorExpression> const cge = ge.Parse(*le);
    std::string const evaluated =
      cge->Evaluate(this->LocalGenerator, config, false, head, &dagChecker);
    cmSystemTools::ExpandListArgument(evaluated, llibs);
    if (cge->GetHadHeadSensitiveCondition()) {
      impl.HadHeadSensitiveCondition = true;
    }

    for (std::vector<std::string>::const_iterator li = llibs.begin();
         li != llibs.end(); ++li) {
      // Skip entries that resolve to the target itself or are empty.
      std::string name = this->CheckCMP0004(*li);
      if (name == this->GetName() || name.empty()) {
        if (name == this->GetName()) {
          bool noMessage = false;
          cmake::MessageType messageType = cmake::FATAL_ERROR;
          std::ostringstream e;
          switch (this->GetPolicyStatusCMP0038()) {
            case cmPolicies::WARN: {
              e << cmPolicies::GetPolicyWarning(cmPolicies::CMP0038) << "\n";
              messageType = cmake::AUTHOR_WARNING;
            } break;
            case cmPolicies::OLD:
              noMessage = true;
            case cmPolicies::REQUIRED_IF_USED:
            case cmPolicies::REQUIRED_ALWAYS:
            case cmPolicies::NEW:
              // Issue the fatal message.
              break;
          }

          if (!noMessage) {
            e << "Target \"" << this->GetName() << "\" links to itself.";
            this->LocalGenerator->GetCMakeInstance()->IssueMessage(
              messageType, e.str(), this->GetBacktrace());
            if (messageType == cmake::FATAL_ERROR) {
              return;
            }
          }
        }
        continue;
      }

      // The entry is meant for this configuration.
      impl.Libraries.push_back(cmLinkImplItem(
        name, this->FindTargetToLink(name), *btIt, evaluated != *le));
    }

    std::set<std::string> const& seenProps = cge->GetSeenTargetProperties();
    for (std::set<std::string>::const_iterator it = seenProps.begin();
         it != seenProps.end(); ++it) {
      if (!this->GetProperty(*it)) {
        this->LinkImplicitNullProperties.insert(*it);
      }
    }
    cge->GetMaxLanguageStandard(this, this->MaxLanguageStandards);
  }

  // Get the list of configurations considered to be DEBUG.
  std::vector<std::string> debugConfigs =
    this->Makefile->GetCMakeInstance()->GetDebugConfigs();

  cmTargetLinkLibraryType linkType =
    CMP0003_ComputeLinkType(config, debugConfigs);
  cmTarget::LinkLibraryVectorType const& oldllibs =
    this->Target->GetOriginalLinkLibraries();
  for (cmTarget::LinkLibraryVectorType::const_iterator li = oldllibs.begin();
       li != oldllibs.end(); ++li) {
    if (li->second != GENERAL_LibraryType && li->second != linkType) {
      std::string name = this->CheckCMP0004(li->first);
      if (name == this->GetName() || name.empty()) {
        continue;
      }
      // Support OLD behavior for CMP0003.
      impl.WrongConfigLibraries.push_back(
        cmLinkItem(name, this->FindTargetToLink(name)));
    }
  }
}

cmGeneratorTarget* cmGeneratorTarget::FindTargetToLink(
  std::string const& name) const
{
  cmGeneratorTarget* tgt =
    this->LocalGenerator->FindGeneratorTargetToUse(name);

  // Skip targets that will not really be linked.  This is probably a
  // name conflict between an external library and an executable
  // within the project.
  if (tgt && tgt->GetType() == cmStateEnums::EXECUTABLE &&
      !tgt->IsExecutableWithExports()) {
    tgt = CM_NULLPTR;
  }

  if (tgt && tgt->GetType() == cmStateEnums::OBJECT_LIBRARY) {
    std::ostringstream e;
    e << "Target \"" << this->GetName() << "\" links to "
                                           "OBJECT library \""
      << tgt->GetName()
      << "\" but this is not "
         "allowed.  "
         "One may link only to STATIC or SHARED libraries, or to executables "
         "with the ENABLE_EXPORTS property set.";
    cmake* cm = this->LocalGenerator->GetCMakeInstance();
    cm->IssueMessage(cmake::FATAL_ERROR, e.str(), this->GetBacktrace());
    tgt = CM_NULLPTR;
  }

  return tgt;
}

std::string cmGeneratorTarget::GetPDBDirectory(const std::string& config) const
{
  if (OutputInfo const* info = this->GetOutputInfo(config)) {
    // Return the directory in which the target will be built.
    return info->PdbDir;
  }
  return "";
}

bool cmGeneratorTarget::HasImplibGNUtoMS() const
{
  return this->HasImportLibrary() && this->GetPropertyAsBool("GNUtoMS");
}

bool cmGeneratorTarget::GetImplibGNUtoMS(std::string const& gnuName,
                                         std::string& out,
                                         const char* newExt) const
{
  if (this->HasImplibGNUtoMS() && gnuName.size() > 6 &&
      gnuName.substr(gnuName.size() - 6) == ".dll.a") {
    out = gnuName.substr(0, gnuName.size() - 6);
    out += newExt ? newExt : ".lib";
    return true;
  }
  return false;
}

bool cmGeneratorTarget::IsExecutableWithExports() const
{
  return (this->GetType() == cmStateEnums::EXECUTABLE &&
          this->GetPropertyAsBool("ENABLE_EXPORTS"));
}

bool cmGeneratorTarget::HasImportLibrary() const
{
  return (this->IsDLLPlatform() &&
          (this->GetType() == cmStateEnums::SHARED_LIBRARY ||
           this->IsExecutableWithExports()));
}

std::string cmGeneratorTarget::GetSupportDirectory() const
{
  std::string dir = this->LocalGenerator->GetCurrentBinaryDirectory();
  dir += cmake::GetCMakeFilesDirectory();
  dir += "/";
  dir += this->GetName();
#if defined(__VMS)
  dir += "_dir";
#else
  dir += ".dir";
#endif
  return dir;
}

bool cmGeneratorTarget::IsLinkable() const
{
  return (this->GetType() == cmStateEnums::STATIC_LIBRARY ||
          this->GetType() == cmStateEnums::SHARED_LIBRARY ||
          this->GetType() == cmStateEnums::MODULE_LIBRARY ||
          this->GetType() == cmStateEnums::UNKNOWN_LIBRARY ||
          this->GetType() == cmStateEnums::INTERFACE_LIBRARY ||
          this->IsExecutableWithExports());
}

bool cmGeneratorTarget::IsFrameworkOnApple() const
{
<<<<<<< HEAD
  return (this->GetType() == cmStateEnums::SHARED_LIBRARY &&
=======
  return ((this->GetType() == cmStateEnums::SHARED_LIBRARY ||
           this->GetType() == cmStateEnums::STATIC_LIBRARY) &&
>>>>>>> da7833c5
          this->Makefile->IsOn("APPLE") &&
          this->GetPropertyAsBool("FRAMEWORK"));
}

bool cmGeneratorTarget::IsAppBundleOnApple() const
{
  return (this->GetType() == cmStateEnums::EXECUTABLE &&
          this->Makefile->IsOn("APPLE") &&
          this->GetPropertyAsBool("MACOSX_BUNDLE"));
}

bool cmGeneratorTarget::IsXCTestOnApple() const
{
  return (this->IsCFBundleOnApple() && this->GetPropertyAsBool("XCTEST"));
}

bool cmGeneratorTarget::IsCFBundleOnApple() const
{
  return (this->GetType() == cmStateEnums::MODULE_LIBRARY &&
          this->Makefile->IsOn("APPLE") && this->GetPropertyAsBool("BUNDLE"));
}<|MERGE_RESOLUTION|>--- conflicted
+++ resolved
@@ -5308,12 +5308,8 @@
 
 bool cmGeneratorTarget::IsFrameworkOnApple() const
 {
-<<<<<<< HEAD
-  return (this->GetType() == cmStateEnums::SHARED_LIBRARY &&
-=======
   return ((this->GetType() == cmStateEnums::SHARED_LIBRARY ||
            this->GetType() == cmStateEnums::STATIC_LIBRARY) &&
->>>>>>> da7833c5
           this->Makefile->IsOn("APPLE") &&
           this->GetPropertyAsBool("FRAMEWORK"));
 }
