--- conflicted
+++ resolved
@@ -3612,8 +3612,6 @@
     this->WriteString("<Name>", 3);
     (*this->BuildFileStream) << name << "</Name>\n";
     this->WriteDotNetReferenceCustomTags(name);
-<<<<<<< HEAD
-=======
     if (csproj == this->ProjectType) {
       if (!static_cast<cmGlobalVisualStudioGenerator*>(this->GlobalGenerator)
              ->TargetCanBeReferenced(dt)) {
@@ -3621,7 +3619,6 @@
           "<ReferenceOutputAssembly>false</ReferenceOutputAssembly>\n", 3);
       }
     }
->>>>>>> a1cdf537
     this->WriteString("</ProjectReference>\n", 2);
   }
   this->WriteString("</ItemGroup>\n", 1);
@@ -4421,11 +4418,7 @@
     for (cmPropertyMap::const_iterator p = props.begin(); p != props.end();
          ++p) {
       static const std::string propNamePrefix = "VS_CSHARP_";
-<<<<<<< HEAD
-      if (p->first.find(propNamePrefix.c_str()) == 0) {
-=======
       if (p->first.find(propNamePrefix) == 0) {
->>>>>>> a1cdf537
         std::string tagName = p->first.substr(propNamePrefix.length());
         if (!tagName.empty()) {
           const std::string val = props.GetPropertyValue(p->first);
