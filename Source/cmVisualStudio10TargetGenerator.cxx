/* Distributed under the OSI-approved BSD 3-Clause License.  See accompanying
   file Copyright.txt or https://cmake.org/licensing for details.  */
#include "cmVisualStudio10TargetGenerator.h"

#include "cmAlgorithms.h"
#include "cmComputeLinkInformation.h"
#include "cmCustomCommandGenerator.h"
#include "cmGeneratedFileStream.h"
#include "cmGeneratorTarget.h"
#include "cmGlobalVisualStudio10Generator.h"
#include "cmLocalVisualStudio10Generator.h"
#include "cmMakefile.h"
#include "cmSourceFile.h"
#include "cmSystemTools.h"
#include "cmVisualStudioGeneratorOptions.h"
#include "windows.h"

#include <iterator>
#include <memory> // IWYU pragma: keep

static void ConvertToWindowsSlash(std::string& s);

static std::string cmVS10EscapeXML(std::string arg)
{
  cmSystemTools::ReplaceString(arg, "&", "&amp;");
  cmSystemTools::ReplaceString(arg, "<", "&lt;");
  cmSystemTools::ReplaceString(arg, ">", "&gt;");
  return arg;
}

static std::string cmVS10EscapeAttr(std::string arg)
{
  cmSystemTools::ReplaceString(arg, "&", "&amp;");
  cmSystemTools::ReplaceString(arg, "<", "&lt;");
  cmSystemTools::ReplaceString(arg, ">", "&gt;");
  cmSystemTools::ReplaceString(arg, "\"", "&quot;");
  return arg;
}

struct cmVisualStudio10TargetGenerator::Elem
{
  std::ostream& S;
  const int Indent;
  bool HasElements = false;
  bool HasContent = false;
  std::string Tag;

  Elem(std::ostream& s)
    : S(s)
    , Indent(0)
  {
  }
  Elem(const Elem&) = delete;
  Elem(Elem& par)
    : S(par.S)
    , Indent(par.Indent + 1)
  {
    par.SetHasElements();
  }
  Elem(Elem& par, const char* tag)
    : S(par.S)
    , Indent(par.Indent + 1)
  {
    par.SetHasElements();
    this->StartElement(tag);
  }
  void SetHasElements()
  {
    if (!HasElements) {
      this->S << ">\n";
      HasElements = true;
    }
  }
  std::ostream& WriteString(const char* line);
  Elem& StartElement(const std::string& tag)
  {
    this->Tag = tag;
    this->WriteString("<") << tag;
    return *this;
  }
  void Element(const char* tag, const std::string& val)
  {
    Elem(*this, tag).Content(val);
  }
  Elem& Attribute(const char* an, const std::string& av)
  {
    this->S << " " << an << "=\"" << cmVS10EscapeAttr(av) << "\"";
    return *this;
  }
  // This method for now assumes that this->Tag has been set, e.g. by calling
  // StartElement().
  void Content(const std::string& val)
  {
    if (!this->HasContent) {
      this->S << ">";
      this->HasContent = true;
    }
    this->S << cmVS10EscapeXML(val);
  }
  ~Elem()
  {
    // Do not emit element which has not been started
    if (Tag.empty()) {
      return;
    }

    if (HasElements) {
      this->WriteString("</") << this->Tag << ">";
      if (this->Indent > 0) {
        this->S << '\n';
      } else {
        // special case: don't print EOL at EOF
      }
    } else if (HasContent) {
      this->S << "</" << this->Tag << ">\n";
    } else {
      this->S << " />\n";
    }
  }

  void WritePlatformConfigTag(const char* tag, const std::string& cond,
                              const std::string& content);
};

class cmVS10GeneratorOptions : public cmVisualStudioGeneratorOptions
{
public:
  typedef cmVisualStudio10TargetGenerator::Elem Elem;
  cmVS10GeneratorOptions(cmLocalVisualStudioGenerator* lg, Tool tool,
                         cmVS7FlagTable const* table,
                         cmVisualStudio10TargetGenerator* g = nullptr)
    : cmVisualStudioGeneratorOptions(lg, tool, table)
    , TargetGenerator(g)
  {
  }

  void OutputFlag(std::ostream& /*fout*/, int /*indent*/, const char* tag,
                  const std::string& content) override
  {
    if (!this->GetConfiguration().empty()) {
      // if there are configuration specific flags, then
      // use the configuration specific tag for PreprocessorDefinitions
      const std::string cond =
        this->TargetGenerator->CalcCondition(this->GetConfiguration());
      this->Parent->WritePlatformConfigTag(tag, cond, content);
    } else {
      this->Parent->Element(tag, content);
    }
  }

private:
  cmVisualStudio10TargetGenerator* const TargetGenerator;
  Elem* Parent = nullptr;
  friend cmVisualStudio10TargetGenerator::OptionsHelper;
};

struct cmVisualStudio10TargetGenerator::OptionsHelper
{
  cmVS10GeneratorOptions& O;
  OptionsHelper(cmVS10GeneratorOptions& o, Elem& e)
    : O(o)
  {
    O.Parent = &e;
  }
  ~OptionsHelper() { O.Parent = nullptr; }

  void OutputPreprocessorDefinitions(const std::string& lang)
  {
    O.OutputPreprocessorDefinitions(O.Parent->S, O.Parent->Indent + 1, lang);
  }
  void OutputAdditionalIncludeDirectories(const std::string& lang)
  {
    O.OutputAdditionalIncludeDirectories(O.Parent->S, O.Parent->Indent + 1,
                                         lang);
  }
  void OutputFlagMap() { O.OutputFlagMap(O.Parent->S, O.Parent->Indent + 1); }
  void PrependInheritedString(std::string const& key)
  {
    O.PrependInheritedString(key);
  }
};

static std::string cmVS10EscapeComment(std::string comment)
{
  // MSBuild takes the CDATA of a <Message></Message> element and just
  // does "echo $CDATA" with no escapes.  We must encode the string.
  // http://technet.microsoft.com/en-us/library/cc772462%28WS.10%29.aspx
  std::string echoable;
  for (char c : comment) {
    switch (c) {
      case '\r':
        break;
      case '\n':
        echoable += '\t';
        break;
      case '"': /* no break */
      case '|': /* no break */
      case '&': /* no break */
      case '<': /* no break */
      case '>': /* no break */
      case '^':
        echoable += '^'; /* no break */
        CM_FALLTHROUGH;
      default:
        echoable += c;
        break;
    }
  }
  return echoable;
}

static bool cmVS10IsTargetsFile(std::string const& path)
{
  std::string const ext = cmSystemTools::GetFilenameLastExtension(path);
  return cmSystemTools::Strucmp(ext.c_str(), ".targets") == 0;
}

static std::string computeProjectFileExtension(cmGeneratorTarget const* t,
                                               const std::string& config)
{
  std::string res;
  res = ".vcxproj";
  if (t->HasLanguage("CSharp", config)) {
    res = ".csproj";
  }
  return res;
}

cmVisualStudio10TargetGenerator::cmVisualStudio10TargetGenerator(
  cmGeneratorTarget* target, cmGlobalVisualStudio10Generator* gg)
  : GeneratorTarget(target)
  , Makefile(target->Target->GetMakefile())
  , Platform(gg->GetPlatformName())
  , Name(target->GetName())
  , GUID(gg->GetGUID(this->Name))
  , GlobalGenerator(gg)
  , LocalGenerator(
      (cmLocalVisualStudio10Generator*)target->GetLocalGenerator())
{
  this->Makefile->GetConfigurations(this->Configurations);
  this->NsightTegra = gg->IsNsightTegra();
  for (int i = 0; i < 4; ++i) {
    this->NsightTegraVersion[i] = 0;
  }
  sscanf(gg->GetNsightTegraVersion().c_str(), "%u.%u.%u.%u",
         &this->NsightTegraVersion[0], &this->NsightTegraVersion[1],
         &this->NsightTegraVersion[2], &this->NsightTegraVersion[3]);
  this->MSTools = !this->NsightTegra;
  this->Managed = false;
  this->TargetCompileAsWinRT = false;
  this->IsMissingFiles = false;
  this->DefaultArtifactDir =
    this->LocalGenerator->GetCurrentBinaryDirectory() + std::string("/") +
    this->LocalGenerator->GetTargetDirectory(this->GeneratorTarget);
  this->InSourceBuild =
    (strcmp(this->Makefile->GetCurrentSourceDirectory(),
            this->Makefile->GetCurrentBinaryDirectory()) == 0);
}

cmVisualStudio10TargetGenerator::~cmVisualStudio10TargetGenerator()
{
}

std::string cmVisualStudio10TargetGenerator::CalcCondition(
  const std::string& config) const
{
  std::ostringstream oss;
  oss << "'$(Configuration)|$(Platform)'=='";
  oss << config << "|" << this->Platform;
  oss << "'";
  // handle special case for 32 bit C# targets
  if (this->ProjectType == csproj && this->Platform == "Win32") {
    oss << " Or ";
    oss << "'$(Configuration)|$(Platform)'=='";
    oss << config << "|x86";
    oss << "'";
  }
  return oss.str();
}

void cmVisualStudio10TargetGenerator::Elem::WritePlatformConfigTag(
  const char* tag, const std::string& cond, const std::string& content)
{
  Elem(*this, tag).Attribute("Condition", cond).Content(content);
}

std::ostream& cmVisualStudio10TargetGenerator::Elem::WriteString(
  const char* line)
{
  this->S.fill(' ');
  this->S.width(this->Indent * 2);
  // write an empty string to get the fill level indent to print
  this->S << "";
  this->S << line;
  return this->S;
}

#define VS10_CXX_DEFAULT_PROPS "$(VCTargetsPath)\\Microsoft.Cpp.Default.props"
#define VS10_CXX_PROPS "$(VCTargetsPath)\\Microsoft.Cpp.props"
#define VS10_CXX_USER_PROPS                                                   \
  "$(UserRootDir)\\Microsoft.Cpp.$(Platform).user.props"
#define VS10_CXX_TARGETS "$(VCTargetsPath)\\Microsoft.Cpp.targets"

#define VS10_CSharp_DEFAULT_PROPS                                             \
  "$(MSBuildExtensionsPath)\\$(MSBuildToolsVersion)\\Microsoft.Common.props"
// This does not seem to exist by default, it's just provided for consistency
// in case users want to have default custom props for C# targets
#define VS10_CSharp_USER_PROPS                                                \
  "$(UserRootDir)\\Microsoft.CSharp.$(Platform).user.props"
#define VS10_CSharp_TARGETS "$(MSBuildToolsPath)\\Microsoft.CSharp.targets"

void cmVisualStudio10TargetGenerator::Generate()
{
  // do not generate external ms projects
  if (this->GeneratorTarget->GetType() == cmStateEnums::INTERFACE_LIBRARY ||
      this->GeneratorTarget->GetProperty("EXTERNAL_MSPROJECT")) {
    return;
  }
  const std::string ProjectFileExtension = computeProjectFileExtension(
    this->GeneratorTarget, *this->Configurations.begin());
  if (ProjectFileExtension == ".vcxproj") {
    this->ProjectType = vcxproj;
    this->Managed = false;
  } else if (ProjectFileExtension == ".csproj") {
    if (this->GeneratorTarget->GetType() == cmStateEnums::STATIC_LIBRARY) {
      std::string message = "The C# target \"" +
        this->GeneratorTarget->GetName() +
        "\" is of type STATIC_LIBRARY. This is discouraged (and may be "
        "disabled in future). Make it a SHARED library instead.";
      this->Makefile->IssueMessage(cmake::MessageType::DEPRECATION_WARNING,
                                   message);
    }
    this->ProjectType = csproj;
    this->Managed = true;
  }
  // Tell the global generator the name of the project file
  this->GeneratorTarget->Target->SetProperty("GENERATOR_FILE_NAME",
<<<<<<< HEAD
                                             this->Name.c_str(),
                                             this->GeneratorTarget->Target->GetBacktrace());
  this->GeneratorTarget->Target->SetProperty("GENERATOR_FILE_NAME_EXT",
                                             this->ProjectFileExtension.c_str(),
                                             this->GeneratorTarget->Target->GetBacktrace());

=======
                                             this->Name.c_str());
  this->GeneratorTarget->Target->SetProperty("GENERATOR_FILE_NAME_EXT",
                                             ProjectFileExtension.c_str());
  this->DotNetHintReferences.clear();
  this->AdditionalUsingDirectories.clear();
>>>>>>> c4ab0980
  if (this->GeneratorTarget->GetType() <= cmStateEnums::OBJECT_LIBRARY) {
    if (!this->ComputeClOptions()) {
      return;
    }
    if (!this->ComputeRcOptions()) {
      return;
    }
    if (!this->ComputeCudaOptions()) {
      return;
    }
    if (!this->ComputeCudaLinkOptions()) {
      return;
    }
    if (!this->ComputeMasmOptions()) {
      return;
    }
    if (!this->ComputeNasmOptions()) {
      return;
    }
    if (!this->ComputeLinkOptions()) {
      return;
    }
    if (!this->ComputeLibOptions()) {
      return;
    }
  }
  std::string path = this->LocalGenerator->GetCurrentBinaryDirectory();
  path += "/";
  path += this->Name;
  path += ProjectFileExtension;
  cmGeneratedFileStream BuildFileStream(path.c_str());
  const std::string PathToProjectFile = path;
  BuildFileStream.SetCopyIfDifferent(true);

  // Write the encoding header into the file
  char magic[] = { char(0xEF), char(0xBB), char(0xBF) };
  BuildFileStream.write(magic, 3);
  BuildFileStream << "<?xml version=\"1.0\" encoding=\""
                  << this->GlobalGenerator->Encoding() << "\"?>"
                  << "\n";
  {
    Elem e0(BuildFileStream);
    e0.StartElement("Project");
    e0.Attribute("DefaultTargets", "Build");
    e0.Attribute("ToolsVersion", this->GlobalGenerator->GetToolsVersion());
    e0.Attribute("xmlns",
                 "http://schemas.microsoft.com/developer/msbuild/2003");

    if (this->NsightTegra) {
      Elem e1(e0, "PropertyGroup");
      e1.Attribute("Label", "NsightTegraProject");
      const unsigned int nsightTegraMajorVersion = this->NsightTegraVersion[0];
      const unsigned int nsightTegraMinorVersion = this->NsightTegraVersion[1];
      if (nsightTegraMajorVersion >= 2) {
        if (nsightTegraMajorVersion > 3 ||
            (nsightTegraMajorVersion == 3 && nsightTegraMinorVersion >= 1)) {
          e1.Element("NsightTegraProjectRevisionNumber", "11");
        } else {
          // Nsight Tegra 2.0 uses project revision 9.
          e1.Element("NsightTegraProjectRevisionNumber", "9");
        }
        // Tell newer versions to upgrade silently when loading.
        e1.Element("NsightTegraUpgradeOnceWithoutPrompt", "true");
      } else {
        // Require Nsight Tegra 1.6 for JCompile support.
        e1.Element("NsightTegraProjectRevisionNumber", "7");
      }
    }

    if (const char* hostArch =
          this->GlobalGenerator->GetPlatformToolsetHostArchitecture()) {
      Elem e1(e0, "PropertyGroup");
      e1.Element("PreferredToolArchitecture", hostArch);
    }

    if (this->ProjectType != csproj) {
      this->WriteProjectConfigurations(e0);
    }

    {
      Elem e1(e0, "PropertyGroup");
      e1.Attribute("Label", "Globals");
      e1.Element("ProjectGuid", "{" + this->GUID + "}");

      if (this->MSTools &&
          this->GeneratorTarget->GetType() <= cmStateEnums::GLOBAL_TARGET) {
        this->WriteApplicationTypeSettings(e1);
        this->VerifyNecessaryFiles();
      }

      const char* vsProjectTypes =
        this->GeneratorTarget->GetProperty("VS_GLOBAL_PROJECT_TYPES");
      if (vsProjectTypes) {
        const char* tagName = "ProjectTypes";
        if (this->ProjectType == csproj) {
          tagName = "ProjectTypeGuids";
        }
        e1.Element(tagName, vsProjectTypes);
      }

      const char* vsProjectName =
        this->GeneratorTarget->GetProperty("VS_SCC_PROJECTNAME");
      const char* vsLocalPath =
        this->GeneratorTarget->GetProperty("VS_SCC_LOCALPATH");
      const char* vsProvider =
        this->GeneratorTarget->GetProperty("VS_SCC_PROVIDER");

      if (vsProjectName && vsLocalPath && vsProvider) {
        e1.Element("SccProjectName", vsProjectName);
        e1.Element("SccLocalPath", vsLocalPath);
        e1.Element("SccProvider", vsProvider);

        const char* vsAuxPath =
          this->GeneratorTarget->GetProperty("VS_SCC_AUXPATH");
        if (vsAuxPath) {
          e1.Element("SccAuxPath", vsAuxPath);
        }
      }

      if (this->GeneratorTarget->GetPropertyAsBool("VS_WINRT_COMPONENT")) {
        e1.Element("WinMDAssembly", "true");
      }

      const char* vsGlobalKeyword =
        this->GeneratorTarget->GetProperty("VS_GLOBAL_KEYWORD");
      if (!vsGlobalKeyword) {
        e1.Element("Keyword", "Win32Proj");
      } else {
        e1.Element("Keyword", vsGlobalKeyword);
      }

      const char* vsGlobalRootNamespace =
        this->GeneratorTarget->GetProperty("VS_GLOBAL_ROOTNAMESPACE");
      if (vsGlobalRootNamespace) {
        e1.Element("RootNamespace", vsGlobalRootNamespace);
      }

      e1.Element("Platform", this->Platform);
      const char* projLabel =
        this->GeneratorTarget->GetProperty("PROJECT_LABEL");
      if (!projLabel) {
        projLabel = this->Name.c_str();
      }
      e1.Element("ProjectName", projLabel);
      {
        // TODO: add deprecation warning for VS_* property?
        const char* targetFrameworkVersion =
          this->GeneratorTarget->GetProperty(
            "VS_DOTNET_TARGET_FRAMEWORK_VERSION");
        if (!targetFrameworkVersion) {
          targetFrameworkVersion = this->GeneratorTarget->GetProperty(
            "DOTNET_TARGET_FRAMEWORK_VERSION");
        }
        if (targetFrameworkVersion) {
          e1.Element("TargetFrameworkVersion", targetFrameworkVersion);
        }
      }

      // Disable the project upgrade prompt that is displayed the first time a
      // project using an older toolset version is opened in a newer version of
      // the IDE (respected by VS 2013 and above).
      if (this->GlobalGenerator->GetVersion() >=
          cmGlobalVisualStudioGenerator::VS12) {
        e1.Element("VCProjectUpgraderObjectName", "NoUpgrade");
      }

      std::vector<std::string> keys = this->GeneratorTarget->GetPropertyKeys();
      for (std::string const& keyIt : keys) {
        static const char* prefix = "VS_GLOBAL_";
        if (keyIt.find(prefix) != 0)
          continue;
        std::string globalKey = keyIt.substr(strlen(prefix));
        // Skip invalid or separately-handled properties.
        if (globalKey.empty() || globalKey == "PROJECT_TYPES" ||
            globalKey == "ROOTNAMESPACE" || globalKey == "KEYWORD") {
          continue;
        }
        const char* value = this->GeneratorTarget->GetProperty(keyIt);
        if (!value)
          continue;
        e1.Element(globalKey.c_str(), value);
      }

      if (this->Managed) {
        std::string outputType;
        switch (this->GeneratorTarget->GetType()) {
          case cmStateEnums::OBJECT_LIBRARY:
          case cmStateEnums::STATIC_LIBRARY:
          case cmStateEnums::SHARED_LIBRARY:
            outputType = "Library";
            break;
          case cmStateEnums::MODULE_LIBRARY:
            outputType = "Module";
            break;
          case cmStateEnums::EXECUTABLE:
            if (this->GeneratorTarget->Target->GetPropertyAsBool(
                  "WIN32_EXECUTABLE")) {
              outputType = "WinExe";
            } else {
              outputType = "Exe";
            }
            break;
          case cmStateEnums::UTILITY:
          case cmStateEnums::GLOBAL_TARGET:
            outputType = "Utility";
            break;
          case cmStateEnums::UNKNOWN_LIBRARY:
          case cmStateEnums::INTERFACE_LIBRARY:
            break;
        }
        e1.Element("OutputType", outputType);
        e1.Element("AppDesignerFolder", "Properties");
      }
    }

    switch (this->ProjectType) {
      case vcxproj:
        if (this->GlobalGenerator->GetPlatformToolsetVersion()) {
          Elem(e0, "Import")
            .Attribute("Project",
                       this->GlobalGenerator->GetAuxiliaryToolset());
        }
        Elem(e0, "Import").Attribute("Project", VS10_CXX_DEFAULT_PROPS);
        break;
      case csproj:
        Elem(e0, "Import")
          .Attribute("Project", VS10_CSharp_DEFAULT_PROPS)
          .Attribute("Condition", "Exists('" VS10_CSharp_DEFAULT_PROPS "')");
        break;
    }

    this->WriteProjectConfigurationValues(e0);

    if (this->ProjectType == vcxproj) {
      Elem(e0, "Import").Attribute("Project", VS10_CXX_PROPS);
    }
    {
      Elem e1(e0, "ImportGroup");
      e1.Attribute("Label", "ExtensionSettings");
      e1.SetHasElements();

      if (this->GlobalGenerator->IsCudaEnabled()) {
        Elem(e1, "Import")
          .Attribute("Project",
                     "$(VCTargetsPath)\\BuildCustomizations\\CUDA " +
                       this->GlobalGenerator->GetPlatformToolsetCudaString() +
                       ".props");
      }
      if (this->GlobalGenerator->IsMasmEnabled()) {
        Elem(e1, "Import")
          .Attribute("Project",
                     "$(VCTargetsPath)\\BuildCustomizations\\masm.props");
      }
      if (this->GlobalGenerator->IsNasmEnabled()) {
        // Always search in the standard modules location.
        std::string propsTemplate =
          GetCMakeFilePath("Templates/MSBuild/nasm.props.in");

        std::string propsLocal;
        propsLocal += this->DefaultArtifactDir;
        propsLocal += "\\nasm.props";
        ConvertToWindowsSlash(propsLocal);
        this->Makefile->ConfigureFile(propsTemplate.c_str(),
                                      propsLocal.c_str(), false, true, true);
        Elem(e1, "Import").Attribute("Project", propsLocal);
      }
    }
    {
      Elem e1(e0, "ImportGroup");
      e1.Attribute("Label", "PropertySheets");
      std::string props;
      switch (this->ProjectType) {
        case vcxproj:
          props = VS10_CXX_USER_PROPS;
          break;
        case csproj:
          props = VS10_CSharp_USER_PROPS;
          break;
      }
      if (const char* p =
            this->GeneratorTarget->GetProperty("VS_USER_PROPS")) {
        props = p;
      }
      if (!props.empty()) {
        ConvertToWindowsSlash(props);
        Elem(e1, "Import")
          .Attribute("Project", props)
          .Attribute("Condition", "exists('" + props + "')")
          .Attribute("Label", "LocalAppDataPlatform");
      }

      this->WritePlatformExtensions(e1);
    }
    Elem(e0, "PropertyGroup").Attribute("Label", "UserMacros");
    this->WriteWinRTPackageCertificateKeyFile(e0);
    this->WritePathAndIncrementalLinkOptions(e0);
    this->WriteItemDefinitionGroups(e0);
    this->WriteCustomCommands(e0);
    this->WriteAllSources(e0);
    this->WriteDotNetReferences(e0);
    this->WriteEmbeddedResourceGroup(e0);
    this->WriteXamlFilesGroup(e0);
    this->WriteWinRTReferences(e0);
    this->WriteProjectReferences(e0);
    this->WriteSDKReferences(e0);
    switch (this->ProjectType) {
      case vcxproj:
        Elem(e0, "Import").Attribute("Project", VS10_CXX_TARGETS);
        break;
      case csproj:
        Elem(e0, "Import").Attribute("Project", VS10_CSharp_TARGETS);
        break;
    }

    this->WriteTargetSpecificReferences(e0);
    {
      Elem e1(e0, "ImportGroup");
      e1.Attribute("Label", "ExtensionTargets");
      e1.SetHasElements();
      this->WriteTargetsFileReferences(e1);
      if (this->GlobalGenerator->IsCudaEnabled()) {
        Elem(e1, "Import")
          .Attribute("Project",
                     "$(VCTargetsPath)\\BuildCustomizations\\CUDA " +
                       this->GlobalGenerator->GetPlatformToolsetCudaString() +
                       ".targets");
      }
      if (this->GlobalGenerator->IsMasmEnabled()) {
        Elem(e1, "Import")
          .Attribute("Project",
                     "$(VCTargetsPath)\\BuildCustomizations\\masm.targets");
      }
      if (this->GlobalGenerator->IsNasmEnabled()) {
        std::string nasmTargets =
          GetCMakeFilePath("Templates/MSBuild/nasm.targets");
        Elem(e1, "Import").Attribute("Project", nasmTargets);
      }
    }
    if (this->ProjectType == csproj) {
      for (std::string const& c : this->Configurations) {
        Elem e1(e0, "PropertyGroup");
        e1.Attribute("Condition", "'$(Configuration)' == '" + c + "'");
        e1.SetHasElements();
        this->WriteEvents(e1, c);
      }
      // make sure custom commands are executed before build (if necessary)
      {
        Elem e1(e0, "PropertyGroup");
        std::ostringstream oss;
        oss << "\n";
        for (std::string const& i : this->CSharpCustomCommandNames) {
          oss << "      " << i << ";\n";
        }
        oss << "      "
            << "$(BuildDependsOn)\n";
        e1.Element("BuildDependsOn", oss.str());
      }
    }
  }

  if (BuildFileStream.Close()) {
    this->GlobalGenerator->FileReplacedDuringGenerate(PathToProjectFile);
  }

  // The groups are stored in a separate file for VS 10
  this->WriteGroups();
}

void cmVisualStudio10TargetGenerator::WriteDotNetReferences(Elem& e0)
{
  std::vector<std::string> references;
  if (const char* vsDotNetReferences =
        this->GeneratorTarget->GetProperty("VS_DOTNET_REFERENCES")) {
    cmSystemTools::ExpandListArgument(vsDotNetReferences, references);
  }
  cmPropertyMap const& props = this->GeneratorTarget->Target->GetProperties();
  for (auto const& i : props) {
    if (i.first.find("VS_DOTNET_REFERENCE_") == 0) {
      std::string name = i.first.substr(20);
      if (!name.empty()) {
        std::string path = i.second.GetValue();
        if (!cmsys::SystemTools::FileIsFullPath(path)) {
          path = std::string(this->Makefile->GetCurrentSourceDirectory()) +
            "/" + path;
        }
        ConvertToWindowsSlash(path);
        this->DotNetHintReferences[""].push_back(
          DotNetHintReference(name, path));
      }
    }
  }
  if (!references.empty() || !this->DotNetHintReferences.empty()) {
    Elem e1(e0, "ItemGroup");
    for (std::string const& ri : references) {
      // if the entry from VS_DOTNET_REFERENCES is an existing file, generate
      // a new hint-reference and name it from the filename
      if (cmsys::SystemTools::FileExists(ri, true)) {
        std::string name = cmsys::SystemTools::GetFilenameWithoutExtension(ri);
        std::string path = ri;
        ConvertToWindowsSlash(path);
        this->DotNetHintReferences[""].push_back(
          DotNetHintReference(name, path));
      } else {
        this->WriteDotNetReference(e1, ri, "", "");
      }
    }
    for (const auto& h : this->DotNetHintReferences) {
      // DotNetHintReferences is also populated from AddLibraries().
      // The configuration specific hint references are added there.
      for (const auto& i : h.second) {
        this->WriteDotNetReference(e1, i.first, i.second, h.first);
      }
    }
  }
}

void cmVisualStudio10TargetGenerator::WriteDotNetReference(
  Elem& e1, std::string const& ref, std::string const& hint,
  std::string const& config)
{
  Elem e2(e1, "Reference");
  // If 'config' is not empty, the reference is only added for the given
  // configuration. This is used when referencing imported managed assemblies.
  // See also cmVisualStudio10TargetGenerator::AddLibraries().
  if (!config.empty()) {
    e2.Attribute("Condition", this->CalcCondition(config));
  }
  e2.Attribute("Include", ref);
  e2.Element("CopyLocalSatelliteAssemblies", "true");
  e2.Element("ReferenceOutputAssembly", "true");
  if (!hint.empty()) {
    const char* privateReference = "True";
    if (const char* value = this->GeneratorTarget->GetProperty(
          "VS_DOTNET_REFERENCES_COPY_LOCAL")) {
      if (cmSystemTools::IsOff(value)) {
        privateReference = "False";
      }
    }
    e2.Element("Private", privateReference);
    e2.Element("HintPath", hint);
  }
  this->WriteDotNetReferenceCustomTags(e2, ref);
}

void cmVisualStudio10TargetGenerator::WriteDotNetReferenceCustomTags(
  Elem& e2, std::string const& ref)
{

  static const std::string refpropPrefix = "VS_DOTNET_REFERENCEPROP_";
  static const std::string refpropInfix = "_TAG_";
  const std::string refPropFullPrefix = refpropPrefix + ref + refpropInfix;
  typedef std::map<std::string, std::string> CustomTags;
  CustomTags tags;
  cmPropertyMap const& props = this->GeneratorTarget->Target->GetProperties();
  for (const auto& i : props) {
    if (i.first.find(refPropFullPrefix) == 0) {
      std::string refTag = i.first.substr(refPropFullPrefix.length());
      std::string refVal = i.second.GetValue();
      if (!refTag.empty() && !refVal.empty()) {
        tags[refTag] = refVal;
      }
    }
  }
  for (auto const& tag : tags) {
    e2.Element(tag.first.c_str(), tag.second);
  }
}

void cmVisualStudio10TargetGenerator::WriteEmbeddedResourceGroup(Elem& e0)
{
  std::vector<cmSourceFile const*> resxObjs;
  this->GeneratorTarget->GetResxSources(resxObjs, "");
  if (!resxObjs.empty()) {
    Elem e1(e0, "ItemGroup");
    std::string srcDir = this->Makefile->GetCurrentSourceDirectory();
    ConvertToWindowsSlash(srcDir);
    for (cmSourceFile const* oi : resxObjs) {
      std::string obj = oi->GetFullPath();
      ConvertToWindowsSlash(obj);
      bool useRelativePath = false;
      if (this->ProjectType == csproj && this->InSourceBuild) {
        // If we do an in-source build and the resource file is in a
        // subdirectory
        // of the .csproj file, we have to use relative pathnames, otherwise
        // visual studio does not show the file in the IDE. Sorry.
        if (obj.find(srcDir) == 0) {
          obj = this->ConvertPath(obj, true);
          ConvertToWindowsSlash(obj);
          useRelativePath = true;
        }
      }
      Elem e2(e1, "EmbeddedResource");
      e2.Attribute("Include", obj);

      if (this->ProjectType != csproj) {
        std::string hFileName = obj.substr(0, obj.find_last_of(".")) + ".h";
        e2.Element("DependentUpon", hFileName);

        for (std::string const& c : this->Configurations) {
          std::string s;
          if (this->GeneratorTarget->GetProperty("VS_GLOBAL_ROOTNAMESPACE") ||
              // Handle variant of VS_GLOBAL_<variable> for RootNamespace.
              this->GeneratorTarget->GetProperty("VS_GLOBAL_RootNamespace")) {
            s = "$(RootNamespace).";
          }
          s += "%(Filename).resources";
          e2.WritePlatformConfigTag("LogicalName", this->CalcCondition(c), s);
        }
      } else {
        std::string binDir = this->Makefile->GetCurrentBinaryDirectory();
        ConvertToWindowsSlash(binDir);
        // If the resource was NOT added using a relative path (which should
        // be the default), we have to provide a link here
        if (!useRelativePath) {
          std::string link;
          if (obj.find(srcDir) == 0) {
            link = obj.substr(srcDir.length() + 1);
          } else if (obj.find(binDir) == 0) {
            link = obj.substr(binDir.length() + 1);
          } else {
            link = cmsys::SystemTools::GetFilenameName(obj);
          }
          if (!link.empty()) {
            e2.Element("Link", link);
          }
        }
        // Determine if this is a generated resource from a .Designer.cs file
        std::string designerResource =
          cmSystemTools::GetFilenamePath(oi->GetFullPath()) + "/" +
          cmSystemTools::GetFilenameWithoutLastExtension(oi->GetFullPath()) +
          ".Designer.cs";
        if (cmsys::SystemTools::FileExists(designerResource)) {
          std::string generator = "PublicResXFileCodeGenerator";
          if (const char* g = oi->GetProperty("VS_RESOURCE_GENERATOR")) {
            generator = g;
          }
          if (!generator.empty()) {
            e2.Element("Generator", generator);
            if (designerResource.find(srcDir) == 0) {
              designerResource = designerResource.substr(srcDir.length() + 1);
            } else if (designerResource.find(binDir) == 0) {
              designerResource = designerResource.substr(binDir.length() + 1);
            } else {
              designerResource =
                cmsys::SystemTools::GetFilenameName(designerResource);
            }
            ConvertToWindowsSlash(designerResource);
            e2.Element("LastGenOutput", designerResource);
          }
        }
        const cmPropertyMap& props = oi->GetProperties();
        for (const auto& p : props) {
          static const std::string propNamePrefix = "VS_CSHARP_";
          if (p.first.find(propNamePrefix) == 0) {
            std::string tagName = p.first.substr(propNamePrefix.length());
            if (!tagName.empty()) {
              std::string value = props.GetPropertyValue(p.first);
              if (!value.empty()) {
                e2.Element(tagName.c_str(), value);
              }
            }
          }
        }
      }
    }
  }
}

void cmVisualStudio10TargetGenerator::WriteXamlFilesGroup(Elem& e0)
{
  std::vector<cmSourceFile const*> xamlObjs;
  this->GeneratorTarget->GetXamlSources(xamlObjs, "");
  if (!xamlObjs.empty()) {
    Elem e1(e0, "ItemGroup");
    for (cmSourceFile const* oi : xamlObjs) {
      std::string obj = oi->GetFullPath();
      const char* xamlType;
      const char* xamlTypeProperty = oi->GetProperty("VS_XAML_TYPE");
      if (xamlTypeProperty) {
        xamlType = xamlTypeProperty;
      } else {
        xamlType = "Page";
      }

      Elem e2(e1);
      this->WriteSource(e2, xamlType, oi);
      e2.SetHasElements();
      if (this->ProjectType == csproj && !this->InSourceBuild) {
        // add <Link> tag to written XAML source if necessary
        const std::string srcDir = this->Makefile->GetCurrentSourceDirectory();
        const std::string binDir = this->Makefile->GetCurrentBinaryDirectory();
        std::string link;
        if (obj.find(srcDir) == 0) {
          link = obj.substr(srcDir.length() + 1);
        } else if (obj.find(binDir) == 0) {
          link = obj.substr(binDir.length() + 1);
        } else {
          link = cmsys::SystemTools::GetFilenameName(obj);
        }
        if (!link.empty()) {
          ConvertToWindowsSlash(link);
          e2.Element("Link", link);
        }
      }
      e2.Element("SubType", "Designer");
    }
  }
}

void cmVisualStudio10TargetGenerator::WriteTargetSpecificReferences(Elem& e0)
{
  if (this->MSTools) {
    if (this->GlobalGenerator->TargetsWindowsPhone() &&
        this->GlobalGenerator->GetSystemVersion() == "8.0") {
      Elem(e0, "Import")
        .Attribute("Project",
                   "$(MSBuildExtensionsPath)\\Microsoft\\WindowsPhone\\v"
                   "$(TargetPlatformVersion)\\Microsoft.Cpp.WindowsPhone."
                   "$(TargetPlatformVersion).targets");
    }
  }
}

void cmVisualStudio10TargetGenerator::WriteTargetsFileReferences(Elem& e1)
{
  for (TargetsFileAndConfigs const& tac : this->TargetsFileAndConfigsVec) {
    std::ostringstream oss;
    oss << "Exists('" << tac.File << "')";
    if (!tac.Configs.empty()) {
      oss << " And (";
      for (size_t j = 0; j < tac.Configs.size(); ++j) {
        if (j > 0) {
          oss << " Or ";
        }
        oss << "'$(Configuration)'=='" << tac.Configs[j] << "'";
      }
      oss << ")";
    }

    Elem(e1, "Import")
      .Attribute("Project", tac.File)
      .Attribute("Condition", oss.str());
  }
}

void cmVisualStudio10TargetGenerator::WriteWinRTReferences(Elem& e0)
{
  std::vector<std::string> references;
  if (const char* vsWinRTReferences =
        this->GeneratorTarget->GetProperty("VS_WINRT_REFERENCES")) {
    cmSystemTools::ExpandListArgument(vsWinRTReferences, references);
  }

  if (this->GlobalGenerator->TargetsWindowsPhone() &&
      this->GlobalGenerator->GetSystemVersion() == "8.0" &&
      references.empty()) {
    references.push_back("platform.winmd");
  }
  if (!references.empty()) {
    Elem e1(e0, "ItemGroup");
    for (std::string const& ri : references) {
      Elem e2(e1, "Reference");
      e2.Attribute("Include", ri);
      e2.Element("IsWinMDFile", "true");
    }
  }
}

// ConfigurationType Application, Utility StaticLibrary DynamicLibrary

void cmVisualStudio10TargetGenerator::WriteProjectConfigurations(Elem& e0)
{
  Elem e1(e0, "ItemGroup");
  e1.Attribute("Label", "ProjectConfigurations");
  for (std::string const& c : this->Configurations) {
    Elem e2(e1, "ProjectConfiguration");
    e2.Attribute("Include", c + "|" + this->Platform);
    e2.Element("Configuration", c);
    e2.Element("Platform", this->Platform);
  }
}

void cmVisualStudio10TargetGenerator::WriteProjectConfigurationValues(Elem& e0)
{
  for (std::string const& c : this->Configurations) {
    Elem e1(e0, "PropertyGroup");
    e1.Attribute("Condition", this->CalcCondition(c));
    e1.Attribute("Label", "Configuration");

    if (this->ProjectType != csproj) {
      std::string configType;
      if (const char* vsConfigurationType =
            this->GeneratorTarget->GetProperty("VS_CONFIGURATION_TYPE")) {
        configType = vsConfigurationType;
      } else {
        switch (this->GeneratorTarget->GetType()) {
          case cmStateEnums::SHARED_LIBRARY:
          case cmStateEnums::MODULE_LIBRARY:
            configType = "DynamicLibrary";
            break;
          case cmStateEnums::OBJECT_LIBRARY:
          case cmStateEnums::STATIC_LIBRARY:
            configType = "StaticLibrary";
            break;
          case cmStateEnums::EXECUTABLE:
            if (this->NsightTegra &&
                !this->GeneratorTarget->GetPropertyAsBool("ANDROID_GUI")) {
              // Android executables are .so too.
              configType = "DynamicLibrary";
            } else {
              configType = "Application";
            }
            break;
          case cmStateEnums::UTILITY:
          case cmStateEnums::GLOBAL_TARGET:
            if (this->NsightTegra) {
              // Tegra-Android platform does not understand "Utility".
              configType = "StaticLibrary";
            } else {
              configType = "Utility";
            }
            break;
          case cmStateEnums::UNKNOWN_LIBRARY:
          case cmStateEnums::INTERFACE_LIBRARY:
            break;
        }
      }
      e1.Element("ConfigurationType", configType);
    }

    if (this->MSTools) {
      if (!this->Managed) {
        this->WriteMSToolConfigurationValues(e1, c);
      } else {
        this->WriteMSToolConfigurationValuesManaged(e1, c);
      }
    } else if (this->NsightTegra) {
      this->WriteNsightTegraConfigurationValues(e1, c);
    }
  }
}

void cmVisualStudio10TargetGenerator::WriteMSToolConfigurationValues(
  Elem& e1, std::string const& config)
{
  cmGlobalVisualStudio10Generator* gg = this->GlobalGenerator;
  const char* mfcFlag = this->Makefile->GetDefinition("CMAKE_MFC_FLAG");
  if (mfcFlag) {
    std::string const mfcFlagValue = mfcFlag;

    std::string useOfMfcValue = "false";
    if (this->GeneratorTarget->GetType() <= cmStateEnums::OBJECT_LIBRARY) {
      if (mfcFlagValue == "1") {
        useOfMfcValue = "Static";
      } else if (mfcFlagValue == "2") {
        useOfMfcValue = "Dynamic";
      }
    }
    e1.Element("UseOfMfc", useOfMfcValue);
  }

  if ((this->GeneratorTarget->GetType() <= cmStateEnums::OBJECT_LIBRARY &&
       this->ClOptions[config]->UsingUnicode()) ||
      this->GeneratorTarget->GetPropertyAsBool("VS_WINRT_COMPONENT") ||
      this->GlobalGenerator->TargetsWindowsPhone() ||
      this->GlobalGenerator->TargetsWindowsStore() ||
      this->GeneratorTarget->GetPropertyAsBool("VS_WINRT_EXTENSIONS")) {
    e1.Element("CharacterSet", "Unicode");
  } else if (this->GeneratorTarget->GetType() <=
               cmStateEnums::MODULE_LIBRARY &&
             this->ClOptions[config]->UsingSBCS()) {
    e1.Element("CharacterSet", "NotSet");
  } else {
    e1.Element("CharacterSet", "MultiByte");
  }
  if (const char* toolset = gg->GetPlatformToolset()) {
    e1.Element("PlatformToolset", toolset);
  }
  if (this->GeneratorTarget->GetPropertyAsBool("VS_WINRT_COMPONENT") ||
      this->GeneratorTarget->GetPropertyAsBool("VS_WINRT_EXTENSIONS")) {
    e1.Element("WindowsAppContainer", "true");
  }
}

void cmVisualStudio10TargetGenerator::WriteMSToolConfigurationValuesManaged(
  Elem& e1, std::string const& config)
{
  cmGlobalVisualStudio10Generator* gg = this->GlobalGenerator;

  Options& o = *(this->ClOptions[config]);

  if (o.IsDebug()) {
    e1.Element("DebugSymbols", "true");
    e1.Element("DefineDebug", "true");
  }

  std::string outDir = this->GeneratorTarget->GetDirectory(config) + "/";
  ConvertToWindowsSlash(outDir);
  e1.Element("OutputPath", outDir);

  if (o.HasFlag("Platform")) {
    e1.Element("PlatformTarget", o.GetFlag("Platform"));
    o.RemoveFlag("Platform");
  }

  if (const char* toolset = gg->GetPlatformToolset()) {
    e1.Element("PlatformToolset", toolset);
  }

  std::string postfixName = cmSystemTools::UpperCase(config);
  postfixName += "_POSTFIX";
  std::string assemblyName = this->GeneratorTarget->GetOutputName(
    config, cmStateEnums::RuntimeBinaryArtifact);
  if (const char* postfix = this->GeneratorTarget->GetProperty(postfixName)) {
    assemblyName += postfix;
  }
  e1.Element("AssemblyName", assemblyName);

  if (cmStateEnums::EXECUTABLE == this->GeneratorTarget->GetType()) {
    e1.Element("StartAction", "Program");
    e1.Element("StartProgram", outDir + assemblyName + ".exe");
  }

  OptionsHelper oh(o, e1);
  oh.OutputFlagMap();
}

//----------------------------------------------------------------------------
void cmVisualStudio10TargetGenerator::WriteNsightTegraConfigurationValues(
  Elem& e1, std::string const&)
{
  cmGlobalVisualStudio10Generator* gg = this->GlobalGenerator;
  const char* toolset = gg->GetPlatformToolset();
  e1.Element("NdkToolchainVersion", toolset ? toolset : "Default");
  if (const char* minApi =
        this->GeneratorTarget->GetProperty("ANDROID_API_MIN")) {
    e1.Element("AndroidMinAPI", "android-" + std::string(minApi));
  }
  if (const char* api = this->GeneratorTarget->GetProperty("ANDROID_API")) {
    e1.Element("AndroidTargetAPI", "android-" + std::string(api));
  }

  if (const char* cpuArch =
        this->GeneratorTarget->GetProperty("ANDROID_ARCH")) {
    e1.Element("AndroidArch", cpuArch);
  }

  if (const char* stlType =
        this->GeneratorTarget->GetProperty("ANDROID_STL_TYPE")) {
    e1.Element("AndroidStlType", stlType);
  }
}

void cmVisualStudio10TargetGenerator::WriteCustomCommands(Elem& e0)
{
  this->CSharpCustomCommandNames.clear();
  std::vector<cmSourceFile const*> customCommands;
  this->GeneratorTarget->GetCustomCommands(customCommands, "");
  for (cmSourceFile const* si : customCommands) {
    this->WriteCustomCommand(e0, si);
  }

  // Add CMakeLists.txt file with rule to re-run CMake for user convenience.
  if (this->GeneratorTarget->GetType() != cmStateEnums::GLOBAL_TARGET &&
      this->GeneratorTarget->GetName() != CMAKE_CHECK_BUILD_SYSTEM_TARGET) {
    if (cmSourceFile const* sf =
          this->LocalGenerator->CreateVCProjBuildRule()) {
      this->WriteCustomCommand(e0, sf);
    }
  }
}

void cmVisualStudio10TargetGenerator::WriteCustomCommand(
  Elem& e0, cmSourceFile const* sf)
{
  if (this->LocalGenerator->GetSourcesVisited(this->GeneratorTarget)
        .insert(sf)
        .second) {
    if (std::vector<cmSourceFile*> const* depends =
          this->GeneratorTarget->GetSourceDepends(sf)) {
      for (cmSourceFile const* di : *depends) {
        this->WriteCustomCommand(e0, di);
      }
    }
    if (cmCustomCommand const* command = sf->GetCustomCommand()) {
      // C# projects write their <Target> within WriteCustomRule()
      this->WriteCustomRule(e0, sf, *command);
    }
  }
}

void cmVisualStudio10TargetGenerator::WriteCustomRule(
  Elem& e0, cmSourceFile const* source, cmCustomCommand const& command)
{
  std::string sourcePath = source->GetFullPath();
  // VS 10 will always rebuild a custom command attached to a .rule
  // file that doesn't exist so create the file explicitly.
  if (source->GetPropertyAsBool("__CMAKE_RULE")) {
    if (!cmSystemTools::FileExists(sourcePath)) {
      // Make sure the path exists for the file
      std::string path = cmSystemTools::GetFilenamePath(sourcePath);
      cmSystemTools::MakeDirectory(path);
      cmsys::ofstream fout(sourcePath.c_str());
      if (fout) {
        fout << "# generated from CMake\n";
        fout.flush();
        fout.close();
        // Force given file to have a very old timestamp, thus
        // preventing dependent rebuilds.
        this->ForceOld(sourcePath);
      } else {
        std::string error = "Could not create file: [";
        error += sourcePath;
        error += "]  ";
        cmSystemTools::Error(error.c_str(),
                             cmSystemTools::GetLastSystemError().c_str());
      }
    }
  }
  cmLocalVisualStudio7Generator* lg = this->LocalGenerator;

  std::unique_ptr<Elem> spe1;
  std::unique_ptr<Elem> spe2;
  if (this->ProjectType != csproj) {
    spe1 = cm::make_unique<Elem>(e0, "ItemGroup");
    spe2 = cm::make_unique<Elem>(*spe1);
    this->WriteSource(*spe2, "CustomBuild", source);
    spe2->SetHasElements();
  } else {
    Elem e1(e0, "ItemGroup");
    Elem e2(e1);
    std::string link;
    this->GetCSharpSourceLink(source, link);
    this->WriteSource(e2, "None", source);
    e2.SetHasElements();
    if (!link.empty()) {
      e2.Element("Link", link);
    }
  }
  for (std::string const& c : this->Configurations) {
    cmCustomCommandGenerator ccg(command, c, lg);
    std::string comment = lg->ConstructComment(ccg);
    comment = cmVS10EscapeComment(comment);
    std::string script = lg->ConstructScript(ccg);
    // input files for custom command
    std::stringstream inputs;
    inputs << source->GetFullPath();
    for (std::string const& d : ccg.GetDepends()) {
      std::string dep;
      if (lg->GetRealDependency(d, c, dep)) {
        ConvertToWindowsSlash(dep);
        inputs << ";" << dep;
      }
    }
    // output files for custom command
    std::stringstream outputs;
    const char* sep = "";
    for (std::string const& o : ccg.GetOutputs()) {
      std::string out = o;
      ConvertToWindowsSlash(out);
      outputs << sep << out;
      sep = ";";
    }
    if (this->ProjectType == csproj) {
      std::string name = "CustomCommand_" + c + "_" +
        cmSystemTools::ComputeStringMD5(sourcePath);
      this->WriteCustomRuleCSharp(e0, c, name, script, inputs.str(),
                                  outputs.str(), comment);
    } else {
      this->WriteCustomRuleCpp(*spe2, c, script, inputs.str(), outputs.str(),
                               comment);
    }
  }
}

void cmVisualStudio10TargetGenerator::WriteCustomRuleCpp(
  Elem& e2, std::string const& config, std::string const& script,
  std::string const& inputs, std::string const& outputs,
  std::string const& comment)
{
  const std::string cond = this->CalcCondition(config);
  e2.WritePlatformConfigTag("Message", cond, comment);
  e2.WritePlatformConfigTag("Command", cond, script);
  e2.WritePlatformConfigTag("AdditionalInputs", cond,
                            inputs + ";%(AdditionalInputs)");
  e2.WritePlatformConfigTag("Outputs", cond, outputs);
  if (this->LocalGenerator->GetVersion() >
      cmGlobalVisualStudioGenerator::VS10) {
    // VS >= 11 let us turn off linking of custom command outputs.
    e2.WritePlatformConfigTag("LinkObjects", cond, "false");
  }
}

void cmVisualStudio10TargetGenerator::WriteCustomRuleCSharp(
  Elem& e0, std::string const& config, std::string const& name,
  std::string const& script, std::string const& inputs,
  std::string const& outputs, std::string const& comment)
{
  this->CSharpCustomCommandNames.insert(name);
  Elem e1(e0, "Target");
  e1.Attribute("Condition", this->CalcCondition(config));
  e1.S << "\n    Name=\"" << name << "\"";
  e1.S << "\n    Inputs=\"" << cmVS10EscapeAttr(inputs) << "\"";
  e1.S << "\n    Outputs=\"" << cmVS10EscapeAttr(outputs) << "\"";
  if (!comment.empty()) {
    Elem(e1, "Exec").Attribute("Command", "echo " + comment);
  }
  Elem(e1, "Exec").Attribute("Command", script);
}

std::string cmVisualStudio10TargetGenerator::ConvertPath(
  std::string const& path, bool forceRelative)
{
  return forceRelative
    ? cmSystemTools::RelativePath(
        this->LocalGenerator->GetCurrentBinaryDirectory(), path)
    : path;
}

static void ConvertToWindowsSlash(std::string& s)
{
  // first convert all of the slashes
  std::string::size_type pos = 0;
  while ((pos = s.find('/', pos)) != std::string::npos) {
    s[pos] = '\\';
    pos++;
  }
}

void cmVisualStudio10TargetGenerator::WriteGroups()
{
  if (this->ProjectType == csproj) {
    return;
  }

  // collect up group information
  std::vector<cmSourceGroup> sourceGroups = this->Makefile->GetSourceGroups();

  std::vector<cmGeneratorTarget::AllConfigSource> const& sources =
    this->GeneratorTarget->GetAllConfigSources();

  std::set<cmSourceGroup*> groupsUsed;
  for (cmGeneratorTarget::AllConfigSource const& si : sources) {
    std::string const& source = si.Source->GetFullPath();
    cmSourceGroup* sourceGroup =
      this->Makefile->FindSourceGroup(source, sourceGroups);
    groupsUsed.insert(sourceGroup);
  }

  this->AddMissingSourceGroups(groupsUsed, sourceGroups);

  // Write out group file
  std::string path = this->LocalGenerator->GetCurrentBinaryDirectory();
  path += "/";
  path += this->Name;
  path += computeProjectFileExtension(this->GeneratorTarget,
                                      *this->Configurations.begin());
  path += ".filters";
  cmGeneratedFileStream fout(path.c_str());
  fout.SetCopyIfDifferent(true);
  char magic[] = { char(0xEF), char(0xBB), char(0xBF) };
  fout.write(magic, 3);

  fout << "<?xml version=\"1.0\" encoding=\""
       << this->GlobalGenerator->Encoding() << "\"?>"
       << "\n";
  {
    Elem e0(fout);
    e0.StartElement("Project");
    e0.Attribute("ToolsVersion", this->GlobalGenerator->GetToolsVersion());
    e0.Attribute("xmlns",
                 "http://schemas.microsoft.com/developer/msbuild/2003");

    for (auto const& ti : this->Tools) {
      this->WriteGroupSources(e0, ti.first, ti.second, sourceGroups);
    }

    // Added files are images and the manifest.
    if (!this->AddedFiles.empty()) {
      Elem e1(e0, "ItemGroup");
      e1.SetHasElements();
      for (std::string const& oi : this->AddedFiles) {
        std::string fileName =
          cmSystemTools::LowerCase(cmSystemTools::GetFilenameName(oi));
        if (fileName == "wmappmanifest.xml") {
          Elem e2(e1, "XML");
          e2.Attribute("Include", oi);
          e2.Element("Filter", "Resource Files");
        } else if (cmSystemTools::GetFilenameExtension(fileName) ==
                   ".appxmanifest") {
          Elem e2(e1, "AppxManifest");
          e2.Attribute("Include", oi);
          e2.Element("Filter", "Resource Files");
        } else if (cmSystemTools::GetFilenameExtension(fileName) == ".pfx") {
          Elem e2(e1, "None");
          e2.Attribute("Include", oi);
          e2.Element("Filter", "Resource Files");
        } else {
          Elem e2(e1, "Image");
          e2.Attribute("Include", oi);
          e2.Element("Filter", "Resource Files");
        }
      }
    }

    std::vector<cmSourceFile const*> resxObjs;
    this->GeneratorTarget->GetResxSources(resxObjs, "");
    if (!resxObjs.empty()) {
      Elem e1(e0, "ItemGroup");
      for (cmSourceFile const* oi : resxObjs) {
        std::string obj = oi->GetFullPath();
        ConvertToWindowsSlash(obj);
        Elem e2(e1, "EmbeddedResource");
        e2.Attribute("Include", obj);
        e2.Element("Filter", "Resource Files");
      }
    }
    {
      Elem e1(e0, "ItemGroup");
      e1.SetHasElements();
      std::vector<cmSourceGroup*> groupsVec(groupsUsed.begin(),
                                            groupsUsed.end());
      std::sort(groupsVec.begin(), groupsVec.end(),
                [](cmSourceGroup* l, cmSourceGroup* r) {
                  return l->GetFullName() < r->GetFullName();
                });
      for (cmSourceGroup* sg : groupsVec) {
        std::string const& name = sg->GetFullName();
        if (!name.empty()) {
          std::string guidName = "SG_Filter_" + name;
          std::string guid = this->GlobalGenerator->GetGUID(guidName);
          Elem e2(e1, "Filter");
          e2.Attribute("Include", name);
          e2.Element("UniqueIdentifier", "{" + guid + "}");
        }
      }

      if (!resxObjs.empty() || !this->AddedFiles.empty()) {
        std::string guidName = "SG_Filter_Resource Files";
        std::string guid = this->GlobalGenerator->GetGUID(guidName);
        Elem e2(e1, "Filter");
        e2.Attribute("Include", "Resource Files");
        e2.Element("UniqueIdentifier", "{" + guid + "}");
        e2.Element("Extensions",
                   "rc;ico;cur;bmp;dlg;rc2;rct;bin;rgs;"
                   "gif;jpg;jpeg;jpe;resx;tiff;tif;png;wav;mfcribbon-ms");
      }
    }
  }
  fout << '\n';

  if (fout.Close()) {
    this->GlobalGenerator->FileReplacedDuringGenerate(path);
  }
}

// Add to groupsUsed empty source groups that have non-empty children.
void cmVisualStudio10TargetGenerator::AddMissingSourceGroups(
  std::set<cmSourceGroup*>& groupsUsed,
  const std::vector<cmSourceGroup>& allGroups)
{
  for (cmSourceGroup const& current : allGroups) {
    std::vector<cmSourceGroup> const& children = current.GetGroupChildren();
    if (children.empty()) {
      continue; // the group is really empty
    }

    this->AddMissingSourceGroups(groupsUsed, children);

    cmSourceGroup* current_ptr = const_cast<cmSourceGroup*>(&current);
    if (groupsUsed.find(current_ptr) != groupsUsed.end()) {
      continue; // group has already been added to set
    }

    // check if it least one of the group's descendants is not empty
    // (at least one child must already have been added)
    std::vector<cmSourceGroup>::const_iterator child_it = children.begin();
    while (child_it != children.end()) {
      cmSourceGroup* child_ptr = const_cast<cmSourceGroup*>(&(*child_it));
      if (groupsUsed.find(child_ptr) != groupsUsed.end()) {
        break; // found a child that was already added => add current group too
      }
      child_it++;
    }

    if (child_it == children.end()) {
      continue; // no descendants have source files => ignore this group
    }

    groupsUsed.insert(current_ptr);
  }
}

void cmVisualStudio10TargetGenerator::WriteGroupSources(
  Elem& e0, std::string const& name, ToolSources const& sources,
  std::vector<cmSourceGroup>& sourceGroups)
{
  Elem e1(e0, "ItemGroup");
  e1.SetHasElements();
  for (ToolSource const& s : sources) {
    cmSourceFile const* sf = s.SourceFile;
    std::string const& source = sf->GetFullPath();
    cmSourceGroup* sourceGroup =
      this->Makefile->FindSourceGroup(source, sourceGroups);
    std::string const& filter = sourceGroup->GetFullName();
    std::string path = this->ConvertPath(source, s.RelativePath);
    ConvertToWindowsSlash(path);
    Elem e2(e1, name.c_str());
    e2.Attribute("Include", path);
    if (!filter.empty()) {
      e2.Element("Filter", filter);
    }
  }
}

void cmVisualStudio10TargetGenerator::WriteHeaderSource(Elem& e1,
                                                        cmSourceFile const* sf)
{
  std::string const& fileName = sf->GetFullPath();
  Elem e2(e1);
  this->WriteSource(e2, "ClInclude", sf);
  if (this->IsResxHeader(fileName)) {
    e2.Element("FileType", "CppForm");
  } else if (this->IsXamlHeader(fileName)) {
    std::string xamlFileName = fileName.substr(0, fileName.find_last_of("."));
    e2.Element("DependentUpon", xamlFileName);
  }
}

void cmVisualStudio10TargetGenerator::WriteExtraSource(Elem& e1,
                                                       cmSourceFile const* sf)
{
  bool toolHasSettings = false;
  const char* tool = "None";
  std::string shaderType;
  std::string shaderEntryPoint;
  std::string shaderModel;
  std::string shaderAdditionalFlags;
  std::string shaderDisableOptimizations;
  std::string shaderEnableDebug;
  std::string shaderObjectFileName;
  std::string outputHeaderFile;
  std::string variableName;
  std::string settingsGenerator;
  std::string settingsLastGenOutput;
  std::string sourceLink;
  std::string subType;
  std::string copyToOutDir;
  std::string includeInVsix;
  std::string ext = cmSystemTools::LowerCase(sf->GetExtension());
  if (this->ProjectType == csproj) {
    // EVERY extra source file must have a <Link>, otherwise it might not
    // be visible in Visual Studio at all. The path relative to current
    // source- or binary-dir is used within the link, if the file is
    // in none of these paths, it is added with the plain filename without
    // any path. This means the file will show up at root-level of the csproj
    // (where CMakeLists.txt etc. are).
    if (!this->InSourceBuild) {
      toolHasSettings = true;
      std::string fullFileName = sf->GetFullPath();
      std::string srcDir = this->Makefile->GetCurrentSourceDirectory();
      std::string binDir = this->Makefile->GetCurrentBinaryDirectory();
      if (fullFileName.find(binDir) != std::string::npos) {
        sourceLink.clear();
      } else if (fullFileName.find(srcDir) != std::string::npos) {
        sourceLink = fullFileName.substr(srcDir.length() + 1);
      } else {
        // fallback: add plain filename without any path
        sourceLink = cmsys::SystemTools::GetFilenameName(fullFileName);
      }
      if (!sourceLink.empty()) {
        ConvertToWindowsSlash(sourceLink);
      }
    }
  }
  if (ext == "hlsl") {
    tool = "FXCompile";
    // Figure out the type of shader compiler to use.
    if (const char* st = sf->GetProperty("VS_SHADER_TYPE")) {
      shaderType = st;
      toolHasSettings = true;
    }
    // Figure out which entry point to use if any
    if (const char* se = sf->GetProperty("VS_SHADER_ENTRYPOINT")) {
      shaderEntryPoint = se;
      toolHasSettings = true;
    }
    // Figure out which shader model to use if any
    if (const char* sm = sf->GetProperty("VS_SHADER_MODEL")) {
      shaderModel = sm;
      toolHasSettings = true;
    }
    // Figure out which output header file to use if any
    if (const char* ohf = sf->GetProperty("VS_SHADER_OUTPUT_HEADER_FILE")) {
      outputHeaderFile = ohf;
      toolHasSettings = true;
    }
    // Figure out which variable name to use if any
    if (const char* vn = sf->GetProperty("VS_SHADER_VARIABLE_NAME")) {
      variableName = vn;
      toolHasSettings = true;
    }
    // Figure out if there's any additional flags to use
    if (const char* saf = sf->GetProperty("VS_SHADER_FLAGS")) {
      shaderAdditionalFlags = saf;
      toolHasSettings = true;
    }
    // Figure out if debug information should be generated
    if (const char* sed = sf->GetProperty("VS_SHADER_ENABLE_DEBUG")) {
      shaderEnableDebug = sed;
      toolHasSettings = true;
    }
    // Figure out if optimizations should be disabled
    if (const char* sdo = sf->GetProperty("VS_SHADER_DISABLE_OPTIMIZATIONS")) {
      shaderDisableOptimizations = sdo;
      toolHasSettings = true;
    }
    if (const char* sofn = sf->GetProperty("VS_SHADER_OBJECT_FILE_NAME")) {
      shaderObjectFileName = sofn;
      toolHasSettings = true;
    }
  } else if (ext == "jpg" || ext == "png") {
    tool = "Image";
  } else if (ext == "resw") {
    tool = "PRIResource";
  } else if (ext == "xml") {
    tool = "XML";
  } else if (ext == "natvis") {
    tool = "Natvis";
  } else if (ext == "settings") {
    settingsLastGenOutput =
      cmsys::SystemTools::GetFilenameName(sf->GetFullPath());
    std::size_t pos = settingsLastGenOutput.find(".settings");
    settingsLastGenOutput.replace(pos, 9, ".Designer.cs");
    settingsGenerator = "SettingsSingleFileGenerator";
    toolHasSettings = true;
  } else if (ext == "vsixmanifest") {
    subType = "Designer";
  }
  if (const char* c = sf->GetProperty("VS_COPY_TO_OUT_DIR")) {
    copyToOutDir = c;
    toolHasSettings = true;
  }
  if (sf->GetPropertyAsBool("VS_INCLUDE_IN_VSIX")) {
    includeInVsix = "True";
    tool = "Content";
    toolHasSettings = true;
  }

  // Collect VS_CSHARP_* property values (if some are set)
  std::map<std::string, std::string> sourceFileTags;
  this->GetCSharpSourceProperties(sf, sourceFileTags);

  if (this->NsightTegra) {
    // Nsight Tegra needs specific file types to check up-to-dateness.
    std::string name = cmSystemTools::LowerCase(sf->GetLocation().GetName());
    if (name == "androidmanifest.xml" || name == "build.xml" ||
        name == "proguard.cfg" || name == "proguard-project.txt" ||
        ext == "properties") {
      tool = "AndroidBuild";
    } else if (ext == "java") {
      tool = "JCompile";
    } else if (ext == "asm" || ext == "s") {
      tool = "ClCompile";
    }
  }

  const char* toolOverride = sf->GetProperty("VS_TOOL_OVERRIDE");
  if (toolOverride && *toolOverride) {
    tool = toolOverride;
  }

  std::string deployContent;
  std::string deployLocation;
  if (this->GlobalGenerator->TargetsWindowsPhone() ||
      this->GlobalGenerator->TargetsWindowsStore()) {
    const char* content = sf->GetProperty("VS_DEPLOYMENT_CONTENT");
    if (content && *content) {
      toolHasSettings = true;
      deployContent = content;

      const char* location = sf->GetProperty("VS_DEPLOYMENT_LOCATION");
      if (location && *location) {
        deployLocation = location;
      }
    }
  }

  Elem e2(e1);
  this->WriteSource(e2, tool, sf);
  if (toolHasSettings) {
    e2.SetHasElements();

    if (!deployContent.empty()) {
      cmGeneratorExpression ge;
      std::unique_ptr<cmCompiledGeneratorExpression> cge =
        ge.Parse(deployContent);
      // Deployment location cannot be set on a configuration basis
      if (!deployLocation.empty()) {
        e2.Element("Link", deployLocation + "\\%(FileName)%(Extension)");
      }
      for (size_t i = 0; i != this->Configurations.size(); ++i) {
        if (0 ==
            strcmp(
              cge->Evaluate(this->LocalGenerator, this->Configurations[i]),
              "1")) {
          e2.WritePlatformConfigTag("DeploymentContent",
                                    "'$(Configuration)|$(Platform)'=='" +
                                      this->Configurations[i] + "|" +
                                      this->Platform + "'",
                                    "true");
        } else {
          e2.WritePlatformConfigTag("ExcludedFromBuild",
                                    "'$(Configuration)|$(Platform)'=='" +
                                      this->Configurations[i] + "|" +
                                      this->Platform + "'",
                                    "true");
        }
      }
    }
    if (!shaderType.empty()) {
      e2.Element("ShaderType", shaderType);
    }
    if (!shaderEntryPoint.empty()) {
      e2.Element("EntryPointName", shaderEntryPoint);
    }
    if (!shaderModel.empty()) {
      e2.Element("ShaderModel", shaderModel);
    }
    if (!outputHeaderFile.empty()) {
      for (size_t i = 0; i != this->Configurations.size(); ++i) {
        e2.WritePlatformConfigTag("HeaderFileOutput",
                                  "'$(Configuration)|$(Platform)'=='" +
                                    this->Configurations[i] + "|" +
                                    this->Platform + "'",
                                  outputHeaderFile);
      }
    }
    if (!variableName.empty()) {
      for (size_t i = 0; i != this->Configurations.size(); ++i) {
        e2.WritePlatformConfigTag("VariableName",
                                  "'$(Configuration)|$(Platform)'=='" +
                                    this->Configurations[i] + "|" +
                                    this->Platform + "'",
                                  variableName);
      }
    }
    if (!shaderEnableDebug.empty()) {
      cmGeneratorExpression ge;
      std::unique_ptr<cmCompiledGeneratorExpression> cge =
        ge.Parse(shaderEnableDebug);

      for (size_t i = 0; i != this->Configurations.size(); ++i) {
        const char* enableDebug =
          cge->Evaluate(this->LocalGenerator, this->Configurations[i]);
        if (strlen(enableDebug) > 0) {
          e2.WritePlatformConfigTag(
            "EnableDebuggingInformation",
            "'$(Configuration)|$(Platform)'=='" + this->Configurations[i] +
              "|" + this->Platform + "'",
            cmSystemTools::IsOn(enableDebug) ? "true" : "false");
        }
      }
    }
    if (!shaderDisableOptimizations.empty()) {
      cmGeneratorExpression ge;
      std::unique_ptr<cmCompiledGeneratorExpression> cge =
        ge.Parse(shaderDisableOptimizations);

      for (size_t i = 0; i != this->Configurations.size(); ++i) {
        const char* disableOptimizations =
          cge->Evaluate(this->LocalGenerator, this->Configurations[i]);
        if (strlen(disableOptimizations) > 0) {
          e2.WritePlatformConfigTag(
            "DisableOptimizations",
            "'$(Configuration)|$(Platform)'=='" + this->Configurations[i] +
              "|" + this->Platform + "'",
            (cmSystemTools::IsOn(disableOptimizations) ? "true" : "false"));
        }
      }
    }
    if (!shaderObjectFileName.empty()) {
      e2.Element("ObjectFileOutput", shaderObjectFileName);
    }
    if (!shaderAdditionalFlags.empty()) {
      e2.Element("AdditionalOptions", shaderAdditionalFlags);
    }
    if (!settingsGenerator.empty()) {
      e2.Element("Generator", settingsGenerator);
    }
    if (!settingsLastGenOutput.empty()) {
      e2.Element("LastGenOutput", settingsLastGenOutput);
    }
    if (!sourceLink.empty()) {
      e2.Element("Link", sourceLink);
    }
    if (!subType.empty()) {
      e2.Element("SubType", subType);
    }
    if (!copyToOutDir.empty()) {
      e2.Element("CopyToOutputDirectory", copyToOutDir);
    }
    if (!includeInVsix.empty()) {
      e2.Element("IncludeInVSIX", includeInVsix);
    }
    // write source file specific tags
    this->WriteCSharpSourceProperties(e2, sourceFileTags);
  }
}

void cmVisualStudio10TargetGenerator::WriteSource(Elem& e2,
                                                  std::string const& tool,
                                                  cmSourceFile const* sf)
{
  // Visual Studio tools append relative paths to the current dir, as in:
  //
  //  c:\path\to\current\dir\..\..\..\relative\path\to\source.c
  //
  // and fail if this exceeds the maximum allowed path length.  Our path
  // conversion uses full paths when possible to allow deeper trees.
  // However, CUDA 8.0 msbuild rules fail on absolute paths so for CUDA
  // we must use relative paths.
  bool forceRelative = sf->GetLanguage() == "CUDA";
  std::string sourceFile = this->ConvertPath(sf->GetFullPath(), forceRelative);
  if (this->LocalGenerator->GetVersion() ==
        cmGlobalVisualStudioGenerator::VS10 &&
      cmSystemTools::FileIsFullPath(sourceFile)) {
    // Normal path conversion resulted in a full path.  VS 10 (but not 11)
    // refuses to show the property page in the IDE for a source file with a
    // full path (not starting in a '.' or '/' AFAICT).  CMake <= 2.8.4 used a
    // relative path but to allow deeper build trees CMake 2.8.[5678] used a
    // full path except for custom commands.  Custom commands do not work
    // without a relative path, but they do not seem to be involved in tools
    // with the above behavior.  For other sources we now use a relative path
    // when the combined path will not be too long so property pages appear.
    std::string sourceRel = this->ConvertPath(sf->GetFullPath(), true);
    size_t const maxLen = 250;
    if (sf->GetCustomCommand() ||
        ((strlen(this->LocalGenerator->GetCurrentBinaryDirectory()) + 1 +
          sourceRel.length()) <= maxLen)) {
      forceRelative = true;
      sourceFile = sourceRel;
    } else {
      this->GlobalGenerator->PathTooLong(this->GeneratorTarget, sf, sourceRel);
    }
  }
  ConvertToWindowsSlash(sourceFile);
  e2.StartElement(tool.c_str());
  e2.Attribute("Include", sourceFile);

  ToolSource toolSource = { sf, forceRelative };
  this->Tools[tool].push_back(toolSource);
}

void cmVisualStudio10TargetGenerator::WriteAllSources(Elem& e0)
{
  if (this->GeneratorTarget->GetType() > cmStateEnums::UTILITY) {
    return;
  }
  Elem e1(e0, "ItemGroup");
  e1.SetHasElements();

  std::vector<size_t> all_configs;
  for (size_t ci = 0; ci < this->Configurations.size(); ++ci) {
    all_configs.push_back(ci);
  }

  std::vector<cmGeneratorTarget::AllConfigSource> const& sources =
    this->GeneratorTarget->GetAllConfigSources();

  cmSourceFile const* srcCMakeLists =
    this->LocalGenerator->CreateVCProjBuildRule();

  for (cmGeneratorTarget::AllConfigSource const& si : sources) {
    if (si.Source == srcCMakeLists) {
      // Skip explicit reference to CMakeLists.txt source.
      continue;
    }
    const char* tool = nullptr;
    switch (si.Kind) {
      case cmGeneratorTarget::SourceKindAppManifest:
        tool = "AppxManifest";
        break;
      case cmGeneratorTarget::SourceKindCertificate:
        tool = "None";
        break;
      case cmGeneratorTarget::SourceKindCustomCommand:
        // Handled elsewhere.
        break;
      case cmGeneratorTarget::SourceKindExternalObject:
        tool = "Object";
        if (this->LocalGenerator->GetVersion() <
            cmGlobalVisualStudioGenerator::VS11) {
          // For VS == 10 we cannot use LinkObjects to avoid linking custom
          // command outputs.  If an object file is generated in this target,
          // then vs10 will use it in the build, and we have to list it as
          // None instead of Object.
          std::vector<cmSourceFile*> const* d =
            this->GeneratorTarget->GetSourceDepends(si.Source);
          if (d && !d->empty()) {
            tool = "None";
          }
        }
        break;
      case cmGeneratorTarget::SourceKindExtra:
        this->WriteExtraSource(e1, si.Source);
        break;
      case cmGeneratorTarget::SourceKindHeader:
        this->WriteHeaderSource(e1, si.Source);
        break;
      case cmGeneratorTarget::SourceKindIDL:
        tool = "Midl";
        break;
      case cmGeneratorTarget::SourceKindManifest:
        // Handled elsewhere.
        break;
      case cmGeneratorTarget::SourceKindModuleDefinition:
        tool = "None";
        break;
      case cmGeneratorTarget::SourceKindObjectSource: {
        const std::string& lang = si.Source->GetLanguage();
        if (lang == "C" || lang == "CXX") {
          tool = "ClCompile";
        } else if (lang == "ASM_MASM" &&
                   this->GlobalGenerator->IsMasmEnabled()) {
          tool = "MASM";
        } else if (lang == "ASM_NASM" &&
                   this->GlobalGenerator->IsNasmEnabled()) {
          tool = "NASM";
        } else if (lang == "RC") {
          tool = "ResourceCompile";
        } else if (lang == "CSharp") {
          tool = "Compile";
        } else if (lang == "CUDA" && this->GlobalGenerator->IsCudaEnabled()) {
          tool = "CudaCompile";
        } else {
          tool = "None";
        }
      } break;
      case cmGeneratorTarget::SourceKindResx:
        // Handled elsewhere.
        break;
      case cmGeneratorTarget::SourceKindXaml:
        // Handled elsewhere.
        break;
    }

    if (tool) {
      // Compute set of configurations to exclude, if any.
      std::vector<size_t> const& include_configs = si.Configs;
      std::vector<size_t> exclude_configs;
      std::set_difference(all_configs.begin(), all_configs.end(),
                          include_configs.begin(), include_configs.end(),
                          std::back_inserter(exclude_configs));

      Elem e2(e1);
      this->WriteSource(e2, tool, si.Source);
      if (si.Kind == cmGeneratorTarget::SourceKindObjectSource) {
        this->OutputSourceSpecificFlags(e2, si.Source);
      }
      if (!exclude_configs.empty()) {
        this->WriteExcludeFromBuild(e2, exclude_configs);
      }
    }
  }

  if (this->IsMissingFiles) {
    this->WriteMissingFiles(e1);
  }
}

void cmVisualStudio10TargetGenerator::OutputSourceSpecificFlags(
  Elem& e2, cmSourceFile const* source)
{
  cmSourceFile const& sf = *source;

  std::string objectName;
  if (this->GeneratorTarget->HasExplicitObjectName(&sf)) {
    objectName = this->GeneratorTarget->GetObjectName(&sf);
  }
  std::string flags;
  bool configDependentFlags = false;
  std::string options;
  bool configDependentOptions = false;
  std::string defines;
  bool configDependentDefines = false;
  std::string includes;
  bool configDependentIncludes = false;
  if (const char* cflags = sf.GetProperty("COMPILE_FLAGS")) {
    configDependentFlags =
      cmGeneratorExpression::Find(cflags) != std::string::npos;
    flags += cflags;
  }
  if (const char* coptions = sf.GetProperty("COMPILE_OPTIONS")) {
    configDependentOptions =
      cmGeneratorExpression::Find(coptions) != std::string::npos;
    options += coptions;
  }
  if (const char* cdefs = sf.GetProperty("COMPILE_DEFINITIONS")) {
    configDependentDefines =
      cmGeneratorExpression::Find(cdefs) != std::string::npos;
    defines += cdefs;
  }
  if (const char* cincludes = sf.GetProperty("INCLUDE_DIRECTORIES")) {
    configDependentIncludes =
      cmGeneratorExpression::Find(cincludes) != std::string::npos;
    includes += cincludes;
  }
  std::string lang =
    this->GlobalGenerator->GetLanguageFromExtension(sf.GetExtension().c_str());
  std::string sourceLang = this->LocalGenerator->GetSourceFileLanguage(sf);
  const std::string& linkLanguage =
    this->GeneratorTarget->GetLinkerLanguage("");
  bool needForceLang = false;
  // source file does not match its extension language
  if (lang != sourceLang) {
    needForceLang = true;
    lang = sourceLang;
  }
  // if the source file does not match the linker language
  // then force c or c++
  const char* compileAs = 0;
  if (needForceLang || (linkLanguage != lang)) {
    if (lang == "CXX") {
      // force a C++ file type
      compileAs = "CompileAsCpp";
    } else if (lang == "C") {
      // force to c
      compileAs = "CompileAsC";
    }
  }
  bool noWinRT = this->TargetCompileAsWinRT && lang == "C";
  // for the first time we need a new line if there is something
  // produced here.
  if (!objectName.empty()) {
    if (lang == "CUDA") {
      e2.Element("CompileOut", "$(IntDir)/" + objectName);
    } else {
      e2.Element("ObjectFileName", "$(IntDir)/" + objectName);
    }
  }
  for (std::string const& config : this->Configurations) {
    std::string configUpper = cmSystemTools::UpperCase(config);
    std::string configDefines = defines;
    std::string defPropName = "COMPILE_DEFINITIONS_";
    defPropName += configUpper;
    if (const char* ccdefs = sf.GetProperty(defPropName)) {
      if (!configDefines.empty()) {
        configDefines += ";";
      }
      configDependentDefines |=
        cmGeneratorExpression::Find(ccdefs) != std::string::npos;
      configDefines += ccdefs;
    }
    // if we have flags or defines for this config then
    // use them
    if (!flags.empty() || !options.empty() || !configDefines.empty() ||
        !includes.empty() || compileAs || noWinRT) {
      cmGlobalVisualStudio10Generator* gg = this->GlobalGenerator;
      cmIDEFlagTable const* flagtable = nullptr;
      const std::string& srclang = source->GetLanguage();
      if (srclang == "C" || srclang == "CXX") {
        flagtable = gg->GetClFlagTable();
      } else if (srclang == "ASM_MASM" &&
                 this->GlobalGenerator->IsMasmEnabled()) {
        flagtable = gg->GetMasmFlagTable();
      } else if (lang == "ASM_NASM" &&
                 this->GlobalGenerator->IsNasmEnabled()) {
        flagtable = gg->GetNasmFlagTable();
      } else if (srclang == "RC") {
        flagtable = gg->GetRcFlagTable();
      } else if (srclang == "CSharp") {
        flagtable = gg->GetCSharpFlagTable();
      }
      cmGeneratorExpressionInterpreter genexInterpreter(
        this->LocalGenerator, this->GeneratorTarget, config,
        this->GeneratorTarget->GetName(), lang);
      cmVS10GeneratorOptions clOptions(
        this->LocalGenerator, cmVisualStudioGeneratorOptions::Compiler,
        flagtable, this);
      if (compileAs) {
        clOptions.AddFlag("CompileAs", compileAs);
      }
      if (noWinRT) {
        clOptions.AddFlag("CompileAsWinRT", "false");
      }
      if (configDependentFlags) {
        clOptions.Parse(genexInterpreter.Evaluate(flags, "COMPILE_FLAGS"));
      } else {
        clOptions.Parse(flags.c_str());
      }
      if (!options.empty()) {
        std::string expandedOptions;
        if (configDependentOptions) {
          this->LocalGenerator->AppendCompileOptions(
            expandedOptions,
            genexInterpreter.Evaluate(options, "COMPILE_OPTIONS"));
        } else {
          this->LocalGenerator->AppendCompileOptions(expandedOptions, options);
        }
        clOptions.Parse(expandedOptions.c_str());
      }
      if (clOptions.HasFlag("DisableSpecificWarnings")) {
        clOptions.AppendFlag("DisableSpecificWarnings",
                             "%(DisableSpecificWarnings)");
      }
      if (configDependentDefines) {
        clOptions.AddDefines(
          genexInterpreter.Evaluate(configDefines, "COMPILE_DEFINITIONS"));
      } else {
        clOptions.AddDefines(configDefines);
      }
      std::vector<std::string> includeList;
      if (configDependentIncludes) {
        this->LocalGenerator->AppendIncludeDirectories(
          includeList,
          genexInterpreter.Evaluate(includes, "INCLUDE_DIRECTORIES"), *source);
      } else {
        this->LocalGenerator->AppendIncludeDirectories(includeList, includes,
                                                       *source);
      }
      clOptions.AddIncludes(includeList);
      clOptions.SetConfiguration(config);
      OptionsHelper oh(clOptions, e2);
      oh.PrependInheritedString("AdditionalOptions");
      oh.OutputAdditionalIncludeDirectories(lang);
      oh.OutputFlagMap();
      oh.OutputPreprocessorDefinitions(lang);
    }
  }
  if (this->IsXamlSource(source->GetFullPath())) {
    const std::string& fileName = source->GetFullPath();
    std::string xamlFileName = fileName.substr(0, fileName.find_last_of("."));
    e2.Element("DependentUpon", xamlFileName);
  }
  if (this->ProjectType == csproj) {
    std::string f = source->GetFullPath();
    typedef std::map<std::string, std::string> CsPropMap;
    CsPropMap sourceFileTags;
    // set <Link> tag if necessary
    std::string link;
    this->GetCSharpSourceLink(source, link);
    if (!link.empty()) {
      sourceFileTags["Link"] = link;
    }
    this->GetCSharpSourceProperties(&sf, sourceFileTags);
    // write source file specific tags
    if (!sourceFileTags.empty()) {
      this->WriteCSharpSourceProperties(e2, sourceFileTags);
    }
  }
}

void cmVisualStudio10TargetGenerator::WriteExcludeFromBuild(
  Elem& e2, std::vector<size_t> const& exclude_configs)
{
  for (size_t ci : exclude_configs) {
    e2.WritePlatformConfigTag("ExcludedFromBuild",
                              "'$(Configuration)|$(Platform)'=='" +
                                this->Configurations[ci] + "|" +
                                this->Platform + "'",
                              "true");
  }
}

void cmVisualStudio10TargetGenerator::WritePathAndIncrementalLinkOptions(
  Elem& e0)
{
  cmStateEnums::TargetType ttype = this->GeneratorTarget->GetType();
  if (ttype > cmStateEnums::GLOBAL_TARGET) {
    return;
  }
  if (this->ProjectType == csproj) {
    return;
  }

  Elem e1(e0, "PropertyGroup");
  e1.Element("_ProjectFileVersion", "10.0.20506.1");
  for (std::string const& config : this->Configurations) {
    const std::string cond = this->CalcCondition(config);
    if (ttype >= cmStateEnums::UTILITY) {
      e1.WritePlatformConfigTag(
        "IntDir", cond, "$(Platform)\\$(Configuration)\\$(ProjectName)\\");
    } else {
      std::string intermediateDir =
        this->LocalGenerator->GetTargetDirectory(this->GeneratorTarget);
      intermediateDir += "/";
      intermediateDir += config;
      intermediateDir += "/";
      std::string outDir;
      std::string targetNameFull;
      if (ttype == cmStateEnums::OBJECT_LIBRARY) {
        outDir = intermediateDir;
        targetNameFull = this->GeneratorTarget->GetName();
        targetNameFull += ".lib";
      } else {
        outDir = this->GeneratorTarget->GetDirectory(config) + "/";
        targetNameFull = this->GeneratorTarget->GetFullName(config);
      }
      ConvertToWindowsSlash(intermediateDir);
      ConvertToWindowsSlash(outDir);

      e1.WritePlatformConfigTag("OutDir", cond, outDir);

      e1.WritePlatformConfigTag("IntDir", cond, intermediateDir);

      if (const char* sdkExecutableDirectories = this->Makefile->GetDefinition(
            "CMAKE_VS_SDK_EXECUTABLE_DIRECTORIES")) {
        e1.WritePlatformConfigTag("ExecutablePath", cond,
                                  sdkExecutableDirectories);
      }

      if (const char* sdkIncludeDirectories = this->Makefile->GetDefinition(
            "CMAKE_VS_SDK_INCLUDE_DIRECTORIES")) {
        e1.WritePlatformConfigTag("IncludePath", cond, sdkIncludeDirectories);
      }

      if (const char* sdkReferenceDirectories = this->Makefile->GetDefinition(
            "CMAKE_VS_SDK_REFERENCE_DIRECTORIES")) {
        e1.WritePlatformConfigTag("ReferencePath", cond,
                                  sdkReferenceDirectories);
      }

      if (const char* sdkLibraryDirectories = this->Makefile->GetDefinition(
            "CMAKE_VS_SDK_LIBRARY_DIRECTORIES")) {
        e1.WritePlatformConfigTag("LibraryPath", cond, sdkLibraryDirectories);
      }

      if (const char* sdkLibraryWDirectories = this->Makefile->GetDefinition(
            "CMAKE_VS_SDK_LIBRARY_WINRT_DIRECTORIES")) {
        e1.WritePlatformConfigTag("LibraryWPath", cond,
                                  sdkLibraryWDirectories);
      }

      if (const char* sdkSourceDirectories =
            this->Makefile->GetDefinition("CMAKE_VS_SDK_SOURCE_DIRECTORIES")) {
        e1.WritePlatformConfigTag("SourcePath", cond, sdkSourceDirectories);
      }

      if (const char* sdkExcludeDirectories = this->Makefile->GetDefinition(
            "CMAKE_VS_SDK_EXCLUDE_DIRECTORIES")) {
        e1.WritePlatformConfigTag("ExcludePath", cond, sdkExcludeDirectories);
      }

      if (const char* workingDir = this->GeneratorTarget->GetProperty(
            "VS_DEBUGGER_WORKING_DIRECTORY")) {
        e1.WritePlatformConfigTag("LocalDebuggerWorkingDirectory", cond,
                                  workingDir);
      }

      if (const char* debuggerCommand =
            this->GeneratorTarget->GetProperty("VS_DEBUGGER_COMMAND")) {
        e1.WritePlatformConfigTag("LocalDebuggerCommand", cond,
                                  debuggerCommand);
      }

      std::string name =
        cmSystemTools::GetFilenameWithoutLastExtension(targetNameFull);
      e1.WritePlatformConfigTag("TargetName", cond, name);

      std::string ext =
        cmSystemTools::GetFilenameLastExtension(targetNameFull);
      if (ext.empty()) {
        // An empty TargetExt causes a default extension to be used.
        // A single "." appears to be treated as an empty extension.
        ext = ".";
      }
      e1.WritePlatformConfigTag("TargetExt", cond, ext);

      this->OutputLinkIncremental(e1, config);
    }
  }
}

void cmVisualStudio10TargetGenerator::OutputLinkIncremental(
  Elem& e1, std::string const& configName)
{
  if (!this->MSTools) {
    return;
  }
  if (this->ProjectType == csproj) {
    return;
  }
  // static libraries and things greater than modules do not need
  // to set this option
  if (this->GeneratorTarget->GetType() == cmStateEnums::STATIC_LIBRARY ||
      this->GeneratorTarget->GetType() > cmStateEnums::MODULE_LIBRARY) {
    return;
  }
  Options& linkOptions = *(this->LinkOptions[configName]);
  const std::string cond = this->CalcCondition(configName);

  const char* incremental = linkOptions.GetFlag("LinkIncremental");
  e1.WritePlatformConfigTag("LinkIncremental", cond,
                            (incremental ? incremental : "true"));
  linkOptions.RemoveFlag("LinkIncremental");

  const char* manifest = linkOptions.GetFlag("GenerateManifest");
  e1.WritePlatformConfigTag("GenerateManifest", cond,
                            (manifest ? manifest : "true"));
  linkOptions.RemoveFlag("GenerateManifest");

  // Some link options belong here.  Use them now and remove them so that
  // WriteLinkOptions does not use them.
  const char* flags[] = { "LinkDelaySign", "LinkKeyFile", 0 };
  for (const char** f = flags; *f; ++f) {
    const char* flag = *f;
    if (const char* value = linkOptions.GetFlag(flag)) {
      e1.WritePlatformConfigTag(flag, cond, value);
      linkOptions.RemoveFlag(flag);
    }
  }
}

std::vector<std::string> cmVisualStudio10TargetGenerator::GetIncludes(
  std::string const& config, std::string const& lang) const
{
  std::vector<std::string> includes;
  this->LocalGenerator->GetIncludeDirectories(includes, this->GeneratorTarget,
                                              lang, config);
  for (std::string& i : includes) {
    ConvertToWindowsSlash(i);
  }
  return includes;
}

bool cmVisualStudio10TargetGenerator::ComputeClOptions()
{
  for (std::string const& c : this->Configurations) {
    if (!this->ComputeClOptions(c)) {
      return false;
    }
  }
  return true;
}

bool cmVisualStudio10TargetGenerator::ComputeClOptions(
  std::string const& configName)
{
  // much of this was copied from here:
  // copied from cmLocalVisualStudio7Generator.cxx 805
  // TODO: Integrate code below with cmLocalVisualStudio7Generator.

  cmGlobalVisualStudio10Generator* gg = this->GlobalGenerator;
  std::unique_ptr<Options> pOptions;
  switch (this->ProjectType) {
    case vcxproj:
      pOptions = cm::make_unique<Options>(
        this->LocalGenerator, Options::Compiler, gg->GetClFlagTable());
      break;
    case csproj:
      pOptions =
        cm::make_unique<Options>(this->LocalGenerator, Options::CSharpCompiler,
                                 gg->GetCSharpFlagTable());
      break;
  }
  Options& clOptions = *pOptions;

  std::string flags;
  const std::string& linkLanguage =
    this->GeneratorTarget->GetLinkerLanguage(configName);
  if (linkLanguage.empty()) {
    cmSystemTools::Error(
      "CMake can not determine linker language for target: ",
      this->Name.c_str());
    return false;
  }

  // Choose a language whose flags to use for ClCompile.
  static const char* clLangs[] = { "CXX", "C", "Fortran", "CSharp" };
  std::string langForClCompile;
  if (std::find(cm::cbegin(clLangs), cm::cend(clLangs), linkLanguage) !=
      cm::cend(clLangs)) {
    langForClCompile = linkLanguage;
  } else {
    std::set<std::string> languages;
    this->GeneratorTarget->GetLanguages(languages, configName);
    for (const char* const* l = cm::cbegin(clLangs); l != cm::cend(clLangs);
         ++l) {
      if (languages.find(*l) != languages.end()) {
        langForClCompile = *l;
        break;
      }
    }
  }
  this->LangForClCompile = langForClCompile;
  if (!langForClCompile.empty()) {
    std::string baseFlagVar = "CMAKE_";
    baseFlagVar += langForClCompile;
    baseFlagVar += "_FLAGS";
    flags = this->Makefile->GetRequiredDefinition(baseFlagVar);
    std::string flagVar =
      baseFlagVar + std::string("_") + cmSystemTools::UpperCase(configName);
    flags += " ";
    flags += this->Makefile->GetRequiredDefinition(flagVar);
    this->LocalGenerator->AddCompileOptions(flags, this->GeneratorTarget,
                                            langForClCompile, configName);
  }
  // set the correct language
  if (linkLanguage == "C") {
    clOptions.AddFlag("CompileAs", "CompileAsC");
  }
  if (linkLanguage == "CXX") {
    clOptions.AddFlag("CompileAs", "CompileAsCpp");
  }

  // Check IPO related warning/error.
  this->GeneratorTarget->IsIPOEnabled(linkLanguage, configName);

  // Get preprocessor definitions for this directory.
  std::string defineFlags = this->Makefile->GetDefineFlags();
  if (this->MSTools) {
    if (this->ProjectType == vcxproj) {
      clOptions.FixExceptionHandlingDefault();
      clOptions.AddFlag("PrecompiledHeader", "NotUsing");
      std::string asmLocation = configName + "/";
      clOptions.AddFlag("AssemblerListingLocation", asmLocation);
    }
  }

  // check for managed C++ assembly compiler flag. This overrides any
  // /clr* compiler flags which may be defined in the flags variable(s).
  if (this->ProjectType != csproj) {
    // Warn if /clr was added manually. This should not be done
    // anymore, because cmGeneratorTarget may not be aware that the
    // target uses C++/CLI.
    if (flags.find("/clr") != std::string::npos ||
        defineFlags.find("/clr") != std::string::npos) {
      if (configName == this->Configurations[0]) {
        std::string message = "For the target \"" +
          this->GeneratorTarget->GetName() +
          "\" the /clr compiler flag was added manually. " +
          "Set usage of C++/CLI by setting COMMON_LANGUAGE_RUNTIME "
          "target property.";
        this->Makefile->IssueMessage(cmake::MessageType::WARNING, message);
      }
    }
    if (auto* clr =
          this->GeneratorTarget->GetProperty("COMMON_LANGUAGE_RUNTIME")) {
      std::string clrString = clr;
      if (!clrString.empty()) {
        clrString = ":" + clrString;
      }
      flags += " /clr" + clrString;
    }
  }

  clOptions.Parse(flags.c_str());
  clOptions.Parse(defineFlags.c_str());
  std::vector<std::string> targetDefines;
  switch (this->ProjectType) {
    case vcxproj:
      if (!langForClCompile.empty()) {
        this->GeneratorTarget->GetCompileDefinitions(targetDefines, configName,
                                                     langForClCompile);
      }
      break;
    case csproj:
      this->GeneratorTarget->GetCompileDefinitions(targetDefines, configName,
                                                   "CSharp");
      break;
  }
  clOptions.AddDefines(targetDefines);

  // Get includes for this target
  if (!this->LangForClCompile.empty()) {
    clOptions.AddIncludes(
      this->GetIncludes(configName, this->LangForClCompile));
  }

  if (this->MSTools) {
    clOptions.SetVerboseMakefile(
      this->Makefile->IsOn("CMAKE_VERBOSE_MAKEFILE"));
  }

  // Add a definition for the configuration name.
  std::string configDefine = "CMAKE_INTDIR=\"";
  configDefine += configName;
  configDefine += "\"";
  clOptions.AddDefine(configDefine);
  if (const char* exportMacro = this->GeneratorTarget->GetExportMacro()) {
    clOptions.AddDefine(exportMacro);
  }

  if (this->MSTools) {
    // If we have the VS_WINRT_COMPONENT set then force Compile as WinRT.
    if (this->GeneratorTarget->GetPropertyAsBool("VS_WINRT_COMPONENT")) {
      clOptions.AddFlag("CompileAsWinRT", "true");
      // For WinRT components, add the _WINRT_DLL define to produce a lib
      if (this->GeneratorTarget->GetType() == cmStateEnums::SHARED_LIBRARY ||
          this->GeneratorTarget->GetType() == cmStateEnums::MODULE_LIBRARY) {
        clOptions.AddDefine("_WINRT_DLL");
      }
    } else if (this->GlobalGenerator->TargetsWindowsStore() ||
               this->GlobalGenerator->TargetsWindowsPhone()) {
      if (!clOptions.IsWinRt()) {
        clOptions.AddFlag("CompileAsWinRT", "false");
      }
    }
    if (const char* winRT = clOptions.GetFlag("CompileAsWinRT")) {
      if (cmSystemTools::IsOn(winRT)) {
        this->TargetCompileAsWinRT = true;
      }
    }
  }

  if (this->ProjectType != csproj && clOptions.IsManaged()) {
    this->Managed = true;
    std::string managedType = clOptions.GetFlag("CompileAsManaged");
    if (managedType == "Safe" || managedType == "Pure") {
      // force empty calling convention if safe clr is used
      clOptions.AddFlag("CallingConvention", "");
    }
    // The default values of these flags are incompatible to
    // managed assemblies. We have to force valid values if
    // the target is a managed C++ target.
    clOptions.AddFlag("ExceptionHandling", "Async");
    clOptions.AddFlag("BasicRuntimeChecks", "Default");
  }
  if (this->ProjectType == csproj) {
    // /nowin32manifest overrides /win32manifest: parameter
    if (clOptions.HasFlag("NoWin32Manifest")) {
      clOptions.RemoveFlag("ApplicationManifest");
    }
  }

  this->ClOptions[configName] = std::move(pOptions);
  return true;
}

void cmVisualStudio10TargetGenerator::WriteClOptions(
  Elem& e1, std::string const& configName)
{
  Options& clOptions = *(this->ClOptions[configName]);
  if (this->ProjectType == csproj) {
    return;
  }
  Elem e2(e1, "ClCompile");
  OptionsHelper oh(clOptions, e2);
  oh.PrependInheritedString("AdditionalOptions");
  oh.OutputAdditionalIncludeDirectories(this->LangForClCompile);
  oh.OutputFlagMap();
  oh.OutputPreprocessorDefinitions(this->LangForClCompile);

  if (this->NsightTegra) {
    if (const char* processMax =
          this->GeneratorTarget->GetProperty("ANDROID_PROCESS_MAX")) {
      e2.Element("ProcessMax", processMax);
    }
  }

  if (this->MSTools) {
    cmsys::RegularExpression clangToolset("v[0-9]+_clang_.*");
    const char* toolset = this->GlobalGenerator->GetPlatformToolset();
    if (toolset && clangToolset.find(toolset)) {
      e2.Element("ObjectFileName", "$(IntDir)%(filename).obj");
    } else {
      e2.Element("ObjectFileName", "$(IntDir)");
    }

    // If not in debug mode, write the DebugInformationFormat field
    // without value so PDBs don't get generated uselessly. Each tag
    // goes on its own line because Visual Studio corrects it this
    // way when saving the project after CMake generates it.
    if (!clOptions.IsDebug()) {
      Elem e3(e2, "DebugInformationFormat");
      e3.SetHasElements();
    }

    // Specify the compiler program database file if configured.
    std::string pdb = this->GeneratorTarget->GetCompilePDBPath(configName);
    if (!pdb.empty()) {
      ConvertToWindowsSlash(pdb);
      e2.Element("ProgramDataBaseFileName", pdb);
    }

    // add AdditionalUsingDirectories
    if (this->AdditionalUsingDirectories.count(configName) > 0) {
      std::string dirs;
      for (auto u : this->AdditionalUsingDirectories[configName]) {
        if (!dirs.empty()) {
          dirs.append(";");
        }
        dirs.append(u);
      }
      e2.Element("AdditionalUsingDirectories", dirs);
    }
  }
}

bool cmVisualStudio10TargetGenerator::ComputeRcOptions()
{
  for (std::string const& c : this->Configurations) {
    if (!this->ComputeRcOptions(c)) {
      return false;
    }
  }
  return true;
}

bool cmVisualStudio10TargetGenerator::ComputeRcOptions(
  std::string const& configName)
{
  cmGlobalVisualStudio10Generator* gg = this->GlobalGenerator;
  auto pOptions = cm::make_unique<Options>(
    this->LocalGenerator, Options::ResourceCompiler, gg->GetRcFlagTable());
  Options& rcOptions = *pOptions;

  std::string CONFIG = cmSystemTools::UpperCase(configName);
  std::string rcConfigFlagsVar = std::string("CMAKE_RC_FLAGS_") + CONFIG;
  std::string flags =
    std::string(this->Makefile->GetSafeDefinition("CMAKE_RC_FLAGS")) +
    std::string(" ") +
    std::string(this->Makefile->GetSafeDefinition(rcConfigFlagsVar));

  rcOptions.Parse(flags.c_str());

  // For historical reasons, add the C preprocessor defines to RC.
  Options& clOptions = *(this->ClOptions[configName]);
  rcOptions.AddDefines(clOptions.GetDefines());

  // Get includes for this target
  rcOptions.AddIncludes(this->GetIncludes(configName, "RC"));

  this->RcOptions[configName] = std::move(pOptions);
  return true;
}

void cmVisualStudio10TargetGenerator::WriteRCOptions(
  Elem& e1, std::string const& configName)
{
  if (!this->MSTools) {
    return;
  }
  Elem e2(e1, "ResourceCompile");

  OptionsHelper rcOptions(*(this->RcOptions[configName]), e2);
  rcOptions.OutputPreprocessorDefinitions("RC");
  rcOptions.OutputAdditionalIncludeDirectories("RC");
  rcOptions.PrependInheritedString("AdditionalOptions");
  rcOptions.OutputFlagMap();
}

bool cmVisualStudio10TargetGenerator::ComputeCudaOptions()
{
  if (!this->GlobalGenerator->IsCudaEnabled()) {
    return true;
  }
  for (std::string const& c : this->Configurations) {
    if (!this->ComputeCudaOptions(c)) {
      return false;
    }
  }
  return true;
}

bool cmVisualStudio10TargetGenerator::ComputeCudaOptions(
  std::string const& configName)
{
  cmGlobalVisualStudio10Generator* gg = this->GlobalGenerator;
  auto pOptions = cm::make_unique<Options>(
    this->LocalGenerator, Options::CudaCompiler, gg->GetCudaFlagTable());
  Options& cudaOptions = *pOptions;

  // Get compile flags for CUDA in this directory.
  std::string CONFIG = cmSystemTools::UpperCase(configName);
  std::string configFlagsVar = std::string("CMAKE_CUDA_FLAGS_") + CONFIG;
  std::string flags =
    std::string(this->Makefile->GetSafeDefinition("CMAKE_CUDA_FLAGS")) +
    std::string(" ") +
    std::string(this->Makefile->GetSafeDefinition(configFlagsVar));
  this->LocalGenerator->AddCompileOptions(flags, this->GeneratorTarget, "CUDA",
                                          configName);

  // Get preprocessor definitions for this directory.
  std::string defineFlags = this->Makefile->GetDefineFlags();

  cudaOptions.Parse(flags.c_str());
  cudaOptions.Parse(defineFlags.c_str());
  cudaOptions.ParseFinish();

  // If we haven't explicitly enabled GPU debug information
  // explicitly disable it
  if (!cudaOptions.HasFlag("GPUDebugInfo")) {
    cudaOptions.AddFlag("GPUDebugInfo", "false");
  }

  // The extension on object libraries the CUDA gives isn't
  // consistent with how MSVC generates object libraries for C+, so set
  // the default to not have any extension
  cudaOptions.AddFlag("CompileOut", "$(IntDir)%(Filename).obj");

  bool notPtx = true;
  if (this->GeneratorTarget->GetPropertyAsBool("CUDA_SEPARABLE_COMPILATION")) {
    cudaOptions.AddFlag("GenerateRelocatableDeviceCode", "true");
  } else if (this->GeneratorTarget->GetPropertyAsBool(
               "CUDA_PTX_COMPILATION")) {
    cudaOptions.AddFlag("NvccCompilation", "ptx");
    // We drop the %(Extension) component as CMake expects all PTX files
    // to not have the source file extension at all
    cudaOptions.AddFlag("CompileOut", "$(IntDir)%(Filename).ptx");
    notPtx = false;
  }

  if (notPtx &&
      cmSystemTools::VersionCompareGreaterEq(
        "8.0", this->GlobalGenerator->GetPlatformToolsetCudaString())) {
    // Explicitly state that we want this file to be treated as a
    // CUDA file no matter what the file extensions is
    // This is only needed for < CUDA 9
    cudaOptions.AppendFlagString("AdditionalOptions", "-x cu");
  }

  // Specify the compiler program database file if configured.
  std::string pdb = this->GeneratorTarget->GetCompilePDBPath(configName);
  if (!pdb.empty()) {
    // CUDA does not have a field for this and does not honor the
    // ProgramDataBaseFileName field in ClCompile.  Work around this
    // limitation by creating the directory and passing the flag ourselves.
    std::string const pdbDir = cmSystemTools::GetFilenamePath(pdb);
    cmSystemTools::MakeDirectory(pdbDir);
    pdb = this->ConvertPath(pdb, true);
    ConvertToWindowsSlash(pdb);
    std::string const clFd = "-Xcompiler=\"-Fd\\\"" + pdb + "\\\"\"";
    cudaOptions.AppendFlagString("AdditionalOptions", clFd);
  }

  // CUDA automatically passes the proper '--machine' flag to nvcc
  // for the current architecture, but does not reflect this default
  // in the user-visible IDE settings.  Set it explicitly.
  if (this->Platform == "x64") {
    cudaOptions.AddFlag("TargetMachinePlatform", "64");
  }

  // Convert the host compiler options to the toolset's abstractions
  // using a secondary flag table.
  cudaOptions.ClearTables();
  cudaOptions.AddTable(gg->GetCudaHostFlagTable());
  cudaOptions.Reparse("AdditionalCompilerOptions");

  // `CUDA 8.0.targets` places AdditionalCompilerOptions before nvcc!
  // Pass them through -Xcompiler in AdditionalOptions instead.
  if (const char* acoPtr = cudaOptions.GetFlag("AdditionalCompilerOptions")) {
    std::string aco = acoPtr;
    cudaOptions.RemoveFlag("AdditionalCompilerOptions");
    if (!aco.empty()) {
      aco = this->LocalGenerator->EscapeForShell(aco, false);
      cudaOptions.AppendFlagString("AdditionalOptions", "-Xcompiler=" + aco);
    }
  }

  cudaOptions.FixCudaCodeGeneration();

  std::vector<std::string> targetDefines;
  this->GeneratorTarget->GetCompileDefinitions(targetDefines, configName,
                                               "CUDA");
  cudaOptions.AddDefines(targetDefines);

  // Add a definition for the configuration name.
  std::string configDefine = "CMAKE_INTDIR=\"";
  configDefine += configName;
  configDefine += "\"";
  cudaOptions.AddDefine(configDefine);
  if (const char* exportMacro = this->GeneratorTarget->GetExportMacro()) {
    cudaOptions.AddDefine(exportMacro);
  }

  // Get includes for this target
  cudaOptions.AddIncludes(this->GetIncludes(configName, "CUDA"));
  cudaOptions.AddFlag("UseHostInclude", "false");

  this->CudaOptions[configName] = std::move(pOptions);
  return true;
}

void cmVisualStudio10TargetGenerator::WriteCudaOptions(
  Elem& e1, std::string const& configName)
{
  if (!this->MSTools || !this->GlobalGenerator->IsCudaEnabled()) {
    return;
  }
  Elem e2(e1, "CudaCompile");

  OptionsHelper cudaOptions(*(this->CudaOptions[configName]), e2);
  cudaOptions.OutputAdditionalIncludeDirectories("CUDA");
  cudaOptions.OutputPreprocessorDefinitions("CUDA");
  cudaOptions.PrependInheritedString("AdditionalOptions");
  cudaOptions.OutputFlagMap();
}

bool cmVisualStudio10TargetGenerator::ComputeCudaLinkOptions()
{
  if (!this->GlobalGenerator->IsCudaEnabled()) {
    return true;
  }
  for (std::string const& c : this->Configurations) {
    if (!this->ComputeCudaLinkOptions(c)) {
      return false;
    }
  }
  return true;
}

bool cmVisualStudio10TargetGenerator::ComputeCudaLinkOptions(
  std::string const& configName)
{
  cmGlobalVisualStudio10Generator* gg = this->GlobalGenerator;
  auto pOptions = cm::make_unique<Options>(
    this->LocalGenerator, Options::CudaCompiler, gg->GetCudaFlagTable());
  Options& cudaLinkOptions = *pOptions;

  // Determine if we need to do a device link
  bool doDeviceLinking = false;
  switch (this->GeneratorTarget->GetType()) {
    case cmStateEnums::SHARED_LIBRARY:
    case cmStateEnums::MODULE_LIBRARY:
    case cmStateEnums::EXECUTABLE:
      doDeviceLinking = true;
      break;
    case cmStateEnums::STATIC_LIBRARY:
      doDeviceLinking = this->GeneratorTarget->GetPropertyAsBool(
        "CUDA_RESOLVE_DEVICE_SYMBOLS");
      break;
    default:
      break;
  }

  cudaLinkOptions.AddFlag("PerformDeviceLink",
                          doDeviceLinking ? "true" : "false");

  // Suppress deprecation warnings for default GPU targets during device link.
  if (cmSystemTools::VersionCompareGreaterEq(
        this->GlobalGenerator->GetPlatformToolsetCudaString(), "8.0")) {
    cudaLinkOptions.AppendFlagString("AdditionalOptions",
                                     "-Wno-deprecated-gpu-targets");
  }

  this->CudaLinkOptions[configName] = std::move(pOptions);
  return true;
}

void cmVisualStudio10TargetGenerator::WriteCudaLinkOptions(
  Elem& e1, std::string const& configName)
{
  if (this->GeneratorTarget->GetType() > cmStateEnums::MODULE_LIBRARY) {
    return;
  }

  if (!this->MSTools || !this->GlobalGenerator->IsCudaEnabled()) {
    return;
  }

  Elem e2(e1, "CudaLink");
  OptionsHelper cudaLinkOptions(*(this->CudaLinkOptions[configName]), e2);
  cudaLinkOptions.OutputFlagMap();
}

bool cmVisualStudio10TargetGenerator::ComputeMasmOptions()
{
  if (!this->GlobalGenerator->IsMasmEnabled()) {
    return true;
  }
  for (std::string const& c : this->Configurations) {
    if (!this->ComputeMasmOptions(c)) {
      return false;
    }
  }
  return true;
}

bool cmVisualStudio10TargetGenerator::ComputeMasmOptions(
  std::string const& configName)
{
  cmGlobalVisualStudio10Generator* gg = this->GlobalGenerator;
  auto pOptions = cm::make_unique<Options>(
    this->LocalGenerator, Options::MasmCompiler, gg->GetMasmFlagTable());
  Options& masmOptions = *pOptions;

  std::string CONFIG = cmSystemTools::UpperCase(configName);
  std::string configFlagsVar = std::string("CMAKE_ASM_MASM_FLAGS_") + CONFIG;
  std::string flags =
    std::string(this->Makefile->GetSafeDefinition("CMAKE_ASM_MASM_FLAGS")) +
    std::string(" ") +
    std::string(this->Makefile->GetSafeDefinition(configFlagsVar));

  masmOptions.Parse(flags.c_str());

  // Get includes for this target
  masmOptions.AddIncludes(this->GetIncludes(configName, "ASM_MASM"));

  this->MasmOptions[configName] = std::move(pOptions);
  return true;
}

void cmVisualStudio10TargetGenerator::WriteMasmOptions(
  Elem& e1, std::string const& configName)
{
  if (!this->MSTools || !this->GlobalGenerator->IsMasmEnabled()) {
    return;
  }
  Elem e2(e1, "MASM");

  // Preprocessor definitions and includes are shared with clOptions.
  OptionsHelper clOptions(*(this->ClOptions[configName]), e2);
  clOptions.OutputPreprocessorDefinitions("ASM_MASM");

  OptionsHelper masmOptions(*(this->MasmOptions[configName]), e2);
  masmOptions.OutputAdditionalIncludeDirectories("ASM_MASM");
  masmOptions.PrependInheritedString("AdditionalOptions");
  masmOptions.OutputFlagMap();
}

bool cmVisualStudio10TargetGenerator::ComputeNasmOptions()
{
  if (!this->GlobalGenerator->IsNasmEnabled()) {
    return true;
  }
  for (std::string const& c : this->Configurations) {
    if (!this->ComputeNasmOptions(c)) {
      return false;
    }
  }
  return true;
}

bool cmVisualStudio10TargetGenerator::ComputeNasmOptions(
  std::string const& configName)
{
  cmGlobalVisualStudio10Generator* gg = this->GlobalGenerator;
  auto pOptions = cm::make_unique<Options>(
    this->LocalGenerator, Options::NasmCompiler, gg->GetNasmFlagTable());
  Options& nasmOptions = *pOptions;

  std::string CONFIG = cmSystemTools::UpperCase(configName);
  std::string configFlagsVar = std::string("CMAKE_ASM_NASM_FLAGS_") + CONFIG;
  std::string flags =
    std::string(this->Makefile->GetSafeDefinition("CMAKE_ASM_NASM_FLAGS")) +
    std::string(" -f") +
    std::string(
      this->Makefile->GetSafeDefinition("CMAKE_ASM_NASM_OBJECT_FORMAT")) +
    std::string(" ") +
    std::string(this->Makefile->GetSafeDefinition(configFlagsVar));
  nasmOptions.Parse(flags.c_str());

  // Get includes for this target
  nasmOptions.AddIncludes(this->GetIncludes(configName, "ASM_NASM"));

  this->NasmOptions[configName] = std::move(pOptions);
  return true;
}

void cmVisualStudio10TargetGenerator::WriteNasmOptions(
  Elem& e1, std::string const& configName)
{
  if (!this->GlobalGenerator->IsNasmEnabled()) {
    return;
  }
  Elem e2(e1, "NASM");

  std::vector<std::string> includes =
    this->GetIncludes(configName, "ASM_NASM");
  OptionsHelper nasmOptions(*(this->NasmOptions[configName]), e2);
  nasmOptions.OutputAdditionalIncludeDirectories("ASM_NASM");
  nasmOptions.OutputFlagMap();
  nasmOptions.PrependInheritedString("AdditionalOptions");
  nasmOptions.OutputPreprocessorDefinitions("ASM_NASM");

  // Preprocessor definitions and includes are shared with clOptions.
  OptionsHelper clOptions(*(this->ClOptions[configName]), e2);
  clOptions.OutputPreprocessorDefinitions("ASM_NASM");
}

void cmVisualStudio10TargetGenerator::WriteLibOptions(
  Elem& e1, std::string const& config)
{
  if (this->GeneratorTarget->GetType() != cmStateEnums::STATIC_LIBRARY &&
      this->GeneratorTarget->GetType() != cmStateEnums::OBJECT_LIBRARY) {
    return;
  }
  std::string libflags;
  this->LocalGenerator->GetStaticLibraryFlags(
    libflags, cmSystemTools::UpperCase(config), this->GeneratorTarget);
  if (!libflags.empty()) {
    Elem e2(e1, "Lib");
    cmGlobalVisualStudio10Generator* gg = this->GlobalGenerator;
    cmVS10GeneratorOptions libOptions(this->LocalGenerator,
                                      cmVisualStudioGeneratorOptions::Linker,
                                      gg->GetLibFlagTable(), this);
    libOptions.Parse(libflags.c_str());
    OptionsHelper oh(libOptions, e2);
    oh.PrependInheritedString("AdditionalOptions");
    oh.OutputFlagMap();
  }

  // We cannot generate metadata for static libraries.  WindowsPhone
  // and WindowsStore tools look at GenerateWindowsMetadata in the
  // Link tool options even for static libraries.
  if (this->GlobalGenerator->TargetsWindowsPhone() ||
      this->GlobalGenerator->TargetsWindowsStore()) {
    Elem e2(e1, "Link");
    e2.Element("GenerateWindowsMetadata", "false");
  }
}

void cmVisualStudio10TargetGenerator::WriteManifestOptions(
  Elem& e1, std::string const& config)
{
  if (this->GeneratorTarget->GetType() != cmStateEnums::EXECUTABLE &&
      this->GeneratorTarget->GetType() != cmStateEnums::SHARED_LIBRARY &&
      this->GeneratorTarget->GetType() != cmStateEnums::MODULE_LIBRARY) {
    return;
  }

  std::vector<cmSourceFile const*> manifest_srcs;
  this->GeneratorTarget->GetManifests(manifest_srcs, config);
  if (!manifest_srcs.empty()) {
    std::ostringstream oss;
    for (cmSourceFile const* mi : manifest_srcs) {
      std::string m = this->ConvertPath(mi->GetFullPath(), false);
      ConvertToWindowsSlash(m);
      oss << m << ";";
    }
    Elem e2(e1, "Manifest");
    e2.Element("AdditionalManifestFiles", oss.str());
  }
}

void cmVisualStudio10TargetGenerator::WriteAntBuildOptions(
  Elem& e1, std::string const& configName)
{
  // Look through the sources for AndroidManifest.xml and use
  // its location as the root source directory.
  std::string rootDir = this->LocalGenerator->GetCurrentSourceDirectory();
  {
    std::vector<cmSourceFile const*> extraSources;
    this->GeneratorTarget->GetExtraSources(extraSources, "");
    for (cmSourceFile const* si : extraSources) {
      if ("androidmanifest.xml" ==
          cmSystemTools::LowerCase(si->GetLocation().GetName())) {
        rootDir = si->GetLocation().GetDirectory();
        break;
      }
    }
  }

  // Tell MSBuild to launch Ant.
  Elem e2(e1, "AntBuild");
  {
    std::string antBuildPath = rootDir;
    ConvertToWindowsSlash(antBuildPath);
    e2.Element("AntBuildPath", antBuildPath);
  }

  if (this->GeneratorTarget->GetPropertyAsBool("ANDROID_SKIP_ANT_STEP")) {
    e2.Element("SkipAntStep", "true");
  }

  if (this->GeneratorTarget->GetPropertyAsBool("ANDROID_PROGUARD")) {
    e2.Element("EnableProGuard", "true");
  }

  if (const char* proGuardConfigLocation =
        this->GeneratorTarget->GetProperty("ANDROID_PROGUARD_CONFIG_PATH")) {
    e2.Element("ProGuardConfigLocation", proGuardConfigLocation);
  }

  if (const char* securePropertiesLocation =
        this->GeneratorTarget->GetProperty("ANDROID_SECURE_PROPS_PATH")) {
    e2.Element("SecurePropertiesLocation", securePropertiesLocation);
  }

  if (const char* nativeLibDirectoriesExpression =
        this->GeneratorTarget->GetProperty("ANDROID_NATIVE_LIB_DIRECTORIES")) {
    cmGeneratorExpression ge;
    std::unique_ptr<cmCompiledGeneratorExpression> cge =
      ge.Parse(nativeLibDirectoriesExpression);
    std::string nativeLibDirs =
      cge->Evaluate(this->LocalGenerator, configName);
    e2.Element("NativeLibDirectories", nativeLibDirs);
  }

  if (const char* nativeLibDependenciesExpression =
        this->GeneratorTarget->GetProperty(
          "ANDROID_NATIVE_LIB_DEPENDENCIES")) {
    cmGeneratorExpression ge;
    std::unique_ptr<cmCompiledGeneratorExpression> cge =
      ge.Parse(nativeLibDependenciesExpression);
    std::string nativeLibDeps =
      cge->Evaluate(this->LocalGenerator, configName);
    e2.Element("NativeLibDependencies", nativeLibDeps);
  }

  if (const char* javaSourceDir =
        this->GeneratorTarget->GetProperty("ANDROID_JAVA_SOURCE_DIR")) {
    e2.Element("JavaSourceDir", javaSourceDir);
  }

  if (const char* jarDirectoriesExpression =
        this->GeneratorTarget->GetProperty("ANDROID_JAR_DIRECTORIES")) {
    cmGeneratorExpression ge;
    std::unique_ptr<cmCompiledGeneratorExpression> cge =
      ge.Parse(jarDirectoriesExpression);
    std::string jarDirectories =
      cge->Evaluate(this->LocalGenerator, configName);
    e2.Element("JarDirectories", jarDirectories);
  }

  if (const char* jarDeps =
        this->GeneratorTarget->GetProperty("ANDROID_JAR_DEPENDENCIES")) {
    e2.Element("JarDependencies", jarDeps);
  }

  if (const char* assetsDirectories =
        this->GeneratorTarget->GetProperty("ANDROID_ASSETS_DIRECTORIES")) {
    e2.Element("AssetsDirectories", assetsDirectories);
  }

  {
    std::string manifest_xml = rootDir + "/AndroidManifest.xml";
    ConvertToWindowsSlash(manifest_xml);
    e2.Element("AndroidManifestLocation", manifest_xml);
  }

  if (const char* antAdditionalOptions =
        this->GeneratorTarget->GetProperty("ANDROID_ANT_ADDITIONAL_OPTIONS")) {
    e2.Element("AdditionalOptions",
               std::string(antAdditionalOptions) + " %(AdditionalOptions)");
  }
}

bool cmVisualStudio10TargetGenerator::ComputeLinkOptions()
{
  if (this->GeneratorTarget->GetType() == cmStateEnums::EXECUTABLE ||
      this->GeneratorTarget->GetType() == cmStateEnums::SHARED_LIBRARY ||
      this->GeneratorTarget->GetType() == cmStateEnums::MODULE_LIBRARY) {
    for (std::string const& c : this->Configurations) {
      if (!this->ComputeLinkOptions(c)) {
        return false;
      }
    }
  }
  return true;
}

bool cmVisualStudio10TargetGenerator::ComputeLinkOptions(
  std::string const& config)
{
  cmGlobalVisualStudio10Generator* gg = this->GlobalGenerator;
  auto pOptions = cm::make_unique<Options>(
    this->LocalGenerator, Options::Linker, gg->GetLinkFlagTable(), this);
  Options& linkOptions = *pOptions;

  cmGeneratorTarget::LinkClosure const* linkClosure =
    this->GeneratorTarget->GetLinkClosure(config);

  const std::string& linkLanguage = linkClosure->LinkerLanguage;
  if (linkLanguage.empty()) {
    cmSystemTools::Error(
      "CMake can not determine linker language for target: ",
      this->Name.c_str());
    return false;
  }

  std::string CONFIG = cmSystemTools::UpperCase(config);

  const char* linkType = "SHARED";
  if (this->GeneratorTarget->GetType() == cmStateEnums::MODULE_LIBRARY) {
    linkType = "MODULE";
  }
  if (this->GeneratorTarget->GetType() == cmStateEnums::EXECUTABLE) {
    linkType = "EXE";
  }
  std::string flags;
  std::string linkFlagVarBase = "CMAKE_";
  linkFlagVarBase += linkType;
  linkFlagVarBase += "_LINKER_FLAGS";
  flags += " ";
  flags += this->Makefile->GetRequiredDefinition(linkFlagVarBase);
  std::string linkFlagVar = linkFlagVarBase + "_" + CONFIG;
  flags += " ";
  flags += this->Makefile->GetRequiredDefinition(linkFlagVar);
  const char* targetLinkFlags =
    this->GeneratorTarget->GetProperty("LINK_FLAGS");
  if (targetLinkFlags) {
    flags += " ";
    flags += targetLinkFlags;
  }
  std::string flagsProp = "LINK_FLAGS_";
  flagsProp += CONFIG;
  if (const char* flagsConfig =
        this->GeneratorTarget->GetProperty(flagsProp)) {
    flags += " ";
    flags += flagsConfig;
  }

  cmComputeLinkInformation* pcli =
    this->GeneratorTarget->GetLinkInformation(config);
  if (!pcli) {
    cmSystemTools::Error(
      "CMake can not compute cmComputeLinkInformation for target: ",
      this->Name.c_str());
    return false;
  }
  cmComputeLinkInformation& cli = *pcli;

  std::vector<std::string> libVec;
  std::vector<std::string> vsTargetVec;
  this->AddLibraries(cli, libVec, vsTargetVec, config);
  if (std::find(linkClosure->Languages.begin(), linkClosure->Languages.end(),
                "CUDA") != linkClosure->Languages.end()) {
    switch (this->CudaOptions[config]->GetCudaRuntime()) {
      case cmVisualStudioGeneratorOptions::CudaRuntimeStatic:
        libVec.push_back("cudadevrt.lib");
        libVec.push_back("cudart_static.lib");
        break;
      case cmVisualStudioGeneratorOptions::CudaRuntimeShared:
        libVec.push_back("cudadevrt.lib");
        libVec.push_back("cudart.lib");
        break;
      case cmVisualStudioGeneratorOptions::CudaRuntimeNone:
        break;
    }
  }
  std::string standardLibsVar = "CMAKE_";
  standardLibsVar += linkLanguage;
  standardLibsVar += "_STANDARD_LIBRARIES";
  std::string const libs = this->Makefile->GetSafeDefinition(standardLibsVar);
  cmSystemTools::ParseWindowsCommandLine(libs.c_str(), libVec);
  linkOptions.AddFlag("AdditionalDependencies", libVec);

  // Populate TargetsFileAndConfigsVec
  for (std::string const& ti : vsTargetVec) {
    this->AddTargetsFileAndConfigPair(ti, config);
  }

  std::vector<std::string> const& ldirs = cli.GetDirectories();
  std::vector<std::string> linkDirs;
  for (std::string const& d : ldirs) {
    // first just full path
    linkDirs.push_back(d);
    // next path with configuration type Debug, Release, etc
    linkDirs.push_back(d + "/$(Configuration)");
  }
  linkDirs.push_back("%(AdditionalLibraryDirectories)");
  linkOptions.AddFlag("AdditionalLibraryDirectories", linkDirs);

  std::string targetName;
  std::string targetNameSO;
  std::string targetNameFull;
  std::string targetNameImport;
  std::string targetNamePDB;
  if (this->GeneratorTarget->GetType() == cmStateEnums::EXECUTABLE) {
    this->GeneratorTarget->GetExecutableNames(
      targetName, targetNameFull, targetNameImport, targetNamePDB, config);
  } else {
    this->GeneratorTarget->GetLibraryNames(targetName, targetNameSO,
                                           targetNameFull, targetNameImport,
                                           targetNamePDB, config);
  }

  if (this->MSTools) {
    if (this->GeneratorTarget->GetPropertyAsBool("WIN32_EXECUTABLE")) {
      if (this->GlobalGenerator->TargetsWindowsCE()) {
        linkOptions.AddFlag("SubSystem", "WindowsCE");
        if (this->GeneratorTarget->GetType() == cmStateEnums::EXECUTABLE) {
          if (this->ClOptions[config]->UsingUnicode()) {
            linkOptions.AddFlag("EntryPointSymbol", "wWinMainCRTStartup");
          } else {
            linkOptions.AddFlag("EntryPointSymbol", "WinMainCRTStartup");
          }
        }
      } else {
        linkOptions.AddFlag("SubSystem", "Windows");
      }
    } else {
      if (this->GlobalGenerator->TargetsWindowsCE()) {
        linkOptions.AddFlag("SubSystem", "WindowsCE");
        if (this->GeneratorTarget->GetType() == cmStateEnums::EXECUTABLE) {
          if (this->ClOptions[config]->UsingUnicode()) {
            linkOptions.AddFlag("EntryPointSymbol", "mainWCRTStartup");
          } else {
            linkOptions.AddFlag("EntryPointSymbol", "mainACRTStartup");
          }
        }
      } else {
        linkOptions.AddFlag("SubSystem", "Console");
      };
    }

    if (const char* stackVal = this->Makefile->GetDefinition(
          "CMAKE_" + linkLanguage + "_STACK_SIZE")) {
      linkOptions.AddFlag("StackReserveSize", stackVal);
    }

    linkOptions.AddFlag("GenerateDebugInformation", "false");

    std::string pdb = this->GeneratorTarget->GetPDBDirectory(config);
    pdb += "/";
    pdb += targetNamePDB;
    std::string imLib = this->GeneratorTarget->GetDirectory(
      config, cmStateEnums::ImportLibraryArtifact);
    imLib += "/";
    imLib += targetNameImport;

    linkOptions.AddFlag("ImportLibrary", imLib);
    linkOptions.AddFlag("ProgramDataBaseFile", pdb);

    // A Windows Runtime component uses internal .NET metadata,
    // so does not have an import library.
    if (this->GeneratorTarget->GetPropertyAsBool("VS_WINRT_COMPONENT") &&
        this->GeneratorTarget->GetType() != cmStateEnums::EXECUTABLE) {
      linkOptions.AddFlag("GenerateWindowsMetadata", "true");
    } else if (this->GlobalGenerator->TargetsWindowsPhone() ||
               this->GlobalGenerator->TargetsWindowsStore()) {
      // WindowsPhone and WindowsStore components are in an app container
      // and produce WindowsMetadata.  If we are not producing a WINRT
      // component, then do not generate the metadata here.
      linkOptions.AddFlag("GenerateWindowsMetadata", "false");
    }

    if (this->GlobalGenerator->TargetsWindowsPhone() &&
        this->GlobalGenerator->GetSystemVersion() == "8.0") {
      // WindowsPhone 8.0 does not have ole32.
      linkOptions.AppendFlag("IgnoreSpecificDefaultLibraries", "ole32.lib");
    }
  } else if (this->NsightTegra) {
    linkOptions.AddFlag("SoName", targetNameSO);
  }

  linkOptions.Parse(flags.c_str());
  linkOptions.FixManifestUACFlags();

  if (this->MSTools) {
    cmGeneratorTarget::ModuleDefinitionInfo const* mdi =
      this->GeneratorTarget->GetModuleDefinitionInfo(config);
    if (mdi && !mdi->DefFile.empty()) {
      linkOptions.AddFlag("ModuleDefinitionFile", mdi->DefFile);
    }
    linkOptions.AppendFlag("IgnoreSpecificDefaultLibraries",
                           "%(IgnoreSpecificDefaultLibraries)");
  }

  // VS 2015 without all updates has a v140 toolset whose
  // GenerateDebugInformation expects No/Debug instead of false/true.
  if (gg->GetPlatformToolsetNeedsDebugEnum()) {
    if (const char* debug = linkOptions.GetFlag("GenerateDebugInformation")) {
      if (strcmp(debug, "false") == 0) {
        linkOptions.AddFlag("GenerateDebugInformation", "No");
      } else if (strcmp(debug, "true") == 0) {
        linkOptions.AddFlag("GenerateDebugInformation", "Debug");
      }
    }
  }

  // Managed code cannot be linked with /DEBUG:FASTLINK
  if (this->Managed) {
    if (const char* debug = linkOptions.GetFlag("GenerateDebugInformation")) {
      if (strcmp(debug, "DebugFastLink") == 0) {
        linkOptions.AddFlag("GenerateDebugInformation", "Debug");
      }
    }
  }

  this->LinkOptions[config] = std::move(pOptions);
  return true;
}

bool cmVisualStudio10TargetGenerator::ComputeLibOptions()
{
  if (this->GeneratorTarget->GetType() == cmStateEnums::STATIC_LIBRARY) {
    for (std::string const& c : this->Configurations) {
      if (!this->ComputeLibOptions(c)) {
        return false;
      }
    }
  }
  return true;
}

bool cmVisualStudio10TargetGenerator::ComputeLibOptions(
  std::string const& config)
{
  cmComputeLinkInformation* pcli =
    this->GeneratorTarget->GetLinkInformation(config);
  if (!pcli) {
    cmSystemTools::Error(
      "CMake can not compute cmComputeLinkInformation for target: ",
      this->Name.c_str());
    return false;
  }

  cmComputeLinkInformation& cli = *pcli;
  typedef cmComputeLinkInformation::ItemVector ItemVector;
  const ItemVector& libs = cli.GetItems();
  std::string currentBinDir =
    this->LocalGenerator->GetCurrentBinaryDirectory();
  for (cmComputeLinkInformation::Item const& l : libs) {
    if (l.IsPath && cmVS10IsTargetsFile(l.Value)) {
      std::string path =
        this->LocalGenerator->ConvertToRelativePath(currentBinDir, l.Value);
      ConvertToWindowsSlash(path);
      this->AddTargetsFileAndConfigPair(path, config);
    }
  }

  return true;
}

void cmVisualStudio10TargetGenerator::WriteLinkOptions(
  Elem& e1, std::string const& config)
{
  if (this->GeneratorTarget->GetType() == cmStateEnums::STATIC_LIBRARY ||
      this->GeneratorTarget->GetType() > cmStateEnums::MODULE_LIBRARY) {
    return;
  }
  if (this->ProjectType == csproj) {
    return;
  }

  {
    Elem e2(e1, "Link");
    OptionsHelper linkOptions(*(this->LinkOptions[config]), e2);
    linkOptions.PrependInheritedString("AdditionalOptions");
    linkOptions.OutputFlagMap();
  }

  if (!this->GlobalGenerator->NeedLinkLibraryDependencies(
        this->GeneratorTarget)) {
    Elem e2(e1, "ProjectReference");
    e2.Element("LinkLibraryDependencies", "false");
  }
}

void cmVisualStudio10TargetGenerator::AddLibraries(
  const cmComputeLinkInformation& cli, std::vector<std::string>& libVec,
  std::vector<std::string>& vsTargetVec, const std::string& config)
{
  typedef cmComputeLinkInformation::ItemVector ItemVector;
  ItemVector const& libs = cli.GetItems();
  std::string currentBinDir =
    this->LocalGenerator->GetCurrentBinaryDirectory();
  for (cmComputeLinkInformation::Item const& l : libs) {
    if (l.Target) {
      auto managedType = l.Target->GetManagedType(config);
      if (managedType != cmGeneratorTarget::ManagedType::Native &&
          this->GeneratorTarget->GetManagedType(config) !=
            cmGeneratorTarget::ManagedType::Native &&
          l.Target->IsImported()) {
        auto location = l.Target->GetFullPath(config);
        if (!location.empty()) {
          ConvertToWindowsSlash(location);
          switch (this->ProjectType) {
            case csproj:
              // If the target we want to "link" to is an imported managed
              // target and this is a C# project, we add a hint reference. This
              // reference is written to project file in
              // WriteDotNetReferences().
              this->DotNetHintReferences[config].push_back(
                DotNetHintReference(l.Target->GetName(), location));
              break;
            case vcxproj:
              // Add path of assembly to list of using-directories, so the
              // managed assembly can be used by '#using <assembly.dll>' in
              // code.
              this->AdditionalUsingDirectories[config].insert(
                cmSystemTools::GetFilenamePath(location));
              break;
          }
        }
      }
      // Do not allow C# targets to be added to the LIB listing. LIB files are
      // used for linking C++ dependencies. C# libraries do not have lib files.
      // Instead, they compile down to C# reference libraries (DLL files). The
      // `<ProjectReference>` elements added to the vcxproj are enough for the
      // IDE to deduce the DLL file required by other C# projects that need its
      // reference library.
      if (managedType == cmGeneratorTarget::ManagedType::Managed) {
        continue;
      }
    }

    if (l.IsPath) {
      std::string path =
        this->LocalGenerator->ConvertToRelativePath(currentBinDir, l.Value);
      ConvertToWindowsSlash(path);
      if (cmVS10IsTargetsFile(l.Value)) {
        vsTargetVec.push_back(path);
      } else {
        libVec.push_back(path);
      }
    } else if (!l.Target ||
               l.Target->GetType() != cmStateEnums::INTERFACE_LIBRARY) {
      libVec.push_back(l.Value);
    }
  }
}

void cmVisualStudio10TargetGenerator::AddTargetsFileAndConfigPair(
  std::string const& targetsFile, std::string const& config)
{
  for (TargetsFileAndConfigs& i : this->TargetsFileAndConfigsVec) {
    if (cmSystemTools::ComparePath(targetsFile, i.File)) {
      if (std::find(i.Configs.begin(), i.Configs.end(), config) ==
          i.Configs.end()) {
        i.Configs.push_back(config);
      }
      return;
    }
  }
  TargetsFileAndConfigs entry;
  entry.File = targetsFile;
  entry.Configs.push_back(config);
  this->TargetsFileAndConfigsVec.push_back(entry);
}

void cmVisualStudio10TargetGenerator::WriteMidlOptions(
  Elem& e1, std::string const& configName)
{
  if (!this->MSTools) {
    return;
  }
  if (this->ProjectType == csproj) {
    return;
  }

  // This processes *any* of the .idl files specified in the project's file
  // list (and passed as the item metadata %(Filename) expressing the rule
  // input filename) into output files at the per-config *build* dir
  // ($(IntDir)) each.
  //
  // IOW, this MIDL section is intended to provide a fully generic syntax
  // content suitable for most cases (read: if you get errors, then it's quite
  // probable that the error is on your side of the .idl setup).
  //
  // Also, note that the marked-as-generated _i.c file in the Visual Studio
  // generator case needs to be referred to as $(IntDir)\foo_i.c at the
  // project's file list, otherwise the compiler-side processing won't pick it
  // up (for non-directory form, it ends up looking in project binary dir
  // only).  Perhaps there's something to be done to make this more automatic
  // on the CMake side?
  std::vector<std::string> const includes =
    this->GetIncludes(configName, "MIDL");
  std::ostringstream oss;
  for (std::string const& i : includes) {
    oss << i << ";";
  }
  oss << "%(AdditionalIncludeDirectories)";

  Elem e2(e1, "Midl");
  e2.Element("AdditionalIncludeDirectories", oss.str());
  e2.Element("OutputDirectory", "$(ProjectDir)/$(IntDir)");
  e2.Element("HeaderFileName", "%(Filename).h");
  e2.Element("TypeLibraryName", "%(Filename).tlb");
  e2.Element("InterfaceIdentifierFileName", "%(Filename)_i.c");
  e2.Element("ProxyFileName", "%(Filename)_p.c");
}

void cmVisualStudio10TargetGenerator::WriteItemDefinitionGroups(Elem& e0)
{
  if (this->ProjectType == csproj) {
    return;
  }
  for (const std::string& c : this->Configurations) {
    Elem e1(e0, "ItemDefinitionGroup");
    e1.Attribute("Condition", this->CalcCondition(c));

    //    output cl compile flags <ClCompile></ClCompile>
    if (this->GeneratorTarget->GetType() <= cmStateEnums::OBJECT_LIBRARY) {
      this->WriteClOptions(e1, c);
      //    output rc compile flags <ResourceCompile></ResourceCompile>
      this->WriteRCOptions(e1, c);
      this->WriteCudaOptions(e1, c);
      this->WriteMasmOptions(e1, c);
      this->WriteNasmOptions(e1, c);
    }
    //    output midl flags       <Midl></Midl>
    this->WriteMidlOptions(e1, c);
    // write events
    if (this->ProjectType != csproj) {
      this->WriteEvents(e1, c);
    }
    //    output link flags       <Link></Link>
    this->WriteLinkOptions(e1, c);
    this->WriteCudaLinkOptions(e1, c);
    //    output lib flags       <Lib></Lib>
    this->WriteLibOptions(e1, c);
    //    output manifest flags  <Manifest></Manifest>
    this->WriteManifestOptions(e1, c);
    if (this->NsightTegra &&
        this->GeneratorTarget->GetType() == cmStateEnums::EXECUTABLE &&
        this->GeneratorTarget->GetPropertyAsBool("ANDROID_GUI")) {
      this->WriteAntBuildOptions(e1, c);
    }
  }
}

void cmVisualStudio10TargetGenerator::WriteEvents(
  Elem& e1, std::string const& configName)
{
  bool addedPrelink = false;
  cmGeneratorTarget::ModuleDefinitionInfo const* mdi =
    this->GeneratorTarget->GetModuleDefinitionInfo(configName);
  if (mdi && mdi->DefFileGenerated) {
    addedPrelink = true;
    std::vector<cmCustomCommand> commands =
      this->GeneratorTarget->GetPreLinkCommands();
    this->GlobalGenerator->AddSymbolExportCommand(this->GeneratorTarget,
                                                  commands, configName);
    this->WriteEvent(e1, "PreLinkEvent", commands, configName);
  }
  if (!addedPrelink) {
    this->WriteEvent(e1, "PreLinkEvent",
                     this->GeneratorTarget->GetPreLinkCommands(), configName);
  }
  this->WriteEvent(e1, "PreBuildEvent",
                   this->GeneratorTarget->GetPreBuildCommands(), configName);
  this->WriteEvent(e1, "PostBuildEvent",
                   this->GeneratorTarget->GetPostBuildCommands(), configName);
}

void cmVisualStudio10TargetGenerator::WriteEvent(
  Elem& e1, const char* name, std::vector<cmCustomCommand> const& commands,
  std::string const& configName)
{
  if (commands.empty()) {
    return;
  }
  cmLocalVisualStudio7Generator* lg = this->LocalGenerator;
  std::string script;
  const char* pre = "";
  std::string comment;
  for (cmCustomCommand const& cc : commands) {
    cmCustomCommandGenerator ccg(cc, configName, lg);
    if (!ccg.HasOnlyEmptyCommandLines()) {
      comment += pre;
      comment += lg->ConstructComment(ccg);
      script += pre;
      pre = "\n";
      script += lg->ConstructScript(ccg);
    }
  }
  comment = cmVS10EscapeComment(comment);
  if (this->ProjectType != csproj) {
    Elem e2(e1, name);
    e2.Element("Message", comment);
    e2.Element("Command", script);
  } else {
    std::string strippedComment = comment;
    strippedComment.erase(
      std::remove(strippedComment.begin(), strippedComment.end(), '\t'),
      strippedComment.end());
    std::ostringstream oss;
    if (!comment.empty() && !strippedComment.empty()) {
      oss << "echo " << comment << "\n";
    }
    oss << script << "\n";
    e1.Element(name, oss.str());
  }
}

void cmVisualStudio10TargetGenerator::WriteProjectReferences(Elem& e0)
{
  cmGlobalGenerator::TargetDependSet const& unordered =
    this->GlobalGenerator->GetTargetDirectDepends(this->GeneratorTarget);
  typedef cmGlobalVisualStudioGenerator::OrderedTargetDependSet
    OrderedTargetDependSet;
  OrderedTargetDependSet depends(unordered, CMAKE_CHECK_BUILD_SYSTEM_TARGET);
  Elem e1(e0, "ItemGroup");
  e1.SetHasElements();
  for (cmGeneratorTarget const* dt : depends) {
    if (dt->GetType() == cmStateEnums::INTERFACE_LIBRARY) {
      continue;
    }
    // skip fortran targets as they can not be processed by MSBuild
    // the only reference will be in the .sln file
    if (this->GlobalGenerator->TargetIsFortranOnly(dt)) {
      continue;
    }
    cmLocalGenerator* lg = dt->GetLocalGenerator();
    std::string name = dt->GetName();
    std::string path;
    const char* p = dt->GetProperty("EXTERNAL_MSPROJECT");
    if (p) {
      path = p;
    } else {
      path = lg->GetCurrentBinaryDirectory();
      path += "/";
      path += dt->GetName();
      path += computeProjectFileExtension(dt, *this->Configurations.begin());
    }
    ConvertToWindowsSlash(path);
    Elem e2(e1, "ProjectReference");
    e2.Attribute("Include", path);
    e2.Element("Project", "{" + this->GlobalGenerator->GetGUID(name) + "}");
    e2.Element("Name", name);
    this->WriteDotNetReferenceCustomTags(e2, name);
    if (this->Managed) {
      // If the dependency target is not managed (compiled with /clr or
      // C# target) we cannot reference it and have to set
      // 'ReferenceOutputAssembly' to false.
      auto referenceNotManaged =
        dt->GetManagedType("") < cmGeneratorTarget::ManagedType::Mixed;
      // Workaround to check for manually set /clr flags.
      if (referenceNotManaged) {
        if (const auto* flags = dt->GetProperty("COMPILE_OPTIONS")) {
          std::string flagsStr = flags;
          if (flagsStr.find("clr") != std::string::npos) {
            // There is a warning already issued when building the flags.
            referenceNotManaged = false;
          }
        }
      }
      // Workaround for static library C# targets
      if (referenceNotManaged &&
          dt->GetType() == cmStateEnums::STATIC_LIBRARY) {
        referenceNotManaged = !dt->HasLanguage("CSharp", "");
      }
      if (referenceNotManaged) {
        e2.Element("ReferenceOutputAssembly", "false");
        e2.Element("CopyToOutputDirectory", "Never");
      }
    }
  }
}

void cmVisualStudio10TargetGenerator::WritePlatformExtensions(Elem& e1)
{
  // This only applies to Windows 10 apps
  if (this->GlobalGenerator->TargetsWindowsStore() &&
      cmHasLiteralPrefix(this->GlobalGenerator->GetSystemVersion(), "10.0")) {
    const char* desktopExtensionsVersion =
      this->GeneratorTarget->GetProperty("VS_DESKTOP_EXTENSIONS_VERSION");
    if (desktopExtensionsVersion) {
      this->WriteSinglePlatformExtension(e1, "WindowsDesktop",
                                         desktopExtensionsVersion);
    }
    const char* mobileExtensionsVersion =
      this->GeneratorTarget->GetProperty("VS_MOBILE_EXTENSIONS_VERSION");
    if (mobileExtensionsVersion) {
      this->WriteSinglePlatformExtension(e1, "WindowsMobile",
                                         mobileExtensionsVersion);
    }
  }
}

void cmVisualStudio10TargetGenerator::WriteSinglePlatformExtension(
  Elem& e1, std::string const& extension, std::string const& version)
{
  const std::string s = "$([Microsoft.Build.Utilities.ToolLocationHelper]"
                        "::GetPlatformExtensionSDKLocation(`" +
    extension + ", Version=" + version +
    "`, $(TargetPlatformIdentifier), $(TargetPlatformVersion), null, "
    "$(ExtensionSDKDirectoryRoot), null))"
    "\\DesignTime\\CommonConfiguration\\Neutral\\" +
    extension + ".props";

  Elem e2(e1, "Import");
  e2.Attribute("Project", s);
  e2.Attribute("Condition", "exists('" + s + "')");
}

void cmVisualStudio10TargetGenerator::WriteSDKReferences(Elem& e0)
{
  std::vector<std::string> sdkReferences;
  Elem e1(e0);
  bool hasWrittenItemGroup = false;
  if (const char* vsSDKReferences =
        this->GeneratorTarget->GetProperty("VS_SDK_REFERENCES")) {
    cmSystemTools::ExpandListArgument(vsSDKReferences, sdkReferences);
    e1.StartElement("ItemGroup");
    hasWrittenItemGroup = true;
    for (std::string const& ri : sdkReferences) {
      Elem(e1, "SDKReference").Attribute("Include", ri);
    }
  }

  // This only applies to Windows 10 apps
  if (this->GlobalGenerator->TargetsWindowsStore() &&
      cmHasLiteralPrefix(this->GlobalGenerator->GetSystemVersion(), "10.0")) {
    const char* desktopExtensionsVersion =
      this->GeneratorTarget->GetProperty("VS_DESKTOP_EXTENSIONS_VERSION");
    const char* mobileExtensionsVersion =
      this->GeneratorTarget->GetProperty("VS_MOBILE_EXTENSIONS_VERSION");
    const char* iotExtensionsVersion =
      this->GeneratorTarget->GetProperty("VS_IOT_EXTENSIONS_VERSION");

    if (desktopExtensionsVersion || mobileExtensionsVersion ||
        iotExtensionsVersion) {
      if (!hasWrittenItemGroup) {
        e1.StartElement("ItemGroup");
      }
      if (desktopExtensionsVersion) {
        this->WriteSingleSDKReference(e1, "WindowsDesktop",
                                      desktopExtensionsVersion);
      }
      if (mobileExtensionsVersion) {
        this->WriteSingleSDKReference(e1, "WindowsMobile",
                                      mobileExtensionsVersion);
      }
      if (iotExtensionsVersion) {
        this->WriteSingleSDKReference(e1, "WindowsIoT", iotExtensionsVersion);
      }
    }
  }
}

void cmVisualStudio10TargetGenerator::WriteSingleSDKReference(
  Elem& e1, std::string const& extension, std::string const& version)
{
  Elem(e1, "SDKReference")
    .Attribute("Include", extension + ", Version=" + version);
}

void cmVisualStudio10TargetGenerator::WriteWinRTPackageCertificateKeyFile(
  Elem& e0)
{
  if ((this->GlobalGenerator->TargetsWindowsStore() ||
       this->GlobalGenerator->TargetsWindowsPhone()) &&
      (cmStateEnums::EXECUTABLE == this->GeneratorTarget->GetType())) {
    std::string pfxFile;
    std::vector<cmSourceFile const*> certificates;
    this->GeneratorTarget->GetCertificates(certificates, "");
    for (cmSourceFile const* si : certificates) {
      pfxFile = this->ConvertPath(si->GetFullPath(), false);
      ConvertToWindowsSlash(pfxFile);
      break;
    }

    if (this->IsMissingFiles &&
        !(this->GlobalGenerator->TargetsWindowsPhone() &&
          this->GlobalGenerator->GetSystemVersion() == "8.0")) {
      // Move the manifest to a project directory to avoid clashes
      std::string artifactDir =
        this->LocalGenerator->GetTargetDirectory(this->GeneratorTarget);
      ConvertToWindowsSlash(artifactDir);
      Elem e1(e0, "PropertyGroup");
      e1.Element("AppxPackageArtifactsDir", artifactDir + "\\");
      std::string resourcePriFile =
        this->DefaultArtifactDir + "/resources.pri";
      ConvertToWindowsSlash(resourcePriFile);
      e1.Element("ProjectPriFullPath", resourcePriFile);

      // If we are missing files and we don't have a certificate and
      // aren't targeting WP8.0, add a default certificate
      if (pfxFile.empty()) {
        std::string templateFolder =
          cmSystemTools::GetCMakeRoot() + "/Templates/Windows";
        pfxFile = this->DefaultArtifactDir + "/Windows_TemporaryKey.pfx";
        cmSystemTools::CopyAFile(templateFolder + "/Windows_TemporaryKey.pfx",
                                 pfxFile, false);
        ConvertToWindowsSlash(pfxFile);
        this->AddedFiles.push_back(pfxFile);
        this->AddedDefaultCertificate = true;
      }

      e1.Element("PackageCertificateKeyFile", pfxFile);
      std::string thumb = cmSystemTools::ComputeCertificateThumbprint(pfxFile);
      if (!thumb.empty()) {
        e1.Element("PackageCertificateThumbprint", thumb);
      }
    } else if (!pfxFile.empty()) {
      Elem e1(e0, "PropertyGroup");
      e1.Element("PackageCertificateKeyFile", pfxFile);
      std::string thumb = cmSystemTools::ComputeCertificateThumbprint(pfxFile);
      if (!thumb.empty()) {
        e1.Element("PackageCertificateThumbprint", thumb);
      }
    }
  }
}

bool cmVisualStudio10TargetGenerator::IsResxHeader(
  const std::string& headerFile)
{
  std::set<std::string> expectedResxHeaders;
  this->GeneratorTarget->GetExpectedResxHeaders(expectedResxHeaders, "");

  std::set<std::string>::const_iterator it =
    expectedResxHeaders.find(headerFile);
  return it != expectedResxHeaders.end();
}

bool cmVisualStudio10TargetGenerator::IsXamlHeader(
  const std::string& headerFile)
{
  std::set<std::string> expectedXamlHeaders;
  this->GeneratorTarget->GetExpectedXamlHeaders(expectedXamlHeaders, "");

  std::set<std::string>::const_iterator it =
    expectedXamlHeaders.find(headerFile);
  return it != expectedXamlHeaders.end();
}

bool cmVisualStudio10TargetGenerator::IsXamlSource(
  const std::string& sourceFile)
{
  std::set<std::string> expectedXamlSources;
  this->GeneratorTarget->GetExpectedXamlSources(expectedXamlSources, "");

  std::set<std::string>::const_iterator it =
    expectedXamlSources.find(sourceFile);
  return it != expectedXamlSources.end();
}

void cmVisualStudio10TargetGenerator::WriteApplicationTypeSettings(Elem& e1)
{
  cmGlobalVisualStudio10Generator* gg = this->GlobalGenerator;
  bool isAppContainer = false;
  bool const isWindowsPhone = this->GlobalGenerator->TargetsWindowsPhone();
  bool const isWindowsStore = this->GlobalGenerator->TargetsWindowsStore();
  std::string const& v = this->GlobalGenerator->GetSystemVersion();
  if (isWindowsPhone || isWindowsStore) {
    e1.Element("ApplicationType",
               (isWindowsPhone ? "Windows Phone" : "Windows Store"));
    e1.Element("DefaultLanguage", "en-US");
    if (cmHasLiteralPrefix(v, "10.0")) {
      e1.Element("ApplicationTypeRevision", "10.0");
      // Visual Studio 14.0 is necessary for building 10.0 apps
      e1.Element("MinimumVisualStudioVersion", "14.0");

      if (this->GeneratorTarget->GetType() < cmStateEnums::UTILITY) {
        isAppContainer = true;
      }
    } else if (v == "8.1") {
      e1.Element("ApplicationTypeRevision", v);
      // Visual Studio 12.0 is necessary for building 8.1 apps
      e1.Element("MinimumVisualStudioVersion", "12.0");

      if (this->GeneratorTarget->GetType() < cmStateEnums::UTILITY) {
        isAppContainer = true;
      }
    } else if (v == "8.0") {
      e1.Element("ApplicationTypeRevision", v);
      // Visual Studio 11.0 is necessary for building 8.0 apps
      e1.Element("MinimumVisualStudioVersion", "11.0");

      if (isWindowsStore &&
          this->GeneratorTarget->GetType() < cmStateEnums::UTILITY) {
        isAppContainer = true;
      } else if (isWindowsPhone &&
                 this->GeneratorTarget->GetType() ==
                   cmStateEnums::EXECUTABLE) {
        e1.Element("XapOutputs", "true");
        e1.Element("XapFilename",
                   this->Name + "_$(Configuration)_$(Platform).xap");
      }
    }
  }
  if (isAppContainer) {
    e1.Element("AppContainerApplication", "true");
  } else if (this->Platform == "ARM64") {
    e1.Element("WindowsSDKDesktopARM64Support", "true");
  } else if (this->Platform == "ARM") {
    e1.Element("WindowsSDKDesktopARMSupport", "true");
  }
  std::string const& targetPlatformVersion =
    gg->GetWindowsTargetPlatformVersion();
  if (!targetPlatformVersion.empty()) {
    e1.Element("WindowsTargetPlatformVersion", targetPlatformVersion);
  }
  const char* targetPlatformMinVersion = this->GeneratorTarget->GetProperty(
    "VS_WINDOWS_TARGET_PLATFORM_MIN_VERSION");
  if (targetPlatformMinVersion) {
    e1.Element("WindowsTargetPlatformMinVersion", targetPlatformMinVersion);
  } else if (isWindowsStore && cmHasLiteralPrefix(v, "10.0")) {
    // If the min version is not set, then use the TargetPlatformVersion
    if (!targetPlatformVersion.empty()) {
      e1.Element("WindowsTargetPlatformMinVersion", targetPlatformVersion);
    }
  }

  // Added IoT Startup Task support
  if (this->GeneratorTarget->GetPropertyAsBool("VS_IOT_STARTUP_TASK")) {
    e1.Element("ContainsStartupTask", "true");
  }
}

void cmVisualStudio10TargetGenerator::VerifyNecessaryFiles()
{
  // For Windows and Windows Phone executables, we will assume that if a
  // manifest is not present that we need to add all the necessary files
  if (this->GeneratorTarget->GetType() == cmStateEnums::EXECUTABLE) {
    std::vector<cmSourceFile const*> manifestSources;
    this->GeneratorTarget->GetAppManifest(manifestSources, "");
    {
      std::string const& v = this->GlobalGenerator->GetSystemVersion();
      if (this->GlobalGenerator->TargetsWindowsPhone()) {
        if (v == "8.0") {
          // Look through the sources for WMAppManifest.xml
          std::vector<cmSourceFile const*> extraSources;
          this->GeneratorTarget->GetExtraSources(extraSources, "");
          bool foundManifest = false;
          for (cmSourceFile const* si : extraSources) {
            // Need to do a lowercase comparison on the filename
            if ("wmappmanifest.xml" ==
                cmSystemTools::LowerCase(si->GetLocation().GetName())) {
              foundManifest = true;
              break;
            }
          }
          if (!foundManifest) {
            this->IsMissingFiles = true;
          }
        } else if (v == "8.1") {
          if (manifestSources.empty()) {
            this->IsMissingFiles = true;
          }
        }
      } else if (this->GlobalGenerator->TargetsWindowsStore()) {
        if (manifestSources.empty()) {
          if (v == "8.0") {
            this->IsMissingFiles = true;
          } else if (v == "8.1" || cmHasLiteralPrefix(v, "10.0")) {
            this->IsMissingFiles = true;
          }
        }
      }
    }
  }
}

void cmVisualStudio10TargetGenerator::WriteMissingFiles(Elem& e1)
{
  std::string const& v = this->GlobalGenerator->GetSystemVersion();
  if (this->GlobalGenerator->TargetsWindowsPhone()) {
    if (v == "8.0") {
      this->WriteMissingFilesWP80(e1);
    } else if (v == "8.1") {
      this->WriteMissingFilesWP81(e1);
    }
  } else if (this->GlobalGenerator->TargetsWindowsStore()) {
    if (v == "8.0") {
      this->WriteMissingFilesWS80(e1);
    } else if (v == "8.1") {
      this->WriteMissingFilesWS81(e1);
    } else if (cmHasLiteralPrefix(v, "10.0")) {
      this->WriteMissingFilesWS10_0(e1);
    }
  }
}

void cmVisualStudio10TargetGenerator::WriteMissingFilesWP80(Elem& e1)
{
  std::string templateFolder =
    cmSystemTools::GetCMakeRoot() + "/Templates/Windows";

  // For WP80, the manifest needs to be in the same folder as the project
  // this can cause an overwrite problem if projects aren't organized in
  // folders
  std::string manifestFile =
    this->LocalGenerator->GetCurrentBinaryDirectory() +
    std::string("/WMAppManifest.xml");
  std::string artifactDir =
    this->LocalGenerator->GetTargetDirectory(this->GeneratorTarget);
  ConvertToWindowsSlash(artifactDir);
  std::string artifactDirXML = cmVS10EscapeXML(artifactDir);
  std::string targetNameXML =
    cmVS10EscapeXML(this->GeneratorTarget->GetName());

  cmGeneratedFileStream fout(manifestFile.c_str());
  fout.SetCopyIfDifferent(true);

  /* clang-format off */
  fout <<
    "<?xml version=\"1.0\" encoding=\"utf-8\"?>\n"
    "<Deployment"
    " xmlns=\"http://schemas.microsoft.com/windowsphone/2012/deployment\""
    " AppPlatformVersion=\"8.0\">\n"
    "\t<DefaultLanguage xmlns=\"\" code=\"en-US\"/>\n"
    "\t<App xmlns=\"\" ProductID=\"{" << this->GUID << "}\""
    " Title=\"CMake Test Program\" RuntimeType=\"Modern Native\""
    " Version=\"1.0.0.0\" Genre=\"apps.normal\"  Author=\"CMake\""
    " Description=\"Default CMake App\" Publisher=\"CMake\""
    " PublisherID=\"{" << this->GUID << "}\">\n"
    "\t\t<IconPath IsRelative=\"true\" IsResource=\"false\">"
       << artifactDirXML << "\\ApplicationIcon.png</IconPath>\n"
    "\t\t<Capabilities/>\n"
    "\t\t<Tasks>\n"
    "\t\t\t<DefaultTask Name=\"_default\""
    " ImagePath=\"" << targetNameXML << ".exe\" ImageParams=\"\" />\n"
    "\t\t</Tasks>\n"
    "\t\t<Tokens>\n"
    "\t\t\t<PrimaryToken TokenID=\"" << targetNameXML << "Token\""
    " TaskName=\"_default\">\n"
    "\t\t\t\t<TemplateFlip>\n"
    "\t\t\t\t\t<SmallImageURI IsRelative=\"true\" IsResource=\"false\">"
       << artifactDirXML << "\\SmallLogo.png</SmallImageURI>\n"
    "\t\t\t\t\t<Count>0</Count>\n"
    "\t\t\t\t\t<BackgroundImageURI IsRelative=\"true\" IsResource=\"false\">"
       << artifactDirXML << "\\Logo.png</BackgroundImageURI>\n"
    "\t\t\t\t</TemplateFlip>\n"
    "\t\t\t</PrimaryToken>\n"
    "\t\t</Tokens>\n"
    "\t\t<ScreenResolutions>\n"
    "\t\t\t<ScreenResolution Name=\"ID_RESOLUTION_WVGA\" />\n"
    "\t\t</ScreenResolutions>\n"
    "\t</App>\n"
    "</Deployment>\n";
  /* clang-format on */

  std::string sourceFile = this->ConvertPath(manifestFile, false);
  ConvertToWindowsSlash(sourceFile);
  {
    Elem e2(e1, "Xml");
    e2.Attribute("Include", sourceFile);
    e2.Element("SubType", "Designer");
  }
  this->AddedFiles.push_back(sourceFile);

  std::string smallLogo = this->DefaultArtifactDir + "/SmallLogo.png";
  cmSystemTools::CopyAFile(templateFolder + "/SmallLogo.png", smallLogo,
                           false);
  ConvertToWindowsSlash(smallLogo);
  Elem(e1, "Image").Attribute("Include", smallLogo);
  this->AddedFiles.push_back(smallLogo);

  std::string logo = this->DefaultArtifactDir + "/Logo.png";
  cmSystemTools::CopyAFile(templateFolder + "/Logo.png", logo, false);
  ConvertToWindowsSlash(logo);
  Elem(e1, "Image").Attribute("Include", logo);
  this->AddedFiles.push_back(logo);

  std::string applicationIcon =
    this->DefaultArtifactDir + "/ApplicationIcon.png";
  cmSystemTools::CopyAFile(templateFolder + "/ApplicationIcon.png",
                           applicationIcon, false);
  ConvertToWindowsSlash(applicationIcon);
  Elem(e1, "Image").Attribute("Include", applicationIcon);
  this->AddedFiles.push_back(applicationIcon);
}

void cmVisualStudio10TargetGenerator::WriteMissingFilesWP81(Elem& e1)
{
  std::string manifestFile =
    this->DefaultArtifactDir + "/package.appxManifest";
  std::string artifactDir =
    this->LocalGenerator->GetTargetDirectory(this->GeneratorTarget);
  ConvertToWindowsSlash(artifactDir);
  std::string artifactDirXML = cmVS10EscapeXML(artifactDir);
  std::string targetNameXML =
    cmVS10EscapeXML(this->GeneratorTarget->GetName());

  cmGeneratedFileStream fout(manifestFile.c_str());
  fout.SetCopyIfDifferent(true);

  /* clang-format off */
  fout <<
    "<?xml version=\"1.0\" encoding=\"utf-8\"?>\n"
    "<Package xmlns=\"http://schemas.microsoft.com/appx/2010/manifest\""
    " xmlns:m2=\"http://schemas.microsoft.com/appx/2013/manifest\""
    " xmlns:mp=\"http://schemas.microsoft.com/appx/2014/phone/manifest\">\n"
    "\t<Identity Name=\"" << this->GUID << "\" Publisher=\"CN=CMake\""
    " Version=\"1.0.0.0\" />\n"
    "\t<mp:PhoneIdentity PhoneProductId=\"" << this->GUID << "\""
    " PhonePublisherId=\"00000000-0000-0000-0000-000000000000\"/>\n"
    "\t<Properties>\n"
    "\t\t<DisplayName>" << targetNameXML << "</DisplayName>\n"
    "\t\t<PublisherDisplayName>CMake</PublisherDisplayName>\n"
    "\t\t<Logo>" << artifactDirXML << "\\StoreLogo.png</Logo>\n"
    "\t</Properties>\n"
    "\t<Prerequisites>\n"
    "\t\t<OSMinVersion>6.3.1</OSMinVersion>\n"
    "\t\t<OSMaxVersionTested>6.3.1</OSMaxVersionTested>\n"
    "\t</Prerequisites>\n"
    "\t<Resources>\n"
    "\t\t<Resource Language=\"x-generate\" />\n"
    "\t</Resources>\n"
    "\t<Applications>\n"
    "\t\t<Application Id=\"App\""
    " Executable=\"" << targetNameXML << ".exe\""
    " EntryPoint=\"" << targetNameXML << ".App\">\n"
    "\t\t\t<m2:VisualElements\n"
    "\t\t\t\tDisplayName=\"" << targetNameXML << "\"\n"
    "\t\t\t\tDescription=\"" << targetNameXML << "\"\n"
    "\t\t\t\tBackgroundColor=\"#336699\"\n"
    "\t\t\t\tForegroundText=\"light\"\n"
    "\t\t\t\tSquare150x150Logo=\"" << artifactDirXML << "\\Logo.png\"\n"
    "\t\t\t\tSquare30x30Logo=\"" << artifactDirXML << "\\SmallLogo.png\">\n"
    "\t\t\t\t<m2:DefaultTile ShortName=\"" << targetNameXML << "\">\n"
    "\t\t\t\t\t<m2:ShowNameOnTiles>\n"
    "\t\t\t\t\t\t<m2:ShowOn Tile=\"square150x150Logo\" />\n"
    "\t\t\t\t\t</m2:ShowNameOnTiles>\n"
    "\t\t\t\t</m2:DefaultTile>\n"
    "\t\t\t\t<m2:SplashScreen"
    " Image=\"" << artifactDirXML << "\\SplashScreen.png\" />\n"
    "\t\t\t</m2:VisualElements>\n"
    "\t\t</Application>\n"
    "\t</Applications>\n"
    "</Package>\n";
  /* clang-format on */

  this->WriteCommonMissingFiles(e1, manifestFile);
}

void cmVisualStudio10TargetGenerator::WriteMissingFilesWS80(Elem& e1)
{
  std::string manifestFile =
    this->DefaultArtifactDir + "/package.appxManifest";
  std::string artifactDir =
    this->LocalGenerator->GetTargetDirectory(this->GeneratorTarget);
  ConvertToWindowsSlash(artifactDir);
  std::string artifactDirXML = cmVS10EscapeXML(artifactDir);
  std::string targetNameXML =
    cmVS10EscapeXML(this->GeneratorTarget->GetName());

  cmGeneratedFileStream fout(manifestFile.c_str());
  fout.SetCopyIfDifferent(true);

  /* clang-format off */
  fout <<
    "<?xml version=\"1.0\" encoding=\"utf-8\"?>\n"
    "<Package xmlns=\"http://schemas.microsoft.com/appx/2010/manifest\">\n"
    "\t<Identity Name=\"" << this->GUID << "\" Publisher=\"CN=CMake\""
    " Version=\"1.0.0.0\" />\n"
    "\t<Properties>\n"
    "\t\t<DisplayName>" << targetNameXML << "</DisplayName>\n"
    "\t\t<PublisherDisplayName>CMake</PublisherDisplayName>\n"
    "\t\t<Logo>" << artifactDirXML << "\\StoreLogo.png</Logo>\n"
    "\t</Properties>\n"
    "\t<Prerequisites>\n"
    "\t\t<OSMinVersion>6.2.1</OSMinVersion>\n"
    "\t\t<OSMaxVersionTested>6.2.1</OSMaxVersionTested>\n"
    "\t</Prerequisites>\n"
    "\t<Resources>\n"
    "\t\t<Resource Language=\"x-generate\" />\n"
    "\t</Resources>\n"
    "\t<Applications>\n"
    "\t\t<Application Id=\"App\""
    " Executable=\"" << targetNameXML << ".exe\""
    " EntryPoint=\"" << targetNameXML << ".App\">\n"
    "\t\t\t<VisualElements"
    " DisplayName=\"" << targetNameXML << "\""
    " Description=\"" << targetNameXML << "\""
    " BackgroundColor=\"#336699\" ForegroundText=\"light\""
    " Logo=\"" << artifactDirXML << "\\Logo.png\""
    " SmallLogo=\"" << artifactDirXML << "\\SmallLogo.png\">\n"
    "\t\t\t\t<DefaultTile ShowName=\"allLogos\""
    " ShortName=\"" << targetNameXML << "\" />\n"
    "\t\t\t\t<SplashScreen"
    " Image=\"" << artifactDirXML << "\\SplashScreen.png\" />\n"
    "\t\t\t</VisualElements>\n"
    "\t\t</Application>\n"
    "\t</Applications>\n"
    "</Package>\n";
  /* clang-format on */

  this->WriteCommonMissingFiles(e1, manifestFile);
}

void cmVisualStudio10TargetGenerator::WriteMissingFilesWS81(Elem& e1)
{
  std::string manifestFile =
    this->DefaultArtifactDir + "/package.appxManifest";
  std::string artifactDir =
    this->LocalGenerator->GetTargetDirectory(this->GeneratorTarget);
  ConvertToWindowsSlash(artifactDir);
  std::string artifactDirXML = cmVS10EscapeXML(artifactDir);
  std::string targetNameXML =
    cmVS10EscapeXML(this->GeneratorTarget->GetName());

  cmGeneratedFileStream fout(manifestFile.c_str());
  fout.SetCopyIfDifferent(true);

  /* clang-format off */
  fout <<
    "<?xml version=\"1.0\" encoding=\"utf-8\"?>\n"
    "<Package xmlns=\"http://schemas.microsoft.com/appx/2010/manifest\""
    " xmlns:m2=\"http://schemas.microsoft.com/appx/2013/manifest\">\n"
    "\t<Identity Name=\"" << this->GUID << "\" Publisher=\"CN=CMake\""
    " Version=\"1.0.0.0\" />\n"
    "\t<Properties>\n"
    "\t\t<DisplayName>" << targetNameXML << "</DisplayName>\n"
    "\t\t<PublisherDisplayName>CMake</PublisherDisplayName>\n"
    "\t\t<Logo>" << artifactDirXML << "\\StoreLogo.png</Logo>\n"
    "\t</Properties>\n"
    "\t<Prerequisites>\n"
    "\t\t<OSMinVersion>6.3</OSMinVersion>\n"
    "\t\t<OSMaxVersionTested>6.3</OSMaxVersionTested>\n"
    "\t</Prerequisites>\n"
    "\t<Resources>\n"
    "\t\t<Resource Language=\"x-generate\" />\n"
    "\t</Resources>\n"
    "\t<Applications>\n"
    "\t\t<Application Id=\"App\""
    " Executable=\"" << targetNameXML << ".exe\""
    " EntryPoint=\"" << targetNameXML << ".App\">\n"
    "\t\t\t<m2:VisualElements\n"
    "\t\t\t\tDisplayName=\"" << targetNameXML << "\"\n"
    "\t\t\t\tDescription=\"" << targetNameXML << "\"\n"
    "\t\t\t\tBackgroundColor=\"#336699\"\n"
    "\t\t\t\tForegroundText=\"light\"\n"
    "\t\t\t\tSquare150x150Logo=\"" << artifactDirXML << "\\Logo.png\"\n"
    "\t\t\t\tSquare30x30Logo=\"" << artifactDirXML << "\\SmallLogo.png\">\n"
    "\t\t\t\t<m2:DefaultTile ShortName=\"" << targetNameXML << "\">\n"
    "\t\t\t\t\t<m2:ShowNameOnTiles>\n"
    "\t\t\t\t\t\t<m2:ShowOn Tile=\"square150x150Logo\" />\n"
    "\t\t\t\t\t</m2:ShowNameOnTiles>\n"
    "\t\t\t\t</m2:DefaultTile>\n"
    "\t\t\t\t<m2:SplashScreen"
    " Image=\"" << artifactDirXML << "\\SplashScreen.png\" />\n"
    "\t\t\t</m2:VisualElements>\n"
    "\t\t</Application>\n"
    "\t</Applications>\n"
    "</Package>\n";
  /* clang-format on */

  this->WriteCommonMissingFiles(e1, manifestFile);
}

void cmVisualStudio10TargetGenerator::WriteMissingFilesWS10_0(Elem& e1)
{
  std::string manifestFile =
    this->DefaultArtifactDir + "/package.appxManifest";
  std::string artifactDir =
    this->LocalGenerator->GetTargetDirectory(this->GeneratorTarget);
  ConvertToWindowsSlash(artifactDir);
  std::string artifactDirXML = cmVS10EscapeXML(artifactDir);
  std::string targetNameXML =
    cmVS10EscapeXML(this->GeneratorTarget->GetName());

  cmGeneratedFileStream fout(manifestFile.c_str());
  fout.SetCopyIfDifferent(true);

  /* clang-format off */
  fout <<
    "<?xml version=\"1.0\" encoding=\"utf-8\"?>\n"
    "<Package\n\t"
    "xmlns=\"http://schemas.microsoft.com/appx/manifest/foundation/windows10\""
    "\txmlns:mp=\"http://schemas.microsoft.com/appx/2014/phone/manifest\"\n"
    "\txmlns:uap=\"http://schemas.microsoft.com/appx/manifest/uap/windows10\""
    "\n\tIgnorableNamespaces=\"uap mp\">\n\n"
    "\t<Identity Name=\"" << this->GUID << "\" Publisher=\"CN=CMake\""
    " Version=\"1.0.0.0\" />\n"
    "\t<mp:PhoneIdentity PhoneProductId=\"" << this->GUID <<
    "\" PhonePublisherId=\"00000000-0000-0000-0000-000000000000\"/>\n"
    "\t<Properties>\n"
    "\t\t<DisplayName>" << targetNameXML << "</DisplayName>\n"
    "\t\t<PublisherDisplayName>CMake</PublisherDisplayName>\n"
    "\t\t<Logo>" << artifactDirXML << "\\StoreLogo.png</Logo>\n"
    "\t</Properties>\n"
    "\t<Dependencies>\n"
    "\t\t<TargetDeviceFamily Name=\"Windows.Universal\" "
    "MinVersion=\"10.0.0.0\" MaxVersionTested=\"10.0.0.0\" />\n"
    "\t</Dependencies>\n"

    "\t<Resources>\n"
    "\t\t<Resource Language=\"x-generate\" />\n"
    "\t</Resources>\n"
    "\t<Applications>\n"
    "\t\t<Application Id=\"App\""
    " Executable=\"" << targetNameXML << ".exe\""
    " EntryPoint=\"" << targetNameXML << ".App\">\n"
    "\t\t\t<uap:VisualElements\n"
    "\t\t\t\tDisplayName=\"" << targetNameXML << "\"\n"
    "\t\t\t\tDescription=\"" << targetNameXML << "\"\n"
    "\t\t\t\tBackgroundColor=\"#336699\"\n"
    "\t\t\t\tSquare150x150Logo=\"" << artifactDirXML << "\\Logo.png\"\n"
    "\t\t\t\tSquare44x44Logo=\"" << artifactDirXML <<
    "\\SmallLogo44x44.png\">\n"
    "\t\t\t\t<uap:SplashScreen"
    " Image=\"" << artifactDirXML << "\\SplashScreen.png\" />\n"
    "\t\t\t</uap:VisualElements>\n"
    "\t\t</Application>\n"
    "\t</Applications>\n"
    "</Package>\n";
  /* clang-format on */

  this->WriteCommonMissingFiles(e1, manifestFile);
}

void cmVisualStudio10TargetGenerator::WriteCommonMissingFiles(
  Elem& e1, const std::string& manifestFile)
{
  std::string templateFolder =
    cmSystemTools::GetCMakeRoot() + "/Templates/Windows";

  std::string sourceFile = this->ConvertPath(manifestFile, false);
  ConvertToWindowsSlash(sourceFile);
  {
    Elem e2(e1, "AppxManifest");
    e2.Attribute("Include", sourceFile);
    e2.Element("SubType", "Designer");
  }
  this->AddedFiles.push_back(sourceFile);

  std::string smallLogo = this->DefaultArtifactDir + "/SmallLogo.png";
  cmSystemTools::CopyAFile(templateFolder + "/SmallLogo.png", smallLogo,
                           false);
  ConvertToWindowsSlash(smallLogo);
  Elem(e1, "Image").Attribute("Include", smallLogo);
  this->AddedFiles.push_back(smallLogo);

  std::string smallLogo44 = this->DefaultArtifactDir + "/SmallLogo44x44.png";
  cmSystemTools::CopyAFile(templateFolder + "/SmallLogo44x44.png", smallLogo44,
                           false);
  ConvertToWindowsSlash(smallLogo44);
  Elem(e1, "Image").Attribute("Include", smallLogo44);
  this->AddedFiles.push_back(smallLogo44);

  std::string logo = this->DefaultArtifactDir + "/Logo.png";
  cmSystemTools::CopyAFile(templateFolder + "/Logo.png", logo, false);
  ConvertToWindowsSlash(logo);
  Elem(e1, "Image").Attribute("Include", logo);
  this->AddedFiles.push_back(logo);

  std::string storeLogo = this->DefaultArtifactDir + "/StoreLogo.png";
  cmSystemTools::CopyAFile(templateFolder + "/StoreLogo.png", storeLogo,
                           false);
  ConvertToWindowsSlash(storeLogo);
  Elem(e1, "Image").Attribute("Include", storeLogo);
  this->AddedFiles.push_back(storeLogo);

  std::string splashScreen = this->DefaultArtifactDir + "/SplashScreen.png";
  cmSystemTools::CopyAFile(templateFolder + "/SplashScreen.png", splashScreen,
                           false);
  ConvertToWindowsSlash(splashScreen);
  Elem(e1, "Image").Attribute("Include", splashScreen);
  this->AddedFiles.push_back(splashScreen);

  if (this->AddedDefaultCertificate) {
    // This file has already been added to the build so don't copy it
    std::string keyFile =
      this->DefaultArtifactDir + "/Windows_TemporaryKey.pfx";
    ConvertToWindowsSlash(keyFile);
    Elem(e1, "None").Attribute("Include", keyFile);
  }
}

bool cmVisualStudio10TargetGenerator::ForceOld(const std::string& source) const
{
  HANDLE h =
    CreateFileW(cmSystemTools::ConvertToWindowsExtendedPath(source).c_str(),
                FILE_WRITE_ATTRIBUTES, FILE_SHARE_WRITE, 0, OPEN_EXISTING,
                FILE_FLAG_BACKUP_SEMANTICS, 0);
  if (!h) {
    return false;
  }

  FILETIME const ftime_20010101 = { 3365781504u, 29389701u };
  if (!SetFileTime(h, &ftime_20010101, &ftime_20010101, &ftime_20010101)) {
    CloseHandle(h);
    return false;
  }

  CloseHandle(h);
  return true;
}

void cmVisualStudio10TargetGenerator::GetCSharpSourceProperties(
  cmSourceFile const* sf, std::map<std::string, std::string>& tags)
{
  if (this->ProjectType == csproj) {
    const cmPropertyMap& props = sf->GetProperties();
    for (auto const& p : props) {
      static const std::string propNamePrefix = "VS_CSHARP_";
      if (p.first.find(propNamePrefix) == 0) {
        std::string tagName = p.first.substr(propNamePrefix.length());
        if (!tagName.empty()) {
          const std::string val = props.GetPropertyValue(p.first);
          if (!val.empty()) {
            tags[tagName] = val;
          } else {
            tags.erase(tagName);
          }
        }
      }
    }
  }
}

void cmVisualStudio10TargetGenerator::WriteCSharpSourceProperties(
  Elem& e2, const std::map<std::string, std::string>& tags)
{
  if (!tags.empty()) {
    for (const auto& i : tags) {
      e2.Element(i.first.c_str(), i.second);
    }
  }
}

void cmVisualStudio10TargetGenerator::GetCSharpSourceLink(
  cmSourceFile const* sf, std::string& link)
{
  std::string const& sourceFilePath = sf->GetFullPath();
  std::string const& binaryDir = LocalGenerator->GetCurrentBinaryDirectory();

  if (!cmSystemTools::IsSubDirectory(sourceFilePath, binaryDir)) {
    const std::string stripFromPath =
      this->Makefile->GetCurrentSourceDirectory();
    if (sourceFilePath.find(stripFromPath) == 0) {
      if (const char* l = sf->GetProperty("VS_CSHARP_Link")) {
        link = l;
      } else {
        link = sourceFilePath.substr(stripFromPath.length() + 1);
      }
      ConvertToWindowsSlash(link);
    }
  }
}

std::string cmVisualStudio10TargetGenerator::GetCMakeFilePath(
  const char* relativeFilePath) const
{
  // Always search in the standard modules location.
  std::string path = cmSystemTools::GetCMakeRoot() + "/";
  path += relativeFilePath;
  ConvertToWindowsSlash(path);

  return path;
}<|MERGE_RESOLUTION|>--- conflicted
+++ resolved
@@ -335,20 +335,12 @@
   }
   // Tell the global generator the name of the project file
   this->GeneratorTarget->Target->SetProperty("GENERATOR_FILE_NAME",
-<<<<<<< HEAD
                                              this->Name.c_str(),
                                              this->GeneratorTarget->Target->GetBacktrace());
   this->GeneratorTarget->Target->SetProperty("GENERATOR_FILE_NAME_EXT",
                                              this->ProjectFileExtension.c_str(),
                                              this->GeneratorTarget->Target->GetBacktrace());
 
-=======
-                                             this->Name.c_str());
-  this->GeneratorTarget->Target->SetProperty("GENERATOR_FILE_NAME_EXT",
-                                             ProjectFileExtension.c_str());
-  this->DotNetHintReferences.clear();
-  this->AdditionalUsingDirectories.clear();
->>>>>>> c4ab0980
   if (this->GeneratorTarget->GetType() <= cmStateEnums::OBJECT_LIBRARY) {
     if (!this->ComputeClOptions()) {
       return;
