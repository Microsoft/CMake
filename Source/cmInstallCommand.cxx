--- conflicted
+++ resolved
@@ -471,12 +471,6 @@
         }
       } break;
       case cmStateEnums::STATIC_LIBRARY: {
-<<<<<<< HEAD
-        // Static libraries use ARCHIVE properties.
-        if (!archiveArgs.GetDestination().empty()) {
-          archiveGenerator =
-            CreateInstallTargetGenerator(target, archiveArgs, false);
-=======
         // If it is marked with FRAMEWORK property use the FRAMEWORK set of
         // INSTALL properties. Otherwise, use the LIBRARY properties.
         if (target.IsFrameworkOnApple()) {
@@ -497,7 +491,6 @@
             this->SetError(e.str());
             return false;
           }
->>>>>>> da7833c5
         } else {
           // Static libraries use ARCHIVE properties.
           if (!archiveArgs.GetDestination().empty()) {
