/* Distributed under the OSI-approved BSD 3-Clause License.  See accompanying
   file Copyright.txt or https://cmake.org/licensing for details.  */

#include "cmake.h"
#include "cmAlgorithms.h"
#include "cmCommands.h"
#include "cmDocumentation.h"
#include "cmDocumentationEntry.h"
#include "cmDocumentationFormatter.h"
#include "cmExternalMakefileProjectGenerator.h"
#include "cmFileTimeComparison.h"
#include "cmGeneratorTarget.h"
#include "cmGlobalGenerator.h"
#include "cmGlobalGeneratorFactory.h"
#include "cmLinkLineComputer.h"
#include "cmLocalGenerator.h"
#include "cmMakefile.h"
#include "cmMessenger.h"
#include "cmState.h"
#include "cmStateDirectory.h"
#include "cmSystemTools.h"
#include "cmTarget.h"
#include "cmTargetLinkLibraryType.h"
#include "cmUtils.hxx"
#include "cmVersion.h"
#include "cmVersionConfig.h"
#include "cmWorkingDirectory.h"
#include "cm_sys_stat.h"

#if defined(CMAKE_BUILD_WITH_CMAKE)
#include "cm_jsoncpp_writer.h"

#include "cmGraphVizWriter.h"
#include "cmVariableWatch.h"
#include <unordered_map>
#endif

// only build kdevelop generator on non-windows platforms
// when not bootstrapping cmake
#if !defined(_WIN32)
#if defined(CMAKE_BUILD_WITH_CMAKE)
#define CMAKE_USE_KDEVELOP
#endif
#endif

#if defined(CMAKE_BUILD_WITH_CMAKE)
#define CMAKE_USE_ECLIPSE
#endif

#if defined(__MINGW32__) && !defined(CMAKE_BUILD_WITH_CMAKE)
#define CMAKE_BOOT_MINGW
#endif

// include the generator
#if defined(_WIN32) && !defined(__CYGWIN__)
#if !defined(CMAKE_BOOT_MINGW)
#include "cmGlobalBorlandMakefileGenerator.h"
#include "cmGlobalGhsMultiGenerator.h"
#include "cmGlobalJOMMakefileGenerator.h"
#include "cmGlobalNMakeMakefileGenerator.h"
#include "cmGlobalVisualStudio10Generator.h"
#include "cmGlobalVisualStudio11Generator.h"
#include "cmGlobalVisualStudio12Generator.h"
#include "cmGlobalVisualStudio14Generator.h"
#include "cmGlobalVisualStudio15Generator.h"
#include "cmGlobalVisualStudio8Generator.h"
#include "cmGlobalVisualStudio9Generator.h"
#include "cmVSSetupHelper.h"

#define CMAKE_HAVE_VS_GENERATORS
#endif
#include "cmGlobalMSYSMakefileGenerator.h"
#include "cmGlobalMinGWMakefileGenerator.h"
#else
#endif
#if defined(CMAKE_USE_WMAKE)
#include "cmGlobalWatcomWMakeGenerator.h"
#endif
#include "cmGlobalUnixMakefileGenerator3.h"
#if defined(CMAKE_BUILD_WITH_CMAKE)
#include "cmGlobalNinjaGenerator.h"
#endif
#include "cmExtraCodeLiteGenerator.h"

#if !defined(CMAKE_BOOT_MINGW)
#include "cmExtraCodeBlocksGenerator.h"
#endif
#include "cmExtraKateGenerator.h"
#include "cmExtraSublimeTextGenerator.h"

#ifdef CMAKE_USE_KDEVELOP
#include "cmGlobalKdevelopGenerator.h"
#endif

#ifdef CMAKE_USE_ECLIPSE
#include "cmExtraEclipseCDT4Generator.h"
#endif

#if defined(__APPLE__)
#if defined(CMAKE_BUILD_WITH_CMAKE)
#include "cmGlobalXCodeGenerator.h"

#define CMAKE_USE_XCODE 1
#endif
#include <sys/resource.h>
#include <sys/time.h>
#endif

#include "cmsys/FStream.hxx"
#include "cmsys/Glob.hxx"
#include "cmsys/RegularExpression.hxx"
#include <algorithm>
#include <iostream>
#include <iterator>
#include <memory> // IWYU pragma: keep
#include <sstream>
#include <stdio.h>
#include <stdlib.h>
#include <string.h>
#include <utility>

namespace {

#if defined(CMAKE_BUILD_WITH_CMAKE)
typedef std::unordered_map<std::string, Json::Value> JsonValueMapType;
#endif

} // namespace

static bool cmakeCheckStampFile(const char* stampName, bool verbose = true);
static bool cmakeCheckStampList(const char* stampList, bool verbose = true);

void cmWarnUnusedCliWarning(const std::string& variable, int /*unused*/,
                            void* ctx, const char* /*unused*/,
                            const cmMakefile* /*unused*/)
{
  cmake* cm = reinterpret_cast<cmake*>(ctx);
  cm->MarkCliAsUsed(variable);
}

cmake::cmake(Role role)
{
  this->Trace = false;
  this->TraceExpand = false;
  this->WarnUninitialized = false;
  this->WarnUnused = false;
  this->WarnUnusedCli = true;
  this->CheckSystemVars = false;
  this->DebugOutput = false;
  this->DebugTryCompile = false;
  this->ClearBuildSystem = false;
  this->FileComparison = new cmFileTimeComparison;

  this->State = new cmState;
  this->CurrentSnapshot = this->State->CreateBaseSnapshot();
  this->Messenger = new cmMessenger(this->State);

#ifdef __APPLE__
  struct rlimit rlp;
  if (!getrlimit(RLIMIT_STACK, &rlp)) {
    if (rlp.rlim_cur != rlp.rlim_max) {
      rlp.rlim_cur = rlp.rlim_max;
      setrlimit(RLIMIT_STACK, &rlp);
    }
  }
#endif

  this->GlobalGenerator = nullptr;
  this->ProgressCallback = nullptr;
  this->ProgressCallbackClientData = nullptr;
  this->CurrentWorkingMode = NORMAL_MODE;

#ifdef CMAKE_BUILD_WITH_CMAKE
  this->VariableWatch = new cmVariableWatch;
#endif

  this->AddDefaultGenerators();
  this->AddDefaultExtraGenerators();
  if (role == RoleScript || role == RoleProject) {
    this->AddScriptingCommands();
  }
  if (role == RoleProject) {
    this->AddProjectCommands();
  }

  // Make sure we can capture the build tool output.
  cmSystemTools::EnableVSConsoleOutput();

  // Set up a list of source and header extensions
  // these are used to find files when the extension
  // is not given
  // The "c" extension MUST precede the "C" extension.
  this->SourceFileExtensions.push_back("c");
  this->SourceFileExtensions.push_back("C");

  this->SourceFileExtensions.push_back("c++");
  this->SourceFileExtensions.push_back("cc");
  this->SourceFileExtensions.push_back("cpp");
  this->SourceFileExtensions.push_back("cxx");
  this->SourceFileExtensions.push_back("m");
  this->SourceFileExtensions.push_back("M");
  this->SourceFileExtensions.push_back("mm");

  this->HeaderFileExtensions.push_back("h");
  this->HeaderFileExtensions.push_back("hh");
  this->HeaderFileExtensions.push_back("h++");
  this->HeaderFileExtensions.push_back("hm");
  this->HeaderFileExtensions.push_back("hpp");
  this->HeaderFileExtensions.push_back("hxx");
  this->HeaderFileExtensions.push_back("in");
  this->HeaderFileExtensions.push_back("txx");
}

cmake::~cmake()
{
  delete this->State;
  delete this->Messenger;
  if (this->GlobalGenerator) {
    delete this->GlobalGenerator;
    this->GlobalGenerator = nullptr;
  }
  cmDeleteAll(this->Generators);
#ifdef CMAKE_BUILD_WITH_CMAKE
  delete this->VariableWatch;
#endif
  delete this->FileComparison;
}

#if defined(CMAKE_BUILD_WITH_CMAKE)
Json::Value cmake::ReportCapabilitiesJson(bool haveServerMode) const
{
  Json::Value obj = Json::objectValue;
  // Version information:
  Json::Value version = Json::objectValue;
  version["string"] = CMake_VERSION;
  version["major"] = CMake_VERSION_MAJOR;
  version["minor"] = CMake_VERSION_MINOR;
  version["suffix"] = CMake_VERSION_SUFFIX;
  version["isDirty"] = (CMake_VERSION_IS_DIRTY == 1);
  version["patch"] = CMake_VERSION_PATCH;

  obj["version"] = version;

  // Required version information:
  unsigned int requiredMajor = 0;
  unsigned int requiredMinor = 0;
  unsigned int requiredPatch = 0;
  unsigned int requiredTweak = 0;

  // If we have a global generator and have processed the make files we can read the required version.
  if (GetGlobalGenerator() != nullptr)
  {
    auto makefiles = GetGlobalGenerator()->GetMakefiles();
    for (auto iter = makefiles.begin(); iter != makefiles.end(); iter++)
    {
      auto makefileRequiredVersion = (*iter)->GetDefinition("CMAKE_MINIMUM_REQUIRED_VERSION");

      unsigned int major = 0;
      unsigned int minor = 0;
      unsigned int patch = 0;
      unsigned int tweak = 0;
      // Parse at least two components of the version number, using 0 for those not specified.
      if (makefileRequiredVersion != nullptr &&
        sscanf(makefileRequiredVersion, "%u.%u.%u.%u", &major, &minor, &patch, &tweak) >= 2)
      {
        if ((requiredMajor < major) ||
          (requiredMajor == major && requiredMinor < minor) ||
          (requiredMajor == major && requiredMinor == minor && requiredPatch < patch) ||
          (requiredMajor == major && requiredMinor == minor && requiredPatch == patch && requiredTweak < tweak))
        {
          // set the new required version
          requiredMajor = major;
          requiredMinor = minor;
          requiredPatch = patch;
          requiredTweak = tweak;
        }
      }
    }
  }

  if (requiredMajor == 0)
  {
    // We couldn't find the minimum required version specified so we'll just use the current CMake version
    requiredMajor = cmVersion::GetMajorVersion();
    requiredMinor = cmVersion::GetMinorVersion();
    requiredPatch = cmVersion::GetPatchVersion();
    requiredTweak = cmVersion::GetTweakVersion();
  }

  std::ostringstream requiredVersion;
  requiredVersion << requiredMajor << "." << requiredMinor;
  if (requiredPatch > 0)
  {
    requiredVersion << "." << requiredPatch;
  }
  if (requiredTweak > 0)
  {
    requiredVersion << "." << requiredTweak;
  }
  obj["requiredVersion"] = requiredVersion.str().c_str();
  
  // Generators:
  std::vector<cmake::GeneratorInfo> generatorInfoList;
  this->GetRegisteredGenerators(generatorInfoList);

  JsonValueMapType generatorMap;
  for (cmake::GeneratorInfo const& gi : generatorInfoList) {
    if (gi.isAlias) { // skip aliases, they are there for compatibility reasons
                      // only
      continue;
    }

    if (gi.extraName.empty()) {
      Json::Value gen = Json::objectValue;
      gen["name"] = gi.name;
      gen["toolsetSupport"] = gi.supportsToolset;
      gen["platformSupport"] = gi.supportsPlatform;
      gen["extraGenerators"] = Json::arrayValue;
      generatorMap[gi.name] = gen;
    } else {
      Json::Value& gen = generatorMap[gi.baseName];
      gen["extraGenerators"].append(gi.extraName);
    }
  }

  Json::Value generators = Json::arrayValue;
  for (auto const& i : generatorMap) {
    generators.append(i.second);
  }
  obj["generators"] = generators;
  obj["serverMode"] = haveServerMode;

  return obj;
}
#endif

std::string cmake::ReportCapabilities(bool haveServerMode) const
{
  std::string result;
#if defined(CMAKE_BUILD_WITH_CMAKE)
  Json::FastWriter writer;
  result = writer.write(this->ReportCapabilitiesJson(haveServerMode));
#else
  result = "Not supported";
#endif
  return result;
}

void cmake::CleanupCommandsAndMacros()
{
  this->CurrentSnapshot = this->State->Reset();
  this->State->RemoveUserDefinedCommands();
  this->CurrentSnapshot.SetDefaultDefinitions();
}

// Parse the args
bool cmake::SetCacheArgs(const std::vector<std::string>& args)
{
  bool findPackageMode = false;
  for (unsigned int i = 1; i < args.size(); ++i) {
    std::string const& arg = args[i];
    if (arg.find("-D", 0) == 0) {
      std::string entry = arg.substr(2);
      if (entry.empty()) {
        ++i;
        if (i < args.size()) {
          entry = args[i];
        } else {
          cmSystemTools::Error("-D must be followed with VAR=VALUE.");
          return false;
        }
      }
      std::string var, value;
      cmStateEnums::CacheEntryType type = cmStateEnums::UNINITIALIZED;
      if (cmState::ParseCacheEntry(entry, var, value, type)) {
        // The value is transformed if it is a filepath for example, so
        // we can't compare whether the value is already in the cache until
        // after we call AddCacheEntry.
        bool haveValue = false;
        std::string cachedValue;
        if (this->WarnUnusedCli) {
          if (const char* v = this->State->GetInitializedCacheValue(var)) {
            haveValue = true;
            cachedValue = v;
          }
        }

        this->AddCacheEntry(var, value.c_str(),
                            "No help, variable specified on the command line.",
                            type);

        if (this->WarnUnusedCli) {
          if (!haveValue ||
              cachedValue != this->State->GetInitializedCacheValue(var)) {
            this->WatchUnusedCli(var);
          }
        }
      } else {
        std::cerr << "Parse error in command line argument: " << arg << "\n"
                  << "Should be: VAR:type=value\n";
        cmSystemTools::Error("No cmake script provided.");
        return false;
      }
    } else if (cmHasLiteralPrefix(arg, "-W")) {
      std::string entry = arg.substr(2);
      if (entry.empty()) {
        ++i;
        if (i < args.size()) {
          entry = args[i];
        } else {
          cmSystemTools::Error("-W must be followed with [no-]<name>.");
          return false;
        }
      }

      std::string name;
      bool foundNo = false;
      bool foundError = false;
      unsigned int nameStartPosition = 0;

      if (entry.find("no-", nameStartPosition) == 0) {
        foundNo = true;
        nameStartPosition += 3;
      }

      if (entry.find("error=", nameStartPosition) == 0) {
        foundError = true;
        nameStartPosition += 6;
      }

      name = entry.substr(nameStartPosition);
      if (name.empty()) {
        cmSystemTools::Error("No warning name provided.");
        return false;
      }

      if (!foundNo && !foundError) {
        // -W<name>
        this->DiagLevels[name] = std::max(this->DiagLevels[name], DIAG_WARN);
      } else if (foundNo && !foundError) {
        // -Wno<name>
        this->DiagLevels[name] = DIAG_IGNORE;
      } else if (!foundNo && foundError) {
        // -Werror=<name>
        this->DiagLevels[name] = DIAG_ERROR;
      } else {
        // -Wno-error=<name>
        this->DiagLevels[name] = std::min(this->DiagLevels[name], DIAG_WARN);
      }
    } else if (arg.find("-U", 0) == 0) {
      std::string entryPattern = arg.substr(2);
      if (entryPattern.empty()) {
        ++i;
        if (i < args.size()) {
          entryPattern = args[i];
        } else {
          cmSystemTools::Error("-U must be followed with VAR.");
          return false;
        }
      }
      cmsys::RegularExpression regex(
        cmsys::Glob::PatternToRegex(entryPattern, true, true).c_str());
      // go through all cache entries and collect the vars which will be
      // removed
      std::vector<std::string> entriesToDelete;
      std::vector<std::string> cacheKeys = this->State->GetCacheEntryKeys();
      for (std::string const& ck : cacheKeys) {
        cmStateEnums::CacheEntryType t = this->State->GetCacheEntryType(ck);
        if (t != cmStateEnums::STATIC) {
          if (regex.find(ck.c_str())) {
            entriesToDelete.push_back(ck);
          }
        }
      }

      // now remove them from the cache
      for (std::string const& currentEntry : entriesToDelete) {
        this->State->RemoveCacheEntry(currentEntry);
      }
    } else if (arg.find("-C", 0) == 0) {
      std::string path = arg.substr(2);
      if (path.empty()) {
        ++i;
        if (i < args.size()) {
          path = args[i];
        } else {
          cmSystemTools::Error("-C must be followed by a file name.");
          return false;
        }
      }
      std::cout << "loading initial cache file " << path << "\n";
      this->ReadListFile(args, path.c_str());
    } else if (arg.find("-P", 0) == 0) {
      i++;
      if (i >= args.size()) {
        cmSystemTools::Error("-P must be followed by a file name.");
        return false;
      }
      std::string path = args[i];
      if (path.empty()) {
        cmSystemTools::Error("No cmake script provided.");
        return false;
      }
      // Register fake project commands that hint misuse in script mode.
      GetProjectCommandsInScriptMode(this->State);
      this->ReadListFile(args, path.c_str());
    } else if (arg.find("--find-package", 0) == 0) {
      findPackageMode = true;
    }
  }

  if (findPackageMode) {
    return this->FindPackage(args);
  }

  return true;
}

void cmake::ReadListFile(const std::vector<std::string>& args,
                         const char* path)
{
  // if a generator was not yet created, temporarily create one
  cmGlobalGenerator* gg = this->GetGlobalGenerator();
  bool created = false;

  // if a generator was not specified use a generic one
  if (!gg) {
    gg = new cmGlobalGenerator(this);
    created = true;
  }

  // read in the list file to fill the cache
  if (path) {
    this->CurrentSnapshot = this->State->Reset();
    std::string homeDir = this->GetHomeDirectory();
    std::string homeOutputDir = this->GetHomeOutputDirectory();
    this->SetHomeDirectory(cmSystemTools::GetCurrentWorkingDirectory());
    this->SetHomeOutputDirectory(cmSystemTools::GetCurrentWorkingDirectory());
    cmStateSnapshot snapshot = this->GetCurrentSnapshot();
    snapshot.GetDirectory().SetCurrentBinary(
      cmSystemTools::GetCurrentWorkingDirectory());
    snapshot.GetDirectory().SetCurrentSource(
      cmSystemTools::GetCurrentWorkingDirectory());
    snapshot.SetDefaultDefinitions();
    cmMakefile mf(gg, snapshot);
    if (this->GetWorkingMode() != NORMAL_MODE) {
      std::string file(cmSystemTools::CollapseFullPath(path));
      cmSystemTools::ConvertToUnixSlashes(file);
      mf.SetScriptModeFile(file.c_str());

      mf.SetArgcArgv(args);
    }
    if (!mf.ReadListFile(path)) {
      cmSystemTools::Error("Error processing file: ", path);
    }
    this->SetHomeDirectory(homeDir);
    this->SetHomeOutputDirectory(homeOutputDir);
  }

  // free generic one if generated
  if (created) {
    delete gg;
  }
}

bool cmake::FindPackage(const std::vector<std::string>& args)
{
  this->SetHomeDirectory(cmSystemTools::GetCurrentWorkingDirectory());
  this->SetHomeOutputDirectory(cmSystemTools::GetCurrentWorkingDirectory());

  // if a generator was not yet created, temporarily create one
  cmGlobalGenerator* gg = new cmGlobalGenerator(this);
  this->SetGlobalGenerator(gg);

  cmStateSnapshot snapshot = this->GetCurrentSnapshot();
  snapshot.GetDirectory().SetCurrentBinary(
    cmSystemTools::GetCurrentWorkingDirectory());
  snapshot.GetDirectory().SetCurrentSource(
    cmSystemTools::GetCurrentWorkingDirectory());
  // read in the list file to fill the cache
  snapshot.SetDefaultDefinitions();
  cmMakefile* mf = new cmMakefile(gg, snapshot);
  gg->AddMakefile(mf);

  mf->SetArgcArgv(args);

  std::string systemFile = mf->GetModulesFile("CMakeFindPackageMode.cmake");
  mf->ReadListFile(systemFile.c_str());

  std::string language = mf->GetSafeDefinition("LANGUAGE");
  std::string mode = mf->GetSafeDefinition("MODE");
  std::string packageName = mf->GetSafeDefinition("NAME");
  bool packageFound = mf->IsOn("PACKAGE_FOUND");
  bool quiet = mf->IsOn("PACKAGE_QUIET");

  if (!packageFound) {
    if (!quiet) {
      printf("%s not found.\n", packageName.c_str());
    }
  } else if (mode == "EXIST") {
    if (!quiet) {
      printf("%s found.\n", packageName.c_str());
    }
  } else if (mode == "COMPILE") {
    std::string includes = mf->GetSafeDefinition("PACKAGE_INCLUDE_DIRS");
    std::vector<std::string> includeDirs;
    cmSystemTools::ExpandListArgument(includes, includeDirs);

    gg->CreateGenerationObjects();
    cmLocalGenerator* lg = gg->LocalGenerators[0];
    std::string includeFlags =
      lg->GetIncludeFlags(includeDirs, nullptr, language);

    std::string definitions = mf->GetSafeDefinition("PACKAGE_DEFINITIONS");
    printf("%s %s\n", includeFlags.c_str(), definitions.c_str());
  } else if (mode == "LINK") {
    const char* targetName = "dummy";
    std::vector<std::string> srcs;
    cmTarget* tgt = mf->AddExecutable(targetName, srcs, true);
    tgt->SetProperty("LINKER_LANGUAGE", language.c_str());

    std::string libs = mf->GetSafeDefinition("PACKAGE_LIBRARIES");
    std::vector<std::string> libList;
    cmSystemTools::ExpandListArgument(libs, libList);
    for (std::string const& lib : libList) {
      tgt->AddLinkLibrary(*mf, lib, GENERAL_LibraryType);
    }

    std::string buildType = mf->GetSafeDefinition("CMAKE_BUILD_TYPE");
    buildType = cmSystemTools::UpperCase(buildType);

    std::string linkLibs;
    std::string frameworkPath;
    std::string linkPath;
    std::string flags;
    std::string linkFlags;
    gg->CreateGenerationObjects();
    cmGeneratorTarget* gtgt = gg->FindGeneratorTarget(tgt->GetName());
    cmLocalGenerator* lg = gtgt->GetLocalGenerator();
    cmLinkLineComputer linkLineComputer(lg,
                                        lg->GetStateSnapshot().GetDirectory());
    lg->GetTargetFlags(&linkLineComputer, buildType, linkLibs, flags,
                       linkFlags, frameworkPath, linkPath, gtgt);
    linkLibs = frameworkPath + linkPath + linkLibs;

    printf("%s\n", linkLibs.c_str());

    /*    if ( use_win32 )
          {
          tgt->SetProperty("WIN32_EXECUTABLE", "ON");
          }
        if ( use_macbundle)
          {
          tgt->SetProperty("MACOSX_BUNDLE", "ON");
          }*/
  }

  // free generic one if generated
  //  this->SetGlobalGenerator(0); // setting 0-pointer is not possible
  //  delete gg; // this crashes inside the cmake instance

  return packageFound;
}

// Parse the args
void cmake::SetArgs(const std::vector<std::string>& args,
                    bool directoriesSetBefore)
{
  bool directoriesSet = directoriesSetBefore;
  bool haveToolset = false;
  bool havePlatform = false;
  for (unsigned int i = 1; i < args.size(); ++i) {
    std::string const& arg = args[i];
    if (arg.find("-H", 0) == 0) {
      directoriesSet = true;
      std::string path = arg.substr(2);
      path = cmSystemTools::CollapseFullPath(path);
      cmSystemTools::ConvertToUnixSlashes(path);
      this->SetHomeDirectory(path);
    } else if (arg.find("-S", 0) == 0) {
      // There is no local generate anymore.  Ignore -S option.
    } else if (arg.find("-O", 0) == 0) {
      // There is no local generate anymore.  Ignore -O option.
    } else if (arg.find("-B", 0) == 0) {
      directoriesSet = true;
      std::string path = arg.substr(2);
      path = cmSystemTools::CollapseFullPath(path);
      cmSystemTools::ConvertToUnixSlashes(path);
      this->SetHomeOutputDirectory(path);
    } else if ((i < args.size() - 2) &&
               (arg.find("--check-build-system", 0) == 0)) {
      this->CheckBuildSystemArgument = args[++i];
      this->ClearBuildSystem = (atoi(args[++i].c_str()) > 0);
    } else if ((i < args.size() - 1) &&
               (arg.find("--check-stamp-file", 0) == 0)) {
      this->CheckStampFile = args[++i];
    } else if ((i < args.size() - 1) &&
               (arg.find("--check-stamp-list", 0) == 0)) {
      this->CheckStampList = args[++i];
    }
#if defined(CMAKE_HAVE_VS_GENERATORS)
    else if ((i < args.size() - 1) &&
             (arg.find("--vs-solution-file", 0) == 0)) {
      this->VSSolutionFile = args[++i];
    }
#endif
    else if (arg.find("-D", 0) == 0) {
      // skip for now
    } else if (arg.find("-U", 0) == 0) {
      // skip for now
    } else if (arg.find("-C", 0) == 0) {
      // skip for now
    } else if (arg.find("-P", 0) == 0) {
      // skip for now
      i++;
    } else if (arg.find("--find-package", 0) == 0) {
      // skip for now
      i++;
    } else if (arg.find("-W", 0) == 0) {
      // skip for now
    } else if (arg.find("--graphviz=", 0) == 0) {
      std::string path = arg.substr(strlen("--graphviz="));
      path = cmSystemTools::CollapseFullPath(path);
      cmSystemTools::ConvertToUnixSlashes(path);
      this->GraphVizFile = path;
      if (this->GraphVizFile.empty()) {
        cmSystemTools::Error("No file specified for --graphviz");
      }
    } else if (arg.find("--debug-trycompile", 0) == 0) {
      std::cout << "debug trycompile on\n";
      this->DebugTryCompileOn();
    } else if (arg.find("--debug-output", 0) == 0) {
      std::cout << "Running with debug output on.\n";
      this->SetDebugOutputOn(true);
    } else if (arg.find("--trace-expand", 0) == 0) {
      std::cout << "Running with expanded trace output on.\n";
      this->SetTrace(true);
      this->SetTraceExpand(true);
    } else if (arg.find("--trace-source=", 0) == 0) {
      std::string file = arg.substr(strlen("--trace-source="));
      cmSystemTools::ConvertToUnixSlashes(file);
      this->AddTraceSource(file);
      this->SetTrace(true);
    } else if (arg.find("--trace", 0) == 0) {
      std::cout << "Running with trace output on.\n";
      this->SetTrace(true);
      this->SetTraceExpand(false);
    } else if (arg.find("--warn-uninitialized", 0) == 0) {
      std::cout << "Warn about uninitialized values.\n";
      this->SetWarnUninitialized(true);
    } else if (arg.find("--warn-unused-vars", 0) == 0) {
      std::cout << "Finding unused variables.\n";
      this->SetWarnUnused(true);
    } else if (arg.find("--no-warn-unused-cli", 0) == 0) {
      std::cout << "Not searching for unused variables given on the "
                << "command line.\n";
      this->SetWarnUnusedCli(false);
    } else if (arg.find("--check-system-vars", 0) == 0) {
      std::cout << "Also check system files when warning about unused and "
                << "uninitialized variables.\n";
      this->SetCheckSystemVars(true);
    } else if (arg.find("-A", 0) == 0) {
      std::string value = arg.substr(2);
      if (value.empty()) {
        ++i;
        if (i >= args.size()) {
          cmSystemTools::Error("No platform specified for -A");
          return;
        }
        value = args[i];
      }
      if (havePlatform) {
        cmSystemTools::Error("Multiple -A options not allowed");
        return;
      }
      this->GeneratorPlatform = value;
      havePlatform = true;
    } else if (arg.find("-T", 0) == 0) {
      std::string value = arg.substr(2);
      if (value.empty()) {
        ++i;
        if (i >= args.size()) {
          cmSystemTools::Error("No toolset specified for -T");
          return;
        }
        value = args[i];
      }
      if (haveToolset) {
        cmSystemTools::Error("Multiple -T options not allowed");
        return;
      }
      this->GeneratorToolset = value;
      haveToolset = true;
    } else if (arg.find("-G", 0) == 0) {
      std::string value = arg.substr(2);
      if (value.empty()) {
        ++i;
        if (i >= args.size()) {
          cmSystemTools::Error("No generator specified for -G");
          this->PrintGeneratorList();
          return;
        }
        value = args[i];
      }
      cmGlobalGenerator* gen = this->CreateGlobalGenerator(value);
      if (!gen) {
        cmSystemTools::Error("Could not create named generator ",
                             value.c_str());
        this->PrintGeneratorList();
      } else {
        this->SetGlobalGenerator(gen);
      }
    }
    // no option assume it is the path to the source
    else {
      directoriesSet = true;
      this->SetDirectoriesFromFile(arg.c_str());
    }
  }
  if (!directoriesSet) {
    this->SetHomeOutputDirectory(cmSystemTools::GetCurrentWorkingDirectory());
    this->SetHomeDirectory(cmSystemTools::GetCurrentWorkingDirectory());
  }
}

void cmake::SetDirectoriesFromFile(const char* arg)
{
  // Check if the argument refers to a CMakeCache.txt or
  // CMakeLists.txt file.
  std::string listPath;
  std::string cachePath;
  bool argIsFile = false;
  if (cmSystemTools::FileIsDirectory(arg)) {
    std::string path = cmSystemTools::CollapseFullPath(arg);
    cmSystemTools::ConvertToUnixSlashes(path);
    std::string cacheFile = path;
    cacheFile += "/CMakeCache.txt";
    std::string listFile = path;
    listFile += "/CMakeLists.txt";
    if (cmSystemTools::FileExists(cacheFile.c_str())) {
      cachePath = path;
    }
    if (cmSystemTools::FileExists(listFile.c_str())) {
      listPath = path;
    }
  } else if (cmSystemTools::FileExists(arg)) {
    argIsFile = true;
    std::string fullPath = cmSystemTools::CollapseFullPath(arg);
    std::string name = cmSystemTools::GetFilenameName(fullPath);
    name = cmSystemTools::LowerCase(name);
    if (name == "cmakecache.txt") {
      cachePath = cmSystemTools::GetFilenamePath(fullPath);
    } else if (name == "cmakelists.txt") {
      listPath = cmSystemTools::GetFilenamePath(fullPath);
    }
  } else {
    // Specified file or directory does not exist.  Try to set things
    // up to produce a meaningful error message.
    std::string fullPath = cmSystemTools::CollapseFullPath(arg);
    std::string name = cmSystemTools::GetFilenameName(fullPath);
    name = cmSystemTools::LowerCase(name);
    if (name == "cmakecache.txt" || name == "cmakelists.txt") {
      argIsFile = true;
      listPath = cmSystemTools::GetFilenamePath(fullPath);
    } else {
      listPath = fullPath;
    }
  }

  // If there is a CMakeCache.txt file, use its settings.
  if (!cachePath.empty()) {
    if (this->LoadCache(cachePath)) {
      const char* existingValue =
        this->State->GetCacheEntryValue("CMAKE_HOME_DIRECTORY");
      if (existingValue) {
        this->SetHomeOutputDirectory(cachePath);
        this->SetHomeDirectory(existingValue);
        return;
      }
    }
  }

  // If there is a CMakeLists.txt file, use it as the source tree.
  if (!listPath.empty()) {
    this->SetHomeDirectory(listPath);

    if (argIsFile) {
      // Source CMakeLists.txt file given.  It was probably dropped
      // onto the executable in a GUI.  Default to an in-source build.
      this->SetHomeOutputDirectory(listPath);
    } else {
      // Source directory given on command line.  Use current working
      // directory as build tree.
      std::string cwd = cmSystemTools::GetCurrentWorkingDirectory();
      this->SetHomeOutputDirectory(cwd);
    }
    return;
  }

  // We didn't find a CMakeLists.txt or CMakeCache.txt file from the
  // argument.  Assume it is the path to the source tree, and use the
  // current working directory as the build tree.
  std::string full = cmSystemTools::CollapseFullPath(arg);
  std::string cwd = cmSystemTools::GetCurrentWorkingDirectory();
  this->SetHomeDirectory(full);
  this->SetHomeOutputDirectory(cwd);
}

// at the end of this CMAKE_ROOT and CMAKE_COMMAND should be added to the
// cache
int cmake::AddCMakePaths()
{
  // Save the value in the cache
  this->AddCacheEntry("CMAKE_COMMAND",
                      cmSystemTools::GetCMakeCommand().c_str(),
                      "Path to CMake executable.", cmStateEnums::INTERNAL);
#ifdef CMAKE_BUILD_WITH_CMAKE
  this->AddCacheEntry(
    "CMAKE_CTEST_COMMAND", cmSystemTools::GetCTestCommand().c_str(),
    "Path to ctest program executable.", cmStateEnums::INTERNAL);
  this->AddCacheEntry(
    "CMAKE_CPACK_COMMAND", cmSystemTools::GetCPackCommand().c_str(),
    "Path to cpack program executable.", cmStateEnums::INTERNAL);
#endif
  if (!cmSystemTools::FileExists(
        (cmSystemTools::GetCMakeRoot() + "/Modules/CMake.cmake").c_str())) {
    // couldn't find modules
    cmSystemTools::Error(
      "Could not find CMAKE_ROOT !!!\n"
      "CMake has most likely not been installed correctly.\n"
      "Modules directory not found in\n",
      cmSystemTools::GetCMakeRoot().c_str());
    return 0;
  }
  this->AddCacheEntry("CMAKE_ROOT", cmSystemTools::GetCMakeRoot().c_str(),
                      "Path to CMake installation.", cmStateEnums::INTERNAL);

  return 1;
}

void cmake::AddDefaultExtraGenerators()
{
#if defined(CMAKE_BUILD_WITH_CMAKE)
  this->ExtraGenerators.push_back(cmExtraCodeBlocksGenerator::GetFactory());
  this->ExtraGenerators.push_back(cmExtraCodeLiteGenerator::GetFactory());
  this->ExtraGenerators.push_back(cmExtraSublimeTextGenerator::GetFactory());
  this->ExtraGenerators.push_back(cmExtraKateGenerator::GetFactory());

#ifdef CMAKE_USE_ECLIPSE
  this->ExtraGenerators.push_back(cmExtraEclipseCDT4Generator::GetFactory());
#endif

#ifdef CMAKE_USE_KDEVELOP
  this->ExtraGenerators.push_back(cmGlobalKdevelopGenerator::GetFactory());
#endif
#endif
}

void cmake::GetRegisteredGenerators(
  std::vector<GeneratorInfo>& generators) const
{
  for (cmGlobalGeneratorFactory* gen : this->Generators) {
    std::vector<std::string> names;
    gen->GetGenerators(names);

    for (std::string const& name : names) {
      GeneratorInfo info;
      info.supportsToolset = gen->SupportsToolset();
      info.supportsPlatform = gen->SupportsPlatform();
      info.name = name;
      info.baseName = name;
      info.isAlias = false;
      generators.push_back(info);
    }
  }

  for (cmExternalMakefileProjectGeneratorFactory* eg : this->ExtraGenerators) {
    const std::vector<std::string> genList =
      eg->GetSupportedGlobalGenerators();
    for (std::string const& gen : genList) {
      GeneratorInfo info;
      info.name = cmExternalMakefileProjectGenerator::CreateFullGeneratorName(
        gen, eg->GetName());
      info.baseName = gen;
      info.extraName = eg->GetName();
      info.supportsPlatform = false;
      info.supportsToolset = false;
      info.isAlias = false;
      generators.push_back(info);
    }
    for (std::string const& a : eg->Aliases) {
      GeneratorInfo info;
      info.name = a;
      if (!genList.empty()) {
        info.baseName = genList.at(0);
      }
      info.extraName = eg->GetName();
      info.supportsPlatform = false;
      info.supportsToolset = false;
      info.isAlias = true;
      generators.push_back(info);
    }
  }
}

static std::pair<cmExternalMakefileProjectGenerator*, std::string>
createExtraGenerator(
  const std::vector<cmExternalMakefileProjectGeneratorFactory*>& in,
  const std::string& name)
{
  for (cmExternalMakefileProjectGeneratorFactory* i : in) {
    const std::vector<std::string> generators =
      i->GetSupportedGlobalGenerators();
    if (i->GetName() == name) { // Match aliases
      return std::make_pair(i->CreateExternalMakefileProjectGenerator(),
                            generators.at(0));
    }
    for (std::string const& g : generators) {
      const std::string fullName =
        cmExternalMakefileProjectGenerator::CreateFullGeneratorName(
          g, i->GetName());
      if (fullName == name) {
        return std::make_pair(i->CreateExternalMakefileProjectGenerator(), g);
      }
    }
  }
  return std::make_pair(
    static_cast<cmExternalMakefileProjectGenerator*>(nullptr), name);
}

cmGlobalGenerator* cmake::CreateGlobalGenerator(const std::string& gname)
{
  std::pair<cmExternalMakefileProjectGenerator*, std::string> extra =
    createExtraGenerator(this->ExtraGenerators, gname);
  cmExternalMakefileProjectGenerator* extraGenerator = extra.first;
  const std::string name = extra.second;

  cmGlobalGenerator* generator = nullptr;
  for (cmGlobalGeneratorFactory* g : this->Generators) {
    generator = g->CreateGlobalGenerator(name, this);
    if (generator) {
      break;
    }
  }

  if (generator) {
    generator->SetExternalMakefileProjectGenerator(extraGenerator);
  } else {
    delete extraGenerator;
  }

  return generator;
}

void cmake::SetHomeDirectory(const std::string& dir)
{
  this->State->SetSourceDirectory(dir);
  if (this->CurrentSnapshot.IsValid()) {
    this->CurrentSnapshot.SetDefinition("CMAKE_SOURCE_DIR", dir);
  }
}

const char* cmake::GetHomeDirectory() const
{
  return this->State->GetSourceDirectory();
}

void cmake::SetHomeOutputDirectory(const std::string& dir)
{
  this->State->SetBinaryDirectory(dir);
  if (this->CurrentSnapshot.IsValid()) {
    this->CurrentSnapshot.SetDefinition("CMAKE_BINARY_DIR", dir);
  }
}

const char* cmake::GetHomeOutputDirectory() const
{
  return this->State->GetBinaryDirectory();
}

std::string cmake::FindCacheFile(const std::string& binaryDir)
{
  std::string cachePath = binaryDir;
  cmSystemTools::ConvertToUnixSlashes(cachePath);
  std::string cacheFile = cachePath;
  cacheFile += "/CMakeCache.txt";
  if (!cmSystemTools::FileExists(cacheFile.c_str())) {
    // search in parent directories for cache
    std::string cmakeFiles = cachePath;
    cmakeFiles += "/CMakeFiles";
    if (cmSystemTools::FileExists(cmakeFiles.c_str())) {
      std::string cachePathFound =
        cmSystemTools::FileExistsInParentDirectories("CMakeCache.txt",
                                                     cachePath.c_str(), "/");
      if (!cachePathFound.empty()) {
        cachePath = cmSystemTools::GetFilenamePath(cachePathFound);
      }
    }
  }
  return cachePath;
}

void cmake::SetGlobalGenerator(cmGlobalGenerator* gg)
{
  if (!gg) {
    cmSystemTools::Error("Error SetGlobalGenerator called with null");
    return;
  }
  // delete the old generator
  if (this->GlobalGenerator) {
    delete this->GlobalGenerator;
    // restore the original environment variables CXX and CC
    // Restore CC
    std::string env = "CC=";
    if (!this->CCEnvironment.empty()) {
      env += this->CCEnvironment;
    }
    cmSystemTools::PutEnv(env);
    env = "CXX=";
    if (!this->CXXEnvironment.empty()) {
      env += this->CXXEnvironment;
    }
    cmSystemTools::PutEnv(env);
  }

  // set the new
  this->GlobalGenerator = gg;

  // set the global flag for unix style paths on cmSystemTools as soon as
  // the generator is set.  This allows gmake to be used on windows.
  cmSystemTools::SetForceUnixPaths(this->GlobalGenerator->GetForceUnixPaths());

  // Save the environment variables CXX and CC
  if (!cmSystemTools::GetEnv("CXX", this->CXXEnvironment)) {
    this->CXXEnvironment.clear();
  }
  if (!cmSystemTools::GetEnv("CC", this->CCEnvironment)) {
    this->CCEnvironment.clear();
  }
}

int cmake::DoPreConfigureChecks()
{
  // Make sure the Source directory contains a CMakeLists.txt file.
  std::string srcList = this->GetHomeDirectory();
  srcList += "/CMakeLists.txt";
  if (!cmSystemTools::FileExists(srcList.c_str())) {
    std::ostringstream err;
    if (cmSystemTools::FileIsDirectory(this->GetHomeDirectory())) {
      err << "The source directory \"" << this->GetHomeDirectory()
          << "\" does not appear to contain CMakeLists.txt.\n";
    } else if (cmSystemTools::FileExists(this->GetHomeDirectory())) {
      err << "The source directory \"" << this->GetHomeDirectory()
          << "\" is a file, not a directory.\n";
    } else {
      err << "The source directory \"" << this->GetHomeDirectory()
          << "\" does not exist.\n";
    }
    err << "Specify --help for usage, or press the help button on the CMake "
           "GUI.";
    cmSystemTools::Error(err.str().c_str());
    return -2;
  }

  // do a sanity check on some values
  if (this->State->GetInitializedCacheValue("CMAKE_HOME_DIRECTORY")) {
    std::string cacheStart =
      this->State->GetInitializedCacheValue("CMAKE_HOME_DIRECTORY");
    cacheStart += "/CMakeLists.txt";
    std::string currentStart = this->GetHomeDirectory();
    currentStart += "/CMakeLists.txt";
    if (!cmSystemTools::SameFile(cacheStart, currentStart)) {
      std::string message = "The source \"";
      message += currentStart;
      message += "\" does not match the source \"";
      message += cacheStart;
      message += "\" used to generate cache.  ";
      message += "Re-run cmake with a different source directory.";
      cmSystemTools::Error(message.c_str());
      return -2;
    }
  } else {
    return 0;
  }
  return 1;
}
struct SaveCacheEntry
{
  std::string key;
  std::string value;
  std::string help;
  cmStateEnums::CacheEntryType type;
};

int cmake::HandleDeleteCacheVariables(const std::string& var)
{
  std::vector<std::string> argsSplit;
  cmSystemTools::ExpandListArgument(std::string(var), argsSplit, true);
  // erase the property to avoid infinite recursion
  this->State->SetGlobalProperty("__CMAKE_DELETE_CACHE_CHANGE_VARS_", "");
  if (this->State->GetIsInTryCompile()) {
    return 0;
  }
  std::vector<SaveCacheEntry> saved;
  std::ostringstream warning;
  /* clang-format off */
  warning
    << "You have changed variables that require your cache to be deleted.\n"
    << "Configure will be re-run and you may have to reset some variables.\n"
    << "The following variables have changed:\n";
  /* clang-format on */
  for (std::vector<std::string>::iterator i = argsSplit.begin();
       i != argsSplit.end(); ++i) {
    SaveCacheEntry save;
    save.key = *i;
    warning << *i << "= ";
    i++;
    save.value = *i;
    warning << *i << "\n";
    const char* existingValue = this->State->GetCacheEntryValue(save.key);
    if (existingValue) {
      save.type = this->State->GetCacheEntryType(save.key);
      if (const char* help =
            this->State->GetCacheEntryProperty(save.key, "HELPSTRING")) {
        save.help = help;
      }
    }
    saved.push_back(save);
  }

  // remove the cache
  this->DeleteCache(this->GetHomeOutputDirectory());
  // load the empty cache
  this->LoadCache();
  // restore the changed compilers
  for (SaveCacheEntry const& i : saved) {
    this->AddCacheEntry(i.key, i.value.c_str(), i.help.c_str(), i.type);
  }
  cmSystemTools::Message(warning.str().c_str());
  // avoid reconfigure if there were errors
  if (!cmSystemTools::GetErrorOccuredFlag()) {
    // re-run configure
    return this->Configure();
  }
  return 0;
}

int cmake::Configure()
{
  DiagLevel diagLevel;

  if (this->DiagLevels.count("deprecated") == 1) {

    diagLevel = this->DiagLevels["deprecated"];
    if (diagLevel == DIAG_IGNORE) {
      this->SetSuppressDeprecatedWarnings(true);
      this->SetDeprecatedWarningsAsErrors(false);
    } else if (diagLevel == DIAG_WARN) {
      this->SetSuppressDeprecatedWarnings(false);
      this->SetDeprecatedWarningsAsErrors(false);
    } else if (diagLevel == DIAG_ERROR) {
      this->SetSuppressDeprecatedWarnings(false);
      this->SetDeprecatedWarningsAsErrors(true);
    }
  }

  if (this->DiagLevels.count("dev") == 1) {
    bool setDeprecatedVariables = false;

    const char* cachedWarnDeprecated =
      this->State->GetCacheEntryValue("CMAKE_WARN_DEPRECATED");
    const char* cachedErrorDeprecated =
      this->State->GetCacheEntryValue("CMAKE_ERROR_DEPRECATED");

    // don't overwrite deprecated warning setting from a previous invocation
    if (!cachedWarnDeprecated && !cachedErrorDeprecated) {
      setDeprecatedVariables = true;
    }

    diagLevel = this->DiagLevels["dev"];
    if (diagLevel == DIAG_IGNORE) {
      this->SetSuppressDevWarnings(true);
      this->SetDevWarningsAsErrors(false);

      if (setDeprecatedVariables) {
        this->SetSuppressDeprecatedWarnings(true);
        this->SetDeprecatedWarningsAsErrors(false);
      }
    } else if (diagLevel == DIAG_WARN) {
      this->SetSuppressDevWarnings(false);
      this->SetDevWarningsAsErrors(false);

      if (setDeprecatedVariables) {
        this->SetSuppressDeprecatedWarnings(false);
        this->SetDeprecatedWarningsAsErrors(false);
      }
    } else if (diagLevel == DIAG_ERROR) {
      this->SetSuppressDevWarnings(false);
      this->SetDevWarningsAsErrors(true);

      if (setDeprecatedVariables) {
        this->SetSuppressDeprecatedWarnings(false);
        this->SetDeprecatedWarningsAsErrors(true);
      }
    }
  }

  int ret = this->ActualConfigure();
  const char* delCacheVars =
    this->State->GetGlobalProperty("__CMAKE_DELETE_CACHE_CHANGE_VARS_");
  if (delCacheVars && delCacheVars[0] != 0) {
    return this->HandleDeleteCacheVariables(delCacheVars);
  }
  return ret;
}

int cmake::ActualConfigure()
{
  // Construct right now our path conversion table before it's too late:
  this->UpdateConversionPathTable();
  this->CleanupCommandsAndMacros();

  int res = 0;
  if (this->GetWorkingMode() == NORMAL_MODE) {
    res = this->DoPreConfigureChecks();
  }
  if (res < 0) {
    return -2;
  }
  if (!res) {
    this->AddCacheEntry(
      "CMAKE_HOME_DIRECTORY", this->GetHomeDirectory(),
      "Source directory with the top level CMakeLists.txt file for this "
      "project",
      cmStateEnums::INTERNAL);
  }

  // no generator specified on the command line
  if (!this->GlobalGenerator) {
    const char* genName =
      this->State->GetInitializedCacheValue("CMAKE_GENERATOR");
    const char* extraGenName =
      this->State->GetInitializedCacheValue("CMAKE_EXTRA_GENERATOR");
    if (genName) {
      std::string fullName =
        cmExternalMakefileProjectGenerator::CreateFullGeneratorName(
          genName, extraGenName ? extraGenName : "");
      this->GlobalGenerator = this->CreateGlobalGenerator(fullName);
    }
    if (this->GlobalGenerator) {
      // set the global flag for unix style paths on cmSystemTools as
      // soon as the generator is set.  This allows gmake to be used
      // on windows.
      cmSystemTools::SetForceUnixPaths(
        this->GlobalGenerator->GetForceUnixPaths());
    } else {
      this->CreateDefaultGlobalGenerator();
    }
    if (!this->GlobalGenerator) {
      cmSystemTools::Error("Could not create generator");
      return -1;
    }
  }

  const char* genName =
    this->State->GetInitializedCacheValue("CMAKE_GENERATOR");
  if (genName) {
    if (!this->GlobalGenerator->MatchesGeneratorName(genName)) {
      std::string message = "Error: generator : ";
      message += this->GlobalGenerator->GetName();
      message += "\nDoes not match the generator used previously: ";
      message += genName;
      message += "\nEither remove the CMakeCache.txt file and CMakeFiles "
                 "directory or choose a different binary directory.";
      cmSystemTools::Error(message.c_str());
      return -2;
    }
  }
  if (!this->State->GetInitializedCacheValue("CMAKE_GENERATOR")) {
    this->AddCacheEntry("CMAKE_GENERATOR",
                        this->GlobalGenerator->GetName().c_str(),
                        "Name of generator.", cmStateEnums::INTERNAL);
    this->AddCacheEntry("CMAKE_EXTRA_GENERATOR",
                        this->GlobalGenerator->GetExtraGeneratorName().c_str(),
                        "Name of external makefile project generator.",
                        cmStateEnums::INTERNAL);
  }

  if (const char* instance =
        this->State->GetInitializedCacheValue("CMAKE_GENERATOR_INSTANCE")) {
    if (!this->GeneratorInstance.empty() &&
        this->GeneratorInstance != instance) {
      std::string message = "Error: generator instance: ";
      message += this->GeneratorInstance;
      message += "\nDoes not match the instance used previously: ";
      message += instance;
      message += "\nEither remove the CMakeCache.txt file and CMakeFiles "
                 "directory or choose a different binary directory.";
      cmSystemTools::Error(message.c_str());
      return -2;
    }
  } else {
    this->AddCacheEntry(
      "CMAKE_GENERATOR_INSTANCE", this->GeneratorInstance.c_str(),
      "Generator instance identifier.", cmStateEnums::INTERNAL);
  }

  if (const char* platformName =
        this->State->GetInitializedCacheValue("CMAKE_GENERATOR_PLATFORM")) {
    if (!this->GeneratorPlatform.empty() &&
        this->GeneratorPlatform != platformName) {
      std::string message = "Error: generator platform: ";
      message += this->GeneratorPlatform;
      message += "\nDoes not match the platform used previously: ";
      message += platformName;
      message += "\nEither remove the CMakeCache.txt file and CMakeFiles "
                 "directory or choose a different binary directory.";
      cmSystemTools::Error(message.c_str());
      return -2;
    }
  } else {
    this->AddCacheEntry("CMAKE_GENERATOR_PLATFORM",
                        this->GeneratorPlatform.c_str(),
                        "Name of generator platform.", cmStateEnums::INTERNAL);
  }

  if (const char* tsName =
        this->State->GetInitializedCacheValue("CMAKE_GENERATOR_TOOLSET")) {
    if (!this->GeneratorToolset.empty() && this->GeneratorToolset != tsName) {
      std::string message = "Error: generator toolset: ";
      message += this->GeneratorToolset;
      message += "\nDoes not match the toolset used previously: ";
      message += tsName;
      message += "\nEither remove the CMakeCache.txt file and CMakeFiles "
                 "directory or choose a different binary directory.";
      cmSystemTools::Error(message.c_str());
      return -2;
    }
  } else {
    this->AddCacheEntry("CMAKE_GENERATOR_TOOLSET",
                        this->GeneratorToolset.c_str(),
                        "Name of generator toolset.", cmStateEnums::INTERNAL);
  }

  // reset any system configuration information, except for when we are
  // InTryCompile. With TryCompile the system info is taken from the parent's
  // info to save time
  if (!this->State->GetIsInTryCompile()) {
    this->GlobalGenerator->ClearEnabledLanguages();

    this->TruncateOutputLog("CMakeOutput.log");
    this->TruncateOutputLog("CMakeError.log");
  }

  // actually do the configure
  this->GlobalGenerator->Configure();
  // Before saving the cache
  // if the project did not define one of the entries below, add them now
  // so users can edit the values in the cache:

  // We used to always present LIBRARY_OUTPUT_PATH and
  // EXECUTABLE_OUTPUT_PATH.  They are now documented as old-style and
  // should no longer be used.  Therefore we present them only if the
  // project requires compatibility with CMake 2.4.  We detect this
  // here by looking for the old CMAKE_BACKWARDS_COMPATIBILITY
  // variable created when CMP0001 is not set to NEW.
  if (this->State->GetInitializedCacheValue("CMAKE_BACKWARDS_COMPATIBILITY")) {
    if (!this->State->GetInitializedCacheValue("LIBRARY_OUTPUT_PATH")) {
      this->AddCacheEntry(
        "LIBRARY_OUTPUT_PATH", "",
        "Single output directory for building all libraries.",
        cmStateEnums::PATH);
    }
    if (!this->State->GetInitializedCacheValue("EXECUTABLE_OUTPUT_PATH")) {
      this->AddCacheEntry(
        "EXECUTABLE_OUTPUT_PATH", "",
        "Single output directory for building all executables.",
        cmStateEnums::PATH);
    }
  }

  cmMakefile* mf = this->GlobalGenerator->GetMakefiles()[0];
  if (mf->IsOn("CTEST_USE_LAUNCHERS") &&
      !this->State->GetGlobalProperty("RULE_LAUNCH_COMPILE")) {
    cmSystemTools::Error(
      "CTEST_USE_LAUNCHERS is enabled, but the "
      "RULE_LAUNCH_COMPILE global property is not defined.\n"
      "Did you forget to include(CTest) in the toplevel "
      "CMakeLists.txt ?");
  }

  // only save the cache if there were no fatal errors
  if (this->GetWorkingMode() == NORMAL_MODE) {
    this->SaveCache(this->GetHomeOutputDirectory());
  }
  if (cmSystemTools::GetErrorOccuredFlag()) {
    return -1;
  }
  return 0;
}

void cmake::CreateDefaultGlobalGenerator()
{
#if defined(_WIN32) && !defined(__CYGWIN__) && !defined(CMAKE_BOOT_MINGW)
  std::string found;
  // Try to find the newest VS installed on the computer and
  // use that as a default if -G is not specified
  const std::string vsregBase = "HKEY_LOCAL_MACHINE\\SOFTWARE\\Microsoft\\";
  static const char* const vsVariants[] = {
    /* clang-format needs this comment to break after the opening brace */
    "VisualStudio\\", "VCExpress\\", "WDExpress\\"
  };
  struct VSVersionedGenerator
  {
    const char* MSVersion;
    const char* GeneratorName;
  };
  static VSVersionedGenerator const vsGenerators[] = {
    { "15.0", "Visual Studio 15 2017" }, //
    { "14.0", "Visual Studio 14 2015" }, //
    { "12.0", "Visual Studio 12 2013" }, //
    { "11.0", "Visual Studio 11 2012" }, //
    { "10.0", "Visual Studio 10 2010" }, //
    { "9.0", "Visual Studio 9 2008" },   //
    { "8.0", "Visual Studio 8 2005" }
  };
  static const char* const vsEntries[] = {
    "\\Setup\\VC;ProductDir", //
    ";InstallDir"             //
  };

  cmVSSetupAPIHelper vsSetupAPIHelper;
  if (vsSetupAPIHelper.IsVS2017Installed()) {
    found = "Visual Studio 15 2017";
  } else {
<<<<<<< HEAD
      for (VSVersionedGenerator const* g = cmArrayBegin(vsGenerators);
          found.empty() && g != cmArrayEnd(vsGenerators); ++g) {
          for (const char* const* v = cmArrayBegin(vsVariants);
              found.empty() && v != cmArrayEnd(vsVariants); ++v) {
              for (const char* const* e = cmArrayBegin(vsEntries);
                  found.empty() && e != cmArrayEnd(vsEntries); ++e) {
                  std::string const reg = vsregBase + *v + g->MSVersion + *e;
                  std::string dir;
                  if (cmSystemTools::ReadRegistryValue(reg, dir,
                      cmSystemTools::KeyWOW64_32) &&
                      cmSystemTools::PathExists(dir)) {
                      found = g->GeneratorName;
                  }
              }
=======
    for (VSVersionedGenerator const* g = cm::cbegin(vsGenerators);
         found.empty() && g != cm::cend(vsGenerators); ++g) {
      for (const char* const* v = cm::cbegin(vsVariants);
           found.empty() && v != cm::cend(vsVariants); ++v) {
        for (const char* const* e = cm::cbegin(vsEntries);
             found.empty() && e != cm::cend(vsEntries); ++e) {
          std::string const reg = vsregBase + *v + g->MSVersion + *e;
          std::string dir;
          if (cmSystemTools::ReadRegistryValue(reg, dir,
                                               cmSystemTools::KeyWOW64_32) &&
              cmSystemTools::PathExists(dir)) {
            found = g->GeneratorName;
>>>>>>> b104bcfd
          }
      }
  }
  cmGlobalGenerator* gen = this->CreateGlobalGenerator(found);
  if (!gen) {
    gen = new cmGlobalNMakeMakefileGenerator(this);
  }
  this->SetGlobalGenerator(gen);
  std::cout << "-- Building for: " << gen->GetName() << "\n";
#else
  this->SetGlobalGenerator(new cmGlobalUnixMakefileGenerator3(this));
#endif
}

void cmake::PreLoadCMakeFiles()
{
  std::vector<std::string> args;
  std::string pre_load = this->GetHomeDirectory();
  if (!pre_load.empty()) {
    pre_load += "/PreLoad.cmake";
    if (cmSystemTools::FileExists(pre_load.c_str())) {
      this->ReadListFile(args, pre_load.c_str());
    }
  }
  pre_load = this->GetHomeOutputDirectory();
  if (!pre_load.empty()) {
    pre_load += "/PreLoad.cmake";
    if (cmSystemTools::FileExists(pre_load.c_str())) {
      this->ReadListFile(args, pre_load.c_str());
    }
  }
}

// handle a command line invocation
int cmake::Run(const std::vector<std::string>& args, bool noconfigure)
{
  // Process the arguments
  this->SetArgs(args);
  if (cmSystemTools::GetErrorOccuredFlag()) {
    return -1;
  }

  // If we are given a stamp list file check if it is really out of date.
  if (!this->CheckStampList.empty() &&
      cmakeCheckStampList(this->CheckStampList.c_str())) {
    return 0;
  }

  // If we are given a stamp file check if it is really out of date.
  if (!this->CheckStampFile.empty() &&
      cmakeCheckStampFile(this->CheckStampFile.c_str())) {
    return 0;
  }

  if (this->GetWorkingMode() == NORMAL_MODE) {
    // load the cache
    if (this->LoadCache() < 0) {
      cmSystemTools::Error("Error executing cmake::LoadCache(). Aborting.\n");
      return -1;
    }
  } else {
    this->AddCMakePaths();
  }

  // Add any cache args
  if (!this->SetCacheArgs(args)) {
    cmSystemTools::Error("Problem processing arguments. Aborting.\n");
    return -1;
  }

  // In script mode we terminate after running the script.
  if (this->GetWorkingMode() != NORMAL_MODE) {
    if (cmSystemTools::GetErrorOccuredFlag()) {
      return -1;
    }
    return 0;
  }

  // If MAKEFLAGS are given in the environment, remove the environment
  // variable.  This will prevent try-compile from succeeding when it
  // should fail (if "-i" is an option).  We cannot simply test
  // whether "-i" is given and remove it because some make programs
  // encode the MAKEFLAGS variable in a strange way.
  if (cmSystemTools::HasEnv("MAKEFLAGS")) {
    cmSystemTools::PutEnv("MAKEFLAGS=");
  }

  this->PreLoadCMakeFiles();

  if (noconfigure) {
    return 0;
  }

  // now run the global generate
  // Check the state of the build system to see if we need to regenerate.
  if (!this->CheckBuildSystem()) {
    return 0;
  }

  int ret = this->Configure();
  if (ret || this->GetWorkingMode() != NORMAL_MODE) {
#if defined(CMAKE_HAVE_VS_GENERATORS)
    if (!this->VSSolutionFile.empty() && this->GlobalGenerator) {
      // CMake is running to regenerate a Visual Studio build tree
      // during a build from the VS IDE.  The build files cannot be
      // regenerated, so we should stop the build.
      cmSystemTools::Message("CMake Configure step failed.  "
                             "Build files cannot be regenerated correctly.  "
                             "Attempting to stop IDE build.");
      cmGlobalVisualStudioGenerator* gg =
        static_cast<cmGlobalVisualStudioGenerator*>(this->GlobalGenerator);
      gg->CallVisualStudioMacro(cmGlobalVisualStudioGenerator::MacroStop,
                                this->VSSolutionFile.c_str());
    }
#endif
    return ret;
  }
  ret = this->Generate();
  std::string message = "Build files have been written to: ";
  message += this->GetHomeOutputDirectory();
  this->UpdateProgress(message.c_str(), -1);
  return ret;
}

int cmake::Generate()
{
  if (!this->GlobalGenerator) {
    return -1;
  }
  if (!this->GlobalGenerator->Compute()) {
    return -1;
  }
  this->GlobalGenerator->Generate();
  if (!this->GraphVizFile.empty()) {
    std::cout << "Generate graphviz: " << this->GraphVizFile << std::endl;
    this->GenerateGraphViz(this->GraphVizFile.c_str());
  }
  if (this->WarnUnusedCli) {
    this->RunCheckForUnusedVariables();
  }
  if (cmSystemTools::GetErrorOccuredFlag()) {
    return -1;
  }
  // Save the cache again after a successful Generate so that any internal
  // variables created during Generate are saved. (Specifically target GUIDs
  // for the Visual Studio and Xcode generators.)
  if (this->GetWorkingMode() == NORMAL_MODE) {
    this->SaveCache(this->GetHomeOutputDirectory());
  }
  return 0;
}

void cmake::AddCacheEntry(const std::string& key, const char* value,
                          const char* helpString, int type)
{
  this->State->AddCacheEntry(key, value, helpString,
                             cmStateEnums::CacheEntryType(type));
  this->UnwatchUnusedCli(key);
}

const char* cmake::GetCacheDefinition(const std::string& name) const
{
  return this->State->GetInitializedCacheValue(name);
}

void cmake::AddScriptingCommands()
{
  GetScriptingCommands(this->State);
}

void cmake::AddProjectCommands()
{
  GetProjectCommands(this->State);
}

void cmake::AddDefaultGenerators()
{
#if defined(_WIN32) && !defined(__CYGWIN__)
#if !defined(CMAKE_BOOT_MINGW)
  this->Generators.push_back(cmGlobalVisualStudio15Generator::NewFactory());
  this->Generators.push_back(cmGlobalVisualStudio14Generator::NewFactory());
  this->Generators.push_back(cmGlobalVisualStudio12Generator::NewFactory());
  this->Generators.push_back(cmGlobalVisualStudio11Generator::NewFactory());
  this->Generators.push_back(cmGlobalVisualStudio10Generator::NewFactory());
  this->Generators.push_back(cmGlobalVisualStudio9Generator::NewFactory());
  this->Generators.push_back(cmGlobalVisualStudio8Generator::NewFactory());
  this->Generators.push_back(cmGlobalBorlandMakefileGenerator::NewFactory());
  this->Generators.push_back(cmGlobalNMakeMakefileGenerator::NewFactory());
  this->Generators.push_back(cmGlobalJOMMakefileGenerator::NewFactory());
  this->Generators.push_back(cmGlobalGhsMultiGenerator::NewFactory());
#endif
  this->Generators.push_back(cmGlobalMSYSMakefileGenerator::NewFactory());
  this->Generators.push_back(cmGlobalMinGWMakefileGenerator::NewFactory());
#endif
  this->Generators.push_back(cmGlobalUnixMakefileGenerator3::NewFactory());
#if defined(CMAKE_BUILD_WITH_CMAKE)
  this->Generators.push_back(cmGlobalNinjaGenerator::NewFactory());
#endif
#if defined(CMAKE_USE_WMAKE)
  this->Generators.push_back(cmGlobalWatcomWMakeGenerator::NewFactory());
#endif
#ifdef CMAKE_USE_XCODE
  this->Generators.push_back(cmGlobalXCodeGenerator::NewFactory());
#endif
}

bool cmake::ParseCacheEntry(const std::string& entry, std::string& var,
                            std::string& value,
                            cmStateEnums::CacheEntryType& type)
{
  return cmState::ParseCacheEntry(entry, var, value, type);
}

int cmake::LoadCache()
{
  // could we not read the cache
  if (!this->LoadCache(this->GetHomeOutputDirectory())) {
    // if it does exist, but isn't readable then warn the user
    std::string cacheFile = this->GetHomeOutputDirectory();
    cacheFile += "/CMakeCache.txt";
    if (cmSystemTools::FileExists(cacheFile.c_str())) {
      cmSystemTools::Error(
        "There is a CMakeCache.txt file for the current binary tree but "
        "cmake does not have permission to read it. Please check the "
        "permissions of the directory you are trying to run CMake on.");
      return -1;
    }
  }

  // setup CMAKE_ROOT and CMAKE_COMMAND
  if (!this->AddCMakePaths()) {
    return -3;
  }
  return 0;
}

bool cmake::LoadCache(const std::string& path)
{
  std::set<std::string> emptySet;
  return this->LoadCache(path, true, emptySet, emptySet);
}

bool cmake::LoadCache(const std::string& path, bool internal,
                      std::set<std::string>& excludes,
                      std::set<std::string>& includes)
{
  bool result = this->State->LoadCache(path, internal, excludes, includes);
  static const char* entries[] = { "CMAKE_CACHE_MAJOR_VERSION",
                                   "CMAKE_CACHE_MINOR_VERSION" };
  for (const char* const* nameIt = cm::cbegin(entries);
       nameIt != cm::cend(entries); ++nameIt) {
    this->UnwatchUnusedCli(*nameIt);
  }
  return result;
}

bool cmake::SaveCache(const std::string& path)
{
  bool result = this->State->SaveCache(path);
  static const char* entries[] = { "CMAKE_CACHE_MAJOR_VERSION",
                                   "CMAKE_CACHE_MINOR_VERSION",
                                   "CMAKE_CACHE_PATCH_VERSION",
                                   "CMAKE_CACHEFILE_DIR" };
  for (const char* const* nameIt = cm::cbegin(entries);
       nameIt != cm::cend(entries); ++nameIt) {
    this->UnwatchUnusedCli(*nameIt);
  }
  return result;
}

bool cmake::DeleteCache(const std::string& path)
{
  return this->State->DeleteCache(path);
}

void cmake::SetProgressCallback(ProgressCallbackType f, void* cd)
{
  this->ProgressCallback = f;
  this->ProgressCallbackClientData = cd;
}

void cmake::UpdateProgress(const char* msg, float prog)
{
  if (this->ProgressCallback && !this->State->GetIsInTryCompile()) {
    (*this->ProgressCallback)(msg, prog, this->ProgressCallbackClientData);
    return;
  }
}

bool cmake::GetIsInTryCompile() const
{
  return this->State->GetIsInTryCompile();
}

void cmake::SetIsInTryCompile(bool b)
{
  this->State->SetIsInTryCompile(b);
}

void cmake::GetGeneratorDocumentation(std::vector<cmDocumentationEntry>& v)
{
  for (cmGlobalGeneratorFactory* g : this->Generators) {
    cmDocumentationEntry e;
    g->GetDocumentation(e);
    v.push_back(e);
  }
  for (cmExternalMakefileProjectGeneratorFactory* eg : this->ExtraGenerators) {
    const std::string doc = eg->GetDocumentation();
    const std::string name = eg->GetName();

    // Aliases:
    for (std::string const& a : eg->Aliases) {
      cmDocumentationEntry e;
      e.Name = a;
      e.Brief = doc;
      v.push_back(e);
    }

    // Full names:
    const std::vector<std::string> generators =
      eg->GetSupportedGlobalGenerators();
    for (std::string const& g : generators) {
      cmDocumentationEntry e;
      e.Name =
        cmExternalMakefileProjectGenerator::CreateFullGeneratorName(g, name);
      e.Brief = doc;
      v.push_back(e);
    }
  }
}

void cmake::PrintGeneratorList()
{
#ifdef CMAKE_BUILD_WITH_CMAKE
  cmDocumentation doc;
  std::vector<cmDocumentationEntry> generators;
  this->GetGeneratorDocumentation(generators);
  doc.AppendSection("Generators", generators);
  std::cerr << "\n";
  doc.PrintDocumentation(cmDocumentation::ListGenerators, std::cerr);
#endif
}

void cmake::UpdateConversionPathTable()
{
  // Update the path conversion table with any specified file:
  const char* tablepath =
    this->State->GetInitializedCacheValue("CMAKE_PATH_TRANSLATION_FILE");

  if (tablepath) {
    cmsys::ifstream table(tablepath);
    if (!table) {
      cmSystemTools::Error("CMAKE_PATH_TRANSLATION_FILE set to ", tablepath,
                           ". CMake can not open file.");
      cmSystemTools::ReportLastSystemError("CMake can not open file.");
    } else {
      std::string a, b;
      while (!table.eof()) {
        // two entries per line
        table >> a;
        table >> b;
        cmSystemTools::AddTranslationPath(a, b);
      }
    }
  }
}

int cmake::CheckBuildSystem()
{
  // We do not need to rerun CMake.  Check dependency integrity.
  const bool verbose = isCMakeVerbose();

  // This method will check the integrity of the build system if the
  // option was given on the command line.  It reads the given file to
  // determine whether CMake should rerun.

  // If no file is provided for the check, we have to rerun.
  if (this->CheckBuildSystemArgument.empty()) {
    if (verbose) {
      std::ostringstream msg;
      msg << "Re-run cmake no build system arguments\n";
      cmSystemTools::Stdout(msg.str().c_str());
    }
    return 1;
  }

  // If the file provided does not exist, we have to rerun.
  if (!cmSystemTools::FileExists(this->CheckBuildSystemArgument.c_str())) {
    if (verbose) {
      std::ostringstream msg;
      msg << "Re-run cmake missing file: " << this->CheckBuildSystemArgument
          << "\n";
      cmSystemTools::Stdout(msg.str().c_str());
    }
    return 1;
  }

  // Read the rerun check file and use it to decide whether to do the
  // global generate.
  cmake cm(RoleScript); // Actually, all we need is the `set` command.
  cm.SetHomeDirectory("");
  cm.SetHomeOutputDirectory("");
  cm.GetCurrentSnapshot().SetDefaultDefinitions();
  cmGlobalGenerator gg(&cm);
  cmMakefile mf(&gg, cm.GetCurrentSnapshot());
  if (!mf.ReadListFile(this->CheckBuildSystemArgument.c_str()) ||
      cmSystemTools::GetErrorOccuredFlag()) {
    if (verbose) {
      std::ostringstream msg;
      msg << "Re-run cmake error reading : " << this->CheckBuildSystemArgument
          << "\n";
      cmSystemTools::Stdout(msg.str().c_str());
    }
    // There was an error reading the file.  Just rerun.
    return 1;
  }

  if (this->ClearBuildSystem) {
    // Get the generator used for this build system.
    const char* genName = mf.GetDefinition("CMAKE_DEPENDS_GENERATOR");
    if (!genName || genName[0] == '\0') {
      genName = "Unix Makefiles";
    }

    // Create the generator and use it to clear the dependencies.
    std::unique_ptr<cmGlobalGenerator> ggd(
      this->CreateGlobalGenerator(genName));
    if (ggd) {
      cm.GetCurrentSnapshot().SetDefaultDefinitions();
      cmMakefile mfd(ggd.get(), cm.GetCurrentSnapshot());
      std::unique_ptr<cmLocalGenerator> lgd(ggd->CreateLocalGenerator(&mfd));
      lgd->ClearDependencies(&mfd, verbose);
    }
  }

  // If any byproduct of makefile generation is missing we must re-run.
  std::vector<std::string> products;
  if (const char* productStr = mf.GetDefinition("CMAKE_MAKEFILE_PRODUCTS")) {
    cmSystemTools::ExpandListArgument(productStr, products);
  }
  for (std::string const& p : products) {
    if (!(cmSystemTools::FileExists(p.c_str()) ||
          cmSystemTools::FileIsSymlink(p))) {
      if (verbose) {
        std::ostringstream msg;
        msg << "Re-run cmake, missing byproduct: " << p << "\n";
        cmSystemTools::Stdout(msg.str().c_str());
      }
      return 1;
    }
  }

  // Get the set of dependencies and outputs.
  std::vector<std::string> depends;
  std::vector<std::string> outputs;
  const char* dependsStr = mf.GetDefinition("CMAKE_MAKEFILE_DEPENDS");
  const char* outputsStr = mf.GetDefinition("CMAKE_MAKEFILE_OUTPUTS");
  if (dependsStr && outputsStr) {
    cmSystemTools::ExpandListArgument(dependsStr, depends);
    cmSystemTools::ExpandListArgument(outputsStr, outputs);
  }
  if (depends.empty() || outputs.empty()) {
    // Not enough information was provided to do the test.  Just rerun.
    if (verbose) {
      std::ostringstream msg;
      msg << "Re-run cmake no CMAKE_MAKEFILE_DEPENDS "
             "or CMAKE_MAKEFILE_OUTPUTS :\n";
      cmSystemTools::Stdout(msg.str().c_str());
    }
    return 1;
  }

  // Find the newest dependency.
  std::vector<std::string>::iterator dep = depends.begin();
  std::string dep_newest = *dep++;
  for (; dep != depends.end(); ++dep) {
    int result = 0;
    if (this->FileComparison->FileTimeCompare(dep_newest.c_str(), dep->c_str(),
                                              &result)) {
      if (result < 0) {
        dep_newest = *dep;
      }
    } else {
      if (verbose) {
        std::ostringstream msg;
        msg << "Re-run cmake: build system dependency is missing\n";
        cmSystemTools::Stdout(msg.str().c_str());
      }
      return 1;
    }
  }

  // Find the oldest output.
  std::vector<std::string>::iterator out = outputs.begin();
  std::string out_oldest = *out++;
  for (; out != outputs.end(); ++out) {
    int result = 0;
    if (this->FileComparison->FileTimeCompare(out_oldest.c_str(), out->c_str(),
                                              &result)) {
      if (result > 0) {
        out_oldest = *out;
      }
    } else {
      if (verbose) {
        std::ostringstream msg;
        msg << "Re-run cmake: build system output is missing\n";
        cmSystemTools::Stdout(msg.str().c_str());
      }
      return 1;
    }
  }

  // If any output is older than any dependency then rerun.
  {
    int result = 0;
    if (!this->FileComparison->FileTimeCompare(out_oldest.c_str(),
                                               dep_newest.c_str(), &result) ||
        result < 0) {
      if (verbose) {
        std::ostringstream msg;
        msg << "Re-run cmake file: " << out_oldest
            << " older than: " << dep_newest << "\n";
        cmSystemTools::Stdout(msg.str().c_str());
      }
      return 1;
    }
  }

  // No need to rerun.
  return 0;
}

void cmake::TruncateOutputLog(const char* fname)
{
  std::string fullPath = this->GetHomeOutputDirectory();
  fullPath += "/";
  fullPath += fname;
  struct stat st;
  if (::stat(fullPath.c_str(), &st)) {
    return;
  }
  if (!this->State->GetInitializedCacheValue("CMAKE_CACHEFILE_DIR")) {
    cmSystemTools::RemoveFile(fullPath);
    return;
  }
  off_t fsize = st.st_size;
  const off_t maxFileSize = 50 * 1024;
  if (fsize < maxFileSize) {
    // TODO: truncate file
    return;
  }
}

inline std::string removeQuotes(const std::string& s)
{
  if (s[0] == '\"' && s[s.size() - 1] == '\"') {
    return s.substr(1, s.size() - 2);
  }
  return s;
}

void cmake::MarkCliAsUsed(const std::string& variable)
{
  this->UsedCliVariables[variable] = true;
}

void cmake::GenerateGraphViz(const char* fileName) const
{
#ifdef CMAKE_BUILD_WITH_CMAKE
  cmGraphVizWriter gvWriter(this->GetGlobalGenerator()->GetLocalGenerators());

  std::string settingsFile = this->GetHomeOutputDirectory();
  settingsFile += "/CMakeGraphVizOptions.cmake";
  std::string fallbackSettingsFile = this->GetHomeDirectory();
  fallbackSettingsFile += "/CMakeGraphVizOptions.cmake";

  gvWriter.ReadSettings(settingsFile.c_str(), fallbackSettingsFile.c_str());

  gvWriter.WritePerTargetFiles(fileName);
  gvWriter.WriteTargetDependersFiles(fileName);
  gvWriter.WriteGlobalFile(fileName);

#endif
}

void cmake::SetProperty(const std::string& prop, const char* value)
{
  this->State->SetGlobalProperty(prop, value);
}

void cmake::AppendProperty(const std::string& prop, const char* value,
                           bool asString)
{
  this->State->AppendGlobalProperty(prop, value, asString);
}

const char* cmake::GetProperty(const std::string& prop)
{
  return this->State->GetGlobalProperty(prop);
}

bool cmake::GetPropertyAsBool(const std::string& prop)
{
  return this->State->GetGlobalPropertyAsBool(prop);
}

cmInstalledFile* cmake::GetOrCreateInstalledFile(cmMakefile* mf,
                                                 const std::string& name)
{
  std::map<std::string, cmInstalledFile>::iterator i =
    this->InstalledFiles.find(name);

  if (i != this->InstalledFiles.end()) {
    cmInstalledFile& file = i->second;
    return &file;
  }
  cmInstalledFile& file = this->InstalledFiles[name];
  file.SetName(mf, name);
  return &file;
}

cmInstalledFile const* cmake::GetInstalledFile(const std::string& name) const
{
  std::map<std::string, cmInstalledFile>::const_iterator i =
    this->InstalledFiles.find(name);

  if (i != this->InstalledFiles.end()) {
    cmInstalledFile const& file = i->second;
    return &file;
  }
  return nullptr;
}

int cmake::GetSystemInformation(std::vector<std::string>& args)
{
  // so create the directory
  std::string resultFile;
  std::string cwd = cmSystemTools::GetCurrentWorkingDirectory();
  std::string destPath = cwd + "/__cmake_systeminformation";
  cmSystemTools::RemoveADirectory(destPath);
  if (!cmSystemTools::MakeDirectory(destPath.c_str())) {
    std::cerr << "Error: --system-information must be run from a "
                 "writable directory!\n";
    return 1;
  }

  // process the arguments
  bool writeToStdout = true;
  for (unsigned int i = 1; i < args.size(); ++i) {
    std::string const& arg = args[i];
    if (arg.find("-G", 0) == 0) {
      std::string value = arg.substr(2);
      if (value.empty()) {
        ++i;
        if (i >= args.size()) {
          cmSystemTools::Error("No generator specified for -G");
          this->PrintGeneratorList();
          return -1;
        }
        value = args[i];
      }
      cmGlobalGenerator* gen = this->CreateGlobalGenerator(value);
      if (!gen) {
        cmSystemTools::Error("Could not create named generator ",
                             value.c_str());
        this->PrintGeneratorList();
      } else {
        this->SetGlobalGenerator(gen);
      }
    }
    // no option assume it is the output file
    else {
      if (!cmSystemTools::FileIsFullPath(arg.c_str())) {
        resultFile = cwd;
        resultFile += "/";
      }
      resultFile += arg;
      writeToStdout = false;
    }
  }

  // we have to find the module directory, so we can copy the files
  this->AddCMakePaths();
  std::string modulesPath = cmSystemTools::GetCMakeRoot();
  modulesPath += "/Modules";
  std::string inFile = modulesPath;
  inFile += "/SystemInformation.cmake";
  std::string outFile = destPath;
  outFile += "/CMakeLists.txt";

  // Copy file
  if (!cmSystemTools::cmCopyFile(inFile.c_str(), outFile.c_str())) {
    std::cerr << "Error copying file \"" << inFile << "\" to \"" << outFile
              << "\".\n";
    return 1;
  }

  // do we write to a file or to stdout?
  if (resultFile.empty()) {
    resultFile = cwd;
    resultFile += "/__cmake_systeminformation/results.txt";
  }

  {
    // now run cmake on the CMakeLists file
    cmWorkingDirectory workdir(destPath);
    std::vector<std::string> args2;
    args2.push_back(args[0]);
    args2.push_back(destPath);
    std::string resultArg = "-DRESULT_FILE=";
    resultArg += resultFile;
    args2.push_back(resultArg);
    int res = this->Run(args2, false);

    if (res != 0) {
      std::cerr << "Error: --system-information failed on internal CMake!\n";
      return res;
    }
  }

  // echo results to stdout if needed
  if (writeToStdout) {
    FILE* fin = cmsys::SystemTools::Fopen(resultFile, "r");
    if (fin) {
      const int bufferSize = 4096;
      char buffer[bufferSize];
      size_t n;
      while ((n = fread(buffer, 1, bufferSize, fin)) > 0) {
        for (char* c = buffer; c < buffer + n; ++c) {
          putc(*c, stdout);
        }
        fflush(stdout);
      }
      fclose(fin);
    }
  }

  // clean up the directory
  cmSystemTools::RemoveADirectory(destPath);
  return 0;
}

static bool cmakeCheckStampFile(const char* stampName, bool verbose)
{
  // The stamp file does not exist.  Use the stamp dependencies to
  // determine whether it is really out of date.  This works in
  // conjunction with cmLocalVisualStudio7Generator to avoid
  // repeatedly re-running CMake when the user rebuilds the entire
  // solution.
  std::string stampDepends = stampName;
  stampDepends += ".depend";
#if defined(_WIN32) || defined(__CYGWIN__)
  cmsys::ifstream fin(stampDepends.c_str(), std::ios::in | std::ios::binary);
#else
  cmsys::ifstream fin(stampDepends.c_str());
#endif
  if (!fin) {
    // The stamp dependencies file cannot be read.  Just assume the
    // build system is really out of date.
    std::cout << "CMake is re-running because " << stampName
              << " dependency file is missing.\n";
    return false;
  }

  // Compare the stamp dependencies against the dependency file itself.
  cmFileTimeComparison ftc;
  std::string dep;
  while (cmSystemTools::GetLineFromStream(fin, dep)) {
    int result;
    if (!dep.empty() && dep[0] != '#' &&
        (!ftc.FileTimeCompare(stampDepends.c_str(), dep.c_str(), &result) ||
         result < 0)) {
      // The stamp depends file is older than this dependency.  The
      // build system is really out of date.
      std::cout << "CMake is re-running because " << stampName
                << " is out-of-date.\n";
      std::cout << "  the file '" << dep << "'\n";
      std::cout << "  is newer than '" << stampDepends << "'\n";
      std::cout << "  result='" << result << "'\n";
      return false;
    }
  }

  // The build system is up to date.  The stamp file has been removed
  // by the VS IDE due to a "rebuild" request.  Restore it atomically.
  std::ostringstream stampTempStream;
  stampTempStream << stampName << ".tmp" << cmSystemTools::RandomSeed();
  std::string stampTempString = stampTempStream.str();
  const char* stampTemp = stampTempString.c_str();
  {
    // TODO: Teach cmGeneratedFileStream to use a random temp file (with
    // multiple tries in unlikely case of conflict) and use that here.
    cmsys::ofstream stamp(stampTemp);
    stamp << "# CMake generation timestamp file for this directory.\n";
  }
  if (cmSystemTools::RenameFile(stampTemp, stampName)) {
    if (verbose) {
      // Notify the user why CMake is not re-running.  It is safe to
      // just print to stdout here because this code is only reachable
      // through an undocumented flag used by the VS generator.
      std::cout << "CMake does not need to re-run because " << stampName
                << " is up-to-date.\n";
    }
    return true;
  }
  cmSystemTools::RemoveFile(stampTemp);
  cmSystemTools::Error("Cannot restore timestamp ", stampName);
  return false;
}

static bool cmakeCheckStampList(const char* stampList, bool verbose)
{
  // If the stamp list does not exist CMake must rerun to generate it.
  if (!cmSystemTools::FileExists(stampList)) {
    std::cout << "CMake is re-running because generate.stamp.list "
              << "is missing.\n";
    return false;
  }
  cmsys::ifstream fin(stampList);
  if (!fin) {
    std::cout << "CMake is re-running because generate.stamp.list "
              << "could not be read.\n";
    return false;
  }

  // Check each stamp.
  std::string stampName;
  while (cmSystemTools::GetLineFromStream(fin, stampName)) {
    if (!cmakeCheckStampFile(stampName.c_str(), verbose)) {
      return false;
    }
  }
  return true;
}

void cmake::IssueMessage(cmake::MessageType t, std::string const& text,
                         cmListFileBacktrace const& backtrace) const
{
  this->Messenger->IssueMessage(t, text, backtrace);
}

std::vector<std::string> cmake::GetDebugConfigs()
{
  std::vector<std::string> configs;
  if (const char* config_list =
        this->State->GetGlobalProperty("DEBUG_CONFIGURATIONS")) {
    // Expand the specified list and convert to upper-case.
    cmSystemTools::ExpandListArgument(config_list, configs);
    std::transform(configs.begin(), configs.end(), configs.begin(),
                   cmSystemTools::UpperCase);
  }
  // If no configurations were specified, use a default list.
  if (configs.empty()) {
    configs.push_back("DEBUG");
  }
  return configs;
}

cmMessenger* cmake::GetMessenger() const
{
  return this->Messenger;
}

int cmake::Build(const std::string& dir, const std::string& target,
                 const std::string& config,
                 const std::vector<std::string>& nativeOptions, bool clean)
{

  this->SetHomeDirectory("");
  this->SetHomeOutputDirectory("");
  if (!cmSystemTools::FileIsDirectory(dir)) {
    std::cerr << "Error: " << dir << " is not a directory\n";
    return 1;
  }

  std::string cachePath = FindCacheFile(dir);
  if (!this->LoadCache(cachePath)) {
    std::cerr << "Error: could not load cache\n";
    return 1;
  }
  const char* cachedGenerator =
    this->State->GetCacheEntryValue("CMAKE_GENERATOR");
  if (!cachedGenerator) {
    std::cerr << "Error: could not find CMAKE_GENERATOR in Cache\n";
    return 1;
  }
  std::unique_ptr<cmGlobalGenerator> gen(
    this->CreateGlobalGenerator(cachedGenerator));
  if (!gen.get()) {
    std::cerr << "Error: could create CMAKE_GENERATOR \"" << cachedGenerator
              << "\"\n";
    return 1;
  }
  const char* cachedGeneratorInstance =
    this->State->GetCacheEntryValue("CMAKE_GENERATOR_INSTANCE");
  if (cachedGeneratorInstance) {
    cmMakefile mf(gen.get(), this->GetCurrentSnapshot());
    if (!gen->SetGeneratorInstance(cachedGeneratorInstance, &mf)) {
      return 1;
    }
  }
  std::string output;
  std::string projName;
  const char* cachedProjectName =
    this->State->GetCacheEntryValue("CMAKE_PROJECT_NAME");
  if (!cachedProjectName) {
    std::cerr << "Error: could not find CMAKE_PROJECT_NAME in Cache\n";
    return 1;
  }
  projName = cachedProjectName;
  bool verbose = false;
  const char* cachedVerbose =
    this->State->GetCacheEntryValue("CMAKE_VERBOSE_MAKEFILE");
  if (cachedVerbose) {
    verbose = cmSystemTools::IsOn(cachedVerbose);
  }

#ifdef CMAKE_HAVE_VS_GENERATORS
  // For VS generators, explicitly check if regeneration is necessary before
  // actually starting the build. If not done separately from the build
  // itself, there is the risk of building an out-of-date solution file due
  // to limitations of the underlying build system.
  std::string const stampList = cachePath + "/" +
    GetCMakeFilesDirectoryPostSlash() +
    cmGlobalVisualStudio8Generator::GetGenerateStampList();

  // Note that the stampList file only exists for VS generators.
  if (cmSystemTools::FileExists(stampList.c_str()) &&
      !cmakeCheckStampList(stampList.c_str(), false)) {

    // Correctly initialize the home (=source) and home output (=binary)
    // directories, which is required for running the generation step.
    std::string homeOrig = this->GetHomeDirectory();
    std::string homeOutputOrig = this->GetHomeOutputDirectory();
    this->SetDirectoriesFromFile(cachePath.c_str());

    this->AddScriptingCommands();
    this->AddProjectCommands();

    int ret = this->Configure();
    if (ret) {
      cmSystemTools::Message("CMake Configure step failed.  "
                             "Build files cannot be regenerated correctly.");
      return ret;
    }
    ret = this->Generate();
    if (ret) {
      cmSystemTools::Message("CMake Generate step failed.  "
                             "Build files cannot be regenerated correctly.");
      return ret;
    }
    std::string message = "Build files have been written to: ";
    message += this->GetHomeOutputDirectory();
    this->UpdateProgress(message.c_str(), -1);

    // Restore the previously set directories to their original value.
    this->SetHomeDirectory(homeOrig);
    this->SetHomeOutputDirectory(homeOutputOrig);
  }
#endif

  return gen->Build("", dir, projName, target, output, "", config, clean,
                    false, verbose, 0, cmSystemTools::OUTPUT_PASSTHROUGH,
                    nativeOptions);
}

bool cmake::Open(const std::string& dir, bool dryRun)
{
  this->SetHomeDirectory("");
  this->SetHomeOutputDirectory("");
  if (!cmSystemTools::FileIsDirectory(dir)) {
    std::cerr << "Error: " << dir << " is not a directory\n";
    return false;
  }

  std::string cachePath = FindCacheFile(dir);
  if (!this->LoadCache(cachePath)) {
    std::cerr << "Error: could not load cache\n";
    return false;
  }
  const char* genName = this->State->GetCacheEntryValue("CMAKE_GENERATOR");
  if (!genName) {
    std::cerr << "Error: could not find CMAKE_GENERATOR in Cache\n";
    return false;
  }
  const char* extraGenName =
    this->State->GetInitializedCacheValue("CMAKE_EXTRA_GENERATOR");
  std::string fullName =
    cmExternalMakefileProjectGenerator::CreateFullGeneratorName(
      genName, extraGenName ? extraGenName : "");

  std::unique_ptr<cmGlobalGenerator> gen(
    this->CreateGlobalGenerator(fullName));
  if (!gen.get()) {
    std::cerr << "Error: could create CMAKE_GENERATOR \"" << fullName
              << "\"\n";
    return false;
  }

  const char* cachedProjectName =
    this->State->GetCacheEntryValue("CMAKE_PROJECT_NAME");
  if (!cachedProjectName) {
    std::cerr << "Error: could not find CMAKE_PROJECT_NAME in Cache\n";
    return false;
  }

  return gen->Open(dir, cachedProjectName, dryRun);
}

void cmake::WatchUnusedCli(const std::string& var)
{
#ifdef CMAKE_BUILD_WITH_CMAKE
  this->VariableWatch->AddWatch(var, cmWarnUnusedCliWarning, this);
  if (this->UsedCliVariables.find(var) == this->UsedCliVariables.end()) {
    this->UsedCliVariables[var] = false;
  }
#endif
}

void cmake::UnwatchUnusedCli(const std::string& var)
{
#ifdef CMAKE_BUILD_WITH_CMAKE
  this->VariableWatch->RemoveWatch(var, cmWarnUnusedCliWarning);
  this->UsedCliVariables.erase(var);
#endif
}

void cmake::RunCheckForUnusedVariables()
{
#ifdef CMAKE_BUILD_WITH_CMAKE
  bool haveUnused = false;
  std::ostringstream msg;
  msg << "Manually-specified variables were not used by the project:";
  for (auto const& it : this->UsedCliVariables) {
    if (!it.second) {
      haveUnused = true;
      msg << "\n  " << it.first;
    }
  }
  if (haveUnused) {
    this->IssueMessage(cmake::WARNING, msg.str());
  }
#endif
}

bool cmake::GetSuppressDevWarnings() const
{
  return this->Messenger->GetSuppressDevWarnings();
}

void cmake::SetSuppressDevWarnings(bool b)
{
  std::string value;

  // equivalent to -Wno-dev
  if (b) {
    value = "TRUE";
  }
  // equivalent to -Wdev
  else {
    value = "FALSE";
  }

  this->AddCacheEntry("CMAKE_SUPPRESS_DEVELOPER_WARNINGS", value.c_str(),
                      "Suppress Warnings that are meant for"
                      " the author of the CMakeLists.txt files.",
                      cmStateEnums::INTERNAL);
}

bool cmake::GetSuppressDeprecatedWarnings() const
{
  return this->Messenger->GetSuppressDeprecatedWarnings();
}

void cmake::SetSuppressDeprecatedWarnings(bool b)
{
  std::string value;

  // equivalent to -Wno-deprecated
  if (b) {
    value = "FALSE";
  }
  // equivalent to -Wdeprecated
  else {
    value = "TRUE";
  }

  this->AddCacheEntry("CMAKE_WARN_DEPRECATED", value.c_str(),
                      "Whether to issue warnings for deprecated "
                      "functionality.",
                      cmStateEnums::INTERNAL);
}

bool cmake::GetDevWarningsAsErrors() const
{
  return this->Messenger->GetDevWarningsAsErrors();
}

void cmake::SetDevWarningsAsErrors(bool b)
{
  std::string value;

  // equivalent to -Werror=dev
  if (b) {
    value = "FALSE";
  }
  // equivalent to -Wno-error=dev
  else {
    value = "TRUE";
  }

  this->AddCacheEntry("CMAKE_SUPPRESS_DEVELOPER_ERRORS", value.c_str(),
                      "Suppress errors that are meant for"
                      " the author of the CMakeLists.txt files.",
                      cmStateEnums::INTERNAL);
}

bool cmake::GetDeprecatedWarningsAsErrors() const
{
  return this->Messenger->GetDeprecatedWarningsAsErrors();
}

void cmake::SetDeprecatedWarningsAsErrors(bool b)
{
  std::string value;

  // equivalent to -Werror=deprecated
  if (b) {
    value = "TRUE";
  }
  // equivalent to -Wno-error=deprecated
  else {
    value = "FALSE";
  }

  this->AddCacheEntry("CMAKE_ERROR_DEPRECATED", value.c_str(),
                      "Whether to issue deprecation errors for macros"
                      " and functions.",
                      cmStateEnums::INTERNAL);
}<|MERGE_RESOLUTION|>--- conflicted
+++ resolved
@@ -1533,22 +1533,6 @@
   if (vsSetupAPIHelper.IsVS2017Installed()) {
     found = "Visual Studio 15 2017";
   } else {
-<<<<<<< HEAD
-      for (VSVersionedGenerator const* g = cmArrayBegin(vsGenerators);
-          found.empty() && g != cmArrayEnd(vsGenerators); ++g) {
-          for (const char* const* v = cmArrayBegin(vsVariants);
-              found.empty() && v != cmArrayEnd(vsVariants); ++v) {
-              for (const char* const* e = cmArrayBegin(vsEntries);
-                  found.empty() && e != cmArrayEnd(vsEntries); ++e) {
-                  std::string const reg = vsregBase + *v + g->MSVersion + *e;
-                  std::string dir;
-                  if (cmSystemTools::ReadRegistryValue(reg, dir,
-                      cmSystemTools::KeyWOW64_32) &&
-                      cmSystemTools::PathExists(dir)) {
-                      found = g->GeneratorName;
-                  }
-              }
-=======
     for (VSVersionedGenerator const* g = cm::cbegin(vsGenerators);
          found.empty() && g != cm::cend(vsGenerators); ++g) {
       for (const char* const* v = cm::cbegin(vsVariants);
@@ -1561,9 +1545,10 @@
                                                cmSystemTools::KeyWOW64_32) &&
               cmSystemTools::PathExists(dir)) {
             found = g->GeneratorName;
->>>>>>> b104bcfd
           }
-      }
+        }
+      }
+    }
   }
   cmGlobalGenerator* gen = this->CreateGlobalGenerator(found);
   if (!gen) {
