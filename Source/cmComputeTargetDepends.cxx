--- conflicted
+++ resolved
@@ -150,11 +150,7 @@
     cmGeneratorTarget const* dep = this->Targets[ni];
     cmTargetDependSet::iterator di = deps.insert(dep).first;
     di->SetType(ni.IsStrong());
-<<<<<<< HEAD
-    di->SetBacktrace(ni.Backtrace());
-=======
     di->SetBacktrace(ni.GetBacktrace());
->>>>>>> bf02d625
   }
 }
 
@@ -351,16 +347,6 @@
   }
 
   if (dependee) {
-<<<<<<< HEAD
-    this->AddTargetDepend(depender_index, dependee, linking, dependee_name.Backtrace);
-  }
-}
-
-void cmComputeTargetDepends::AddTargetDepend(int depender_index,
-                                             const cmGeneratorTarget* dependee,
-                                             bool linking,
-                                             cmListFileBacktrace const & dependee_backtrace)
-=======
     this->AddTargetDepend(depender_index, dependee, dependee_name.Backtrace,
                           linking);
   }
@@ -369,7 +355,6 @@
 void cmComputeTargetDepends::AddTargetDepend(
   int depender_index, cmGeneratorTarget const* dependee,
   cmListFileBacktrace const& dependee_backtrace, bool linking)
->>>>>>> bf02d625
 {
   if (dependee->IsImported() ||
       dependee->GetType() == cmStateEnums::INTERFACE_LIBRARY) {
@@ -378,12 +363,8 @@
     std::set<cmLinkItem> const& utils = dependee->GetUtilityItems();
     for (cmLinkItem const& i : utils) {
       if (cmGeneratorTarget const* transitive_dependee = i.Target) {
-<<<<<<< HEAD
-        this->AddTargetDepend(depender_index, transitive_dependee, false, dependee_backtrace);
-=======
         this->AddTargetDepend(depender_index, transitive_dependee, i.Backtrace,
                               false);
->>>>>>> bf02d625
       }
     }
   } else {
@@ -395,13 +376,8 @@
     int dependee_index = tii->second;
 
     // Add this entry to the dependency graph.
-<<<<<<< HEAD
-    this->InitialGraph[depender_index].push_back(
-      cmGraphEdge(dependee_index, !linking, &dependee_backtrace));
-=======
     this->InitialGraph[depender_index].emplace_back(dependee_index, !linking,
                                                     dependee_backtrace);
->>>>>>> bf02d625
   }
 }
 
@@ -535,11 +511,7 @@
     for (cmGraphEdge const& edge : el) {
       int j = edge;
       if (cmap[j] == c && edge.IsStrong()) {
-<<<<<<< HEAD
-        this->FinalGraph[i].push_back(cmGraphEdge(j, true, &edge.Backtrace()));
-=======
         this->FinalGraph[i].emplace_back(j, true, edge.GetBacktrace());
->>>>>>> bf02d625
         if (!this->IntraComponent(cmap, c, j, head, emitted, visited)) {
           return false;
         }
@@ -548,11 +520,7 @@
 
     // Prepend to a linear linked-list of intra-component edges.
     if (*head >= 0) {
-<<<<<<< HEAD
-      this->FinalGraph[i].push_back(cmGraphEdge(*head, false, nullptr));
-=======
       this->FinalGraph[i].emplace_back(*head, false, cmListFileBacktrace());
->>>>>>> bf02d625
     } else {
       this->ComponentTail[c] = i;
     }
@@ -602,13 +570,8 @@
     for (cmGraphEdge const& ni : nl) {
       int dependee_component = ni;
       int dependee_component_head = this->ComponentHead[dependee_component];
-<<<<<<< HEAD
-      this->FinalGraph[depender_component_tail].push_back(
-        cmGraphEdge(dependee_component_head, ni.IsStrong(), &ni.Backtrace()));
-=======
       this->FinalGraph[depender_component_tail].emplace_back(
         dependee_component_head, ni.IsStrong(), ni.GetBacktrace());
->>>>>>> bf02d625
     }
   }
   return true;
