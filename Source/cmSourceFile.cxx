/* Distributed under the OSI-approved BSD 3-Clause License.  See accompanying
   file Copyright.txt or https://cmake.org/licensing for details.  */
#include "cmSourceFile.h"

#include <array>
#include <utility>

#include "cmCustomCommand.h"
#include "cmGlobalGenerator.h"
#include "cmMakefile.h"
#include "cmMessageType.h"
#include "cmProperty.h"
#include "cmState.h"
#include "cmSystemTools.h"
#include "cmake.h"

cmSourceFile::cmSourceFile(cmMakefile* mf, const std::string& name,
                           cmSourceFileLocationKind kind)
  : Location(mf, name, kind)
{
}

cmSourceFile::~cmSourceFile()
{
  this->SetCustomCommand(nullptr);
}

std::string const& cmSourceFile::GetExtension() const
{
  return this->Extension;
}

const std::string cmSourceFile::propLANGUAGE = "LANGUAGE";
const std::string cmSourceFile::propLOCATION = "LOCATION";
const std::string cmSourceFile::propGENERATED = "GENERATED";

void cmSourceFile::SetObjectLibrary(std::string const& objlib)
{
  this->ObjectLibrary = objlib;
}

std::string cmSourceFile::GetObjectLibrary() const
{
  return this->ObjectLibrary;
}

std::string cmSourceFile::GetLanguage()
{
  // If the language was set explicitly by the user then use it.
  if (const char* lang = this->GetProperty(propLANGUAGE)) {
    return lang;
  }

  // Perform computation needed to get the language if necessary.
  if (this->FullPath.empty() && this->Language.empty()) {
    // If a known extension is given or a known full path is given
    // then trust that the current extension is sufficient to
    // determine the language.  This will fail only if the user
    // specifies a full path to the source but leaves off the
    // extension, which is kind of weird.
    if (this->Location.ExtensionIsAmbiguous() &&
        this->Location.DirectoryIsAmbiguous()) {
      // Finalize the file location to get the extension and set the
      // language.
      this->GetFullPath();
    } else {
      // Use the known extension to get the language if possible.
      std::string ext =
        cmSystemTools::GetFilenameLastExtension(this->Location.GetName());
      this->CheckLanguage(ext);
    }
  }

  // Now try to determine the language.
  return static_cast<cmSourceFile const*>(this)->GetLanguage();
}

std::string cmSourceFile::GetLanguage() const
{
  // If the language was set explicitly by the user then use it.
  if (const char* lang = this->GetProperty(propLANGUAGE)) {
    return lang;
  }

  // If the language was determined from the source file extension use it.
  if (!this->Language.empty()) {
    return this->Language;
  }

  // The language is not known.
  return "";
}

cmSourceFileLocation const& cmSourceFile::GetLocation() const
{
  return this->Location;
}

std::string const& cmSourceFile::GetFullPath(std::string* error)
{
  if (this->FullPath.empty()) {
    if (this->FindFullPath(error)) {
      this->CheckExtension();
    }
  }
  return this->FullPath;
}

std::string const& cmSourceFile::GetFullPath() const
{
  return this->FullPath;
}

bool cmSourceFile::FindFullPath(std::string* error)
{
  // If the file is generated compute the location without checking on disk.
  if (this->GetIsGenerated()) {
    // The file is either already a full path or is relative to the
    // build directory for the target.
    this->Location.DirectoryUseBinary();
    this->FullPath = this->Location.GetFullPath();
    return true;
  }

  // If this method has already failed once do not try again.
  if (this->FindFullPathFailed) {
    return false;
  }

  // The file is not generated.  It must exist on disk.
  cmMakefile const* makefile = this->Location.GetMakefile();
  // Location path
  std::string const lPath = this->Location.GetFullPath();
  // List of extension lists
  std::array<std::vector<std::string> const*, 2> const extsLists = {
    { &makefile->GetCMakeInstance()->GetSourceExtensions(),
      &makefile->GetCMakeInstance()->GetHeaderExtensions() }
  };

  // Tries to find the file in a given directory
  auto findInDir = [this, &extsLists, &lPath](std::string const& dir) -> bool {
    // Compute full path
    std::string const fullPath = cmSystemTools::CollapseFullPath(lPath, dir);
    // Try full path
    if (cmSystemTools::FileExists(fullPath)) {
      this->FullPath = fullPath;
      return true;
    }
    // Try full path with extension
    for (auto exts : extsLists) {
      for (std::string const& ext : *exts) {
        if (!ext.empty()) {
          std::string extPath = fullPath;
          extPath += '.';
          extPath += ext;
          if (cmSystemTools::FileExists(extPath)) {
            this->FullPath = extPath;
            return true;
          }
        }
      }
    }
    // File not found
    return false;
  };

  // Try to find the file in various directories
  if (this->Location.DirectoryIsAmbiguous()) {
    if (findInDir(makefile->GetCurrentSourceDirectory()) ||
        findInDir(makefile->GetCurrentBinaryDirectory())) {
      return true;
    }
  } else {
    if (findInDir({})) {
      return true;
    }
  }

  // Compose error
  std::string err;
  err += "Cannot find source file:\n  ";
  err += lPath;
  err += "\nTried extensions";
  for (auto exts : extsLists) {
    for (std::string const& ext : *exts) {
      err += " .";
      err += ext;
    }
  }
  if (error != nullptr) {
    *error = std::move(err);
  } else {
    makefile->IssueMessage(MessageType::FATAL_ERROR, err);
  }
  this->FindFullPathFailed = true;

  // File not found
  return false;
}

void cmSourceFile::CheckExtension()
{
  // Compute the extension.
  std::string realExt =
    cmSystemTools::GetFilenameLastExtension(this->FullPath);
  if (!realExt.empty()) {
    // Store the extension without the leading '.'.
    this->Extension = realExt.substr(1);
  }

  // Look for object files.
  if (this->Extension == "obj" || this->Extension == "o" ||
      this->Extension == "lo") {
    this->SetProperty("EXTERNAL_OBJECT", "1");
  }

  // Try to identify the source file language from the extension.
  if (this->Language.empty()) {
    this->CheckLanguage(this->Extension);
  }
}

void cmSourceFile::CheckLanguage(std::string const& ext)
{
  // Try to identify the source file language from the extension.
  cmMakefile const* mf = this->Location.GetMakefile();
  cmGlobalGenerator* gg = mf->GetGlobalGenerator();
  std::string l = gg->GetLanguageFromExtension(ext.c_str());
  if (!l.empty()) {
    this->Language = l;
  }
}

bool cmSourceFile::Matches(cmSourceFileLocation const& loc)
{
  return this->Location.Matches(loc);
}

void cmSourceFile::SetProperty(const std::string& prop, const char* value)
{
<<<<<<< HEAD
  cmMakefile const* mf = this->Location.GetMakefile();
  this->Properties.SetProperty(prop, value, mf->GetBacktrace());
=======
  this->Properties.SetProperty(prop, value);

  // Update IsGenerated flag
  if (prop == propGENERATED) {
    this->IsGenerated = cmSystemTools::IsOn(value);
  }
>>>>>>> bf02d625
}

void cmSourceFile::AppendProperty(const std::string& prop, const char* value,
                                  bool asString)
{
<<<<<<< HEAD
  cmMakefile const* mf = this->Location.GetMakefile();
  this->Properties.AppendProperty(prop, value, mf->GetBacktrace(), asString);
=======
  this->Properties.AppendProperty(prop, value, asString);

  // Update IsGenerated flag
  if (prop == propGENERATED) {
    this->IsGenerated = this->GetPropertyAsBool(propGENERATED);
  }
>>>>>>> bf02d625
}

const char* cmSourceFile::GetPropertyForUser(const std::string& prop)
{
  // This method is a consequence of design history and backwards
  // compatibility.  GetProperty is (and should be) a const method.
  // Computed properties should not be stored back in the property map
  // but instead reference information already known.  If they need to
  // cache information in a mutable ivar to provide the return string
  // safely then so be it.
  //
  // The LOCATION property is particularly problematic.  The CMake
  // language has very loose restrictions on the names that will match
  // a given source file (for historical reasons).  Implementing
  // lookups correctly with such loose naming requires the
  // cmSourceFileLocation class to commit to a particular full path to
  // the source file as late as possible.  If the users requests the
  // LOCATION property we must commit now.
  if (prop == propLOCATION) {
    // Commit to a location.
    this->GetFullPath();
  }

  // Perform the normal property lookup.
  return this->GetProperty(prop);
}

const char* cmSourceFile::GetProperty(const std::string& prop) const
{
  // Check for computed properties.
  if (prop == propLOCATION) {
    if (this->FullPath.empty()) {
      return nullptr;
    }
    return this->FullPath.c_str();
  }

  const char* retVal = this->Properties.GetPropertyValue(prop);
  if (!retVal) {
    cmMakefile const* mf = this->Location.GetMakefile();
    const bool chain =
      mf->GetState()->IsPropertyChained(prop, cmProperty::SOURCE_FILE);
    if (chain) {
      return mf->GetProperty(prop, chain);
    }
  }

  return retVal;
}

const char* cmSourceFile::GetSafeProperty(const std::string& prop) const
{
  const char* ret = this->GetProperty(prop);
  if (!ret) {
    return "";
  }
  return ret;
}

bool cmSourceFile::GetPropertyAsBool(const std::string& prop) const
{
  return cmSystemTools::IsOn(this->GetProperty(prop));
}

cmCustomCommand* cmSourceFile::GetCustomCommand()
{
  return this->CustomCommand;
}

cmCustomCommand const* cmSourceFile::GetCustomCommand() const
{
  return this->CustomCommand;
}

void cmSourceFile::SetCustomCommand(cmCustomCommand* cc)
{
  cmCustomCommand* old = this->CustomCommand;
  this->CustomCommand = cc;
  delete old;
}<|MERGE_RESOLUTION|>--- conflicted
+++ resolved
@@ -238,33 +238,23 @@
 
 void cmSourceFile::SetProperty(const std::string& prop, const char* value)
 {
-<<<<<<< HEAD
-  cmMakefile const* mf = this->Location.GetMakefile();
-  this->Properties.SetProperty(prop, value, mf->GetBacktrace());
-=======
   this->Properties.SetProperty(prop, value);
 
   // Update IsGenerated flag
   if (prop == propGENERATED) {
     this->IsGenerated = cmSystemTools::IsOn(value);
   }
->>>>>>> bf02d625
 }
 
 void cmSourceFile::AppendProperty(const std::string& prop, const char* value,
                                   bool asString)
 {
-<<<<<<< HEAD
-  cmMakefile const* mf = this->Location.GetMakefile();
-  this->Properties.AppendProperty(prop, value, mf->GetBacktrace(), asString);
-=======
   this->Properties.AppendProperty(prop, value, asString);
 
   // Update IsGenerated flag
   if (prop == propGENERATED) {
     this->IsGenerated = this->GetPropertyAsBool(propGENERATED);
   }
->>>>>>> bf02d625
 }
 
 const char* cmSourceFile::GetPropertyForUser(const std::string& prop)
