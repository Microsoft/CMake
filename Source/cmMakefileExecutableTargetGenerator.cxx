--- conflicted
+++ resolved
@@ -104,19 +104,12 @@
 
   // Get the language to use for linking this library.
   std::string linkLanguage = "CUDA";
-<<<<<<< HEAD
-
-  // Get the name of the device object to generate.
-  std::string const targetOutputReal =
-    this->GeneratorTarget->ObjectDirectory + "cmake_device_link.o";
-=======
   std::string const objExt =
     this->Makefile->GetSafeDefinition("CMAKE_CUDA_OUTPUT_EXTENSION");
 
   // Get the name of the device object to generate.
   std::string const targetOutputReal =
     this->GeneratorTarget->ObjectDirectory + "cmake_device_link" + objExt;
->>>>>>> da7833c5
   this->DeviceLinkObject = targetOutputReal;
 
   this->NumberOfProgressActions++;
@@ -164,18 +157,6 @@
   this->LocalGenerator->AppendFlags(
     linkFlags, this->GeneratorTarget->GetProperty(linkFlagsConfig));
 
-<<<<<<< HEAD
-  {
-    CM_AUTO_PTR<cmLinkLineComputer> linkLineComputer(
-      this->CreateLinkLineComputer(
-        this->LocalGenerator,
-        this->LocalGenerator->GetStateSnapshot().GetDirectory()));
-
-    this->AddModuleDefinitionFlag(linkLineComputer.get(), linkFlags);
-  }
-
-=======
->>>>>>> da7833c5
   // Construct a list of files associated with this executable that
   // may need to be cleaned.
   std::vector<std::string> exeCleanFiles;
@@ -240,14 +221,11 @@
         this->LocalGenerator->GetCurrentBinaryDirectory(), targetOutputReal),
       output);
 
-<<<<<<< HEAD
-=======
     std::string targetFullPathCompilePDB = this->ComputeTargetCompilePDB();
     std::string targetOutPathCompilePDB =
       this->LocalGenerator->ConvertToOutputFormat(targetFullPathCompilePDB,
                                                   cmOutputConverter::SHELL);
 
->>>>>>> da7833c5
     vars.Language = linkLanguage.c_str();
     vars.Objects = buildObjs.c_str();
     vars.ObjectDir = objectDir.c_str();
@@ -255,10 +233,7 @@
     vars.LinkLibraries = linkLibs.c_str();
     vars.Flags = flags.c_str();
     vars.LinkFlags = linkFlags.c_str();
-<<<<<<< HEAD
-=======
     vars.TargetCompilePDB = targetOutPathCompilePDB.c_str();
->>>>>>> da7833c5
 
     std::string launcher;
 
