--- conflicted
+++ resolved
@@ -127,11 +127,7 @@
        << cmOutputConverter::EscapeForCMake(
             ge.Parse(i.second.GetValue())->Evaluate(this->LG, config));
   }
-<<<<<<< HEAD
-  GenerateInternalProperties(os);
-=======
   this->GenerateInternalProperties(os);
->>>>>>> bf02d625
   os << ")" << std::endl;
 }
 
@@ -187,11 +183,7 @@
     fout << " " << i.first << " "
          << cmOutputConverter::EscapeForCMake(i.second.GetValue());
   }
-<<<<<<< HEAD
-  GenerateInternalProperties(fout);
-=======
   this->GenerateInternalProperties(fout);
->>>>>>> bf02d625
   fout << ")" << std::endl;
 }
 
@@ -212,11 +204,7 @@
     if (prependTripleSeparator) {
       os << ";";
     }
-<<<<<<< HEAD
-    os << entry.FilePath() << ";" << entry.Line << ";" << entry.Name();
-=======
     os << entry.FilePath << ";" << entry.Line << ";" << entry.Name;
->>>>>>> bf02d625
     bt = bt.Pop();
     prependTripleSeparator = true;
   }
