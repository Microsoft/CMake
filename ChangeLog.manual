--- conflicted
+++ resolved
@@ -1,5 +1,3 @@
-<<<<<<< HEAD
-=======
 Changes in CMake 2.8.12.2 (since 2.8.12.1)
 ------------------------------------------
 Brad King (4):
@@ -17,7 +15,6 @@
 Ted Kremenek (1):
       CMakeDetermineCompilerId: Fix compiler line match for Xcode 5.1
 
->>>>>>> 0b3781e4
 Changes in CMake 2.8.12.1 (since 2.8.12)
 ----------------------------------------
 Brad King (9):
