--- conflicted
+++ resolved
@@ -60,15 +60,11 @@
       )
 
     foreach(o out err)
-<<<<<<< HEAD
-      if(SUBTEST_SUFFIX AND EXISTS ${RunCMake_SOURCE_DIR}/tests/${TEST_NAME}/${TEST_TYPE}-${SUBTEST_SUFFIX}-std${o}.txt)
-=======
       if(SUBTEST_SUFFIX AND EXISTS ${RunCMake_SOURCE_DIR}/tests/${TEST_NAME}/${TEST_TYPE}-${PACKAGING_TYPE}-${SUBTEST_SUFFIX}-std${o}.txt)
         set(RunCMake-std${o}-file "tests/${TEST_NAME}/${TEST_TYPE}-${PACKAGING_TYPE}-${SUBTEST_SUFFIX}-std${o}.txt")
       elseif(EXISTS ${RunCMake_SOURCE_DIR}/tests/${TEST_NAME}/${TEST_TYPE}-${PACKAGING_TYPE}-std${o}.txt)
         set(RunCMake-std${o}-file "tests/${TEST_NAME}/${TEST_TYPE}-${PACKAGING_TYPE}-std${o}.txt")
       elseif(SUBTEST_SUFFIX AND EXISTS ${RunCMake_SOURCE_DIR}/tests/${TEST_NAME}/${TEST_TYPE}-${SUBTEST_SUFFIX}-std${o}.txt)
->>>>>>> da7833c5
         set(RunCMake-std${o}-file "tests/${TEST_NAME}/${TEST_TYPE}-${SUBTEST_SUFFIX}-std${o}.txt")
       elseif(EXISTS ${RunCMake_SOURCE_DIR}/tests/${TEST_NAME}/${TEST_TYPE}-std${o}.txt)
         set(RunCMake-std${o}-file "tests/${TEST_NAME}/${TEST_TYPE}-std${o}.txt")
