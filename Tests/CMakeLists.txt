--- conflicted
+++ resolved
@@ -324,6 +324,8 @@
       ADD_TEST_MACRO(VSGNUFortran ${CMAKE_COMMAND} -P runtest.cmake)
     endif()
   endif()
+
+
   ADD_TEST_MACRO(COnly COnly)
   ADD_TEST_MACRO(CxxOnly CxxOnly)
   ADD_TEST_MACRO(CxxSubdirC CxxSubdirC)
@@ -1243,7 +1245,7 @@
     set(run_autogen_test ${CMAKE_CTEST_COMMAND} -V)
     set(run_autouic_test ${CMAKE_CTEST_COMMAND} -V)
   else()
-    set(run_autogen_test QtAutogen)
+    set(run_autogen_test complex/QtAutogen)
     set(run_autouic_test QtAutoUicInterface)
   endif()
   if(NOT CMAKE_CONFIGURATION_TYPES)
@@ -1353,6 +1355,11 @@
     endif()
   endif()
 
+  if(CMake_TEST_CUDA)
+    add_subdirectory(Cuda)
+    add_subdirectory(CudaOnly)
+  endif()
+
   if(CMake_TEST_FindBoost)
     add_subdirectory(FindBoost)
   endif()
@@ -1377,6 +1384,10 @@
     add_subdirectory(FindJsonCpp)
   endif()
 
+  if(CMake_TEST_FindLibRHash)
+    add_subdirectory(FindLibRHash)
+  endif()
+
   if(CMake_TEST_FindLibUV)
     add_subdirectory(FindLibUV)
   endif()
@@ -1387,6 +1398,10 @@
 
   if(CMake_TEST_FindOpenCL)
     add_subdirectory(FindOpenCL)
+  endif()
+
+  if(CMake_TEST_FindOpenGL)
+    add_subdirectory(FindOpenGL)
   endif()
 
   if(CMake_TEST_FindOpenSSL)
@@ -2726,9 +2741,6 @@
   ADD_TEST_MACRO(CMakeCommands.target_compile_definitions target_compile_definitions)
   ADD_TEST_MACRO(CMakeCommands.target_compile_options target_compile_options)
 
-<<<<<<< HEAD
-  ADD_TEST_MACRO(Server Server)
-=======
   if(CMake_TEST_SERVER_MODE)
     # The cmake server-mode test requires python for a simple client.
     find_package(PythonInterp QUIET)
@@ -2737,7 +2749,6 @@
       ADD_TEST_MACRO(Server Server)
     endif()
   endif()
->>>>>>> 12bea47f
 
   configure_file(
     "${CMake_SOURCE_DIR}/Tests/CTestTestCrash/test.cmake.in"
@@ -3085,8 +3096,8 @@
         -P ${CMAKE_CURRENT_SOURCE_DIR}/BootstrapTest.cmake
       )
     list(APPEND TEST_BUILD_DIRS "${CMake_BINARY_DIR}/Tests/BootstrapTest")
-    # Make this test run early during parallel execution
-    set_tests_properties(BootstrapTest PROPERTIES COST 5000)
+    # This test will use all processors.
+    set_tests_properties(BootstrapTest PROPERTIES RUN_SERIAL 1)
 
     # provide more time for the bootstrap test
     get_test_property(BootstrapTest TIMEOUT PREVIOUS_TIMEOUT)
@@ -3350,20 +3361,6 @@
     --test-command InterfaceLinkLibraries)
   list(APPEND TEST_BUILD_DIRS "${CMake_BINARY_DIR}/Tests/InterfaceLinkLibraries")
 
-  if(CMAKE_USE_KWSTYLE AND KWSTYLE_EXECUTABLE)
-    # The "make StyleCheck" command line as a test. If the test fails, look
-    # for lines like "Error #0 (624) Line length exceed 88 (max=79)" in the
-    # output to find where the style errors are...
-    add_test(KWStyle ${KWSTYLE_EXECUTABLE}
-      -xml ${CMake_BINARY_DIR}/CMake.kws.xml
-      -o ${CMake_SOURCE_DIR}/Utilities/KWStyle/CMakeOverwrite.txt
-      -v
-      -D ${CMake_BINARY_DIR}/CMakeKWSFiles.txt
-      )
-    set_tests_properties(KWStyle PROPERTIES
-      WORKING_DIRECTORY ${CMake_BINARY_DIR}/Utilities/KWStyle)
-  endif()
-
   if(NOT CMake_TEST_EXTERNAL_CMAKE)
     add_subdirectory(CMakeTests)
   endif()
