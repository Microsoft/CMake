--- conflicted
+++ resolved
@@ -1971,14 +1971,11 @@
           --build-options -DCMAKE_SYSTEM_NAME=WindowsStore
                           -DCMAKE_SYSTEM_VERSION=8.1
         )
-<<<<<<< HEAD
     endif()
     if(vs14 AND ws10_0)
       add_test_VSWinStorePhone(vs14-store10_0-X86 "Visual Studio 14 2015" WindowsStore 10.0)
       add_test_VSWinStorePhone(vs14-store10_0-ARM "Visual Studio 14 2015 ARM" WindowsStore 10.0)
       add_test_VSWinStorePhone(vs14-store10_0-X64 "Visual Studio 14 2015 Win64" WindowsStore 10.0)
-=======
->>>>>>> 3a0db022
     endif()
     if(vs11 AND wp80)
       add_test_VSWinStorePhone(vs11-phone80-X86 "Visual Studio 11 2012" WindowsPhone 8.0)
