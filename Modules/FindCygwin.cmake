--- conflicted
+++ resolved
@@ -8,25 +8,17 @@
 # this module looks for Cygwin
 
 if (WIN32)
-<<<<<<< HEAD
-  find_program(CYGWIN_INSTALL_PATH
+  if(CYGWIN_INSTALL_PATH)
+    set(CYGWIN_BAT "${CYGWIN_INSTALL_PATH}/cygwin.bat")
+  endif()
+
+  find_program(CYGWIN_BAT
     NAMES cygwin.bat
     PATHS
       "C:/Cygwin"
       "C:/Cygwin64"
       "[HKEY_LOCAL_MACHINE\\SOFTWARE\\Cygwin\\setup;rootdir]"
       "[HKEY_LOCAL_MACHINE\\SOFTWARE\\Cygnus Solutions\\Cygwin\\mounts v2\\/;native]"
-=======
-  if(CYGWIN_INSTALL_PATH)
-    set(CYGWIN_BAT "${CYGWIN_INSTALL_PATH}/cygwin.bat")
-  endif()
-
-  find_program(CYGWIN_BAT
-    cygwin.bat
-    "C:/Cygwin"
-    "[HKEY_LOCAL_MACHINE\\SOFTWARE\\Cygwin\\setup;rootdir]"
-    "[HKEY_LOCAL_MACHINE\\SOFTWARE\\Cygnus Solutions\\Cygwin\\mounts v2\\/;native]"
->>>>>>> 62930253
   )
   get_filename_component(CYGWIN_INSTALL_PATH "${CYGWIN_BAT}" DIRECTORY)
   mark_as_advanced(CYGWIN_BAT)
