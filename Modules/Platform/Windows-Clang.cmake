# Distributed under the OSI-approved BSD 3-Clause License.  See accompanying
# file Copyright.txt or https://cmake.org/licensing for details.


# This module is shared by multiple languages; use include blocker.
if(__WINDOWS_CLANG)
  return()
endif()
set(__WINDOWS_CLANG 1)

macro(__windows_compiler_clang_gnu lang)
  set(CMAKE_LIBRARY_PATH_FLAG "-L")
  set(CMAKE_LINK_LIBRARY_FLAG "-l")

  set(CMAKE_IMPORT_LIBRARY_PREFIX "")
  set(CMAKE_SHARED_LIBRARY_PREFIX "")
  set(CMAKE_SHARED_MODULE_PREFIX  "")
  set(CMAKE_STATIC_LIBRARY_PREFIX "")
  set(CMAKE_EXECUTABLE_SUFFIX     ".exe")
  set(CMAKE_IMPORT_LIBRARY_SUFFIX ".lib")
  set(CMAKE_SHARED_LIBRARY_SUFFIX ".dll")
  set(CMAKE_SHARED_MODULE_SUFFIX  ".dll")
  set(CMAKE_STATIC_LIBRARY_SUFFIX ".lib")
  if(NOT "${lang}" STREQUAL "ASM")
    set(CMAKE_DEPFILE_FLAGS_${lang} "-MD -MT <OBJECT> -MF <DEPFILE>")
  endif()

  set(CMAKE_FIND_LIBRARY_PREFIXES "lib" "")
  set(CMAKE_FIND_LIBRARY_SUFFIXES ".dll.a" ".a" ".lib")
  set(CMAKE_SUPPORT_WINDOWS_EXPORT_ALL_SYMBOLS 1)
  set (CMAKE_LINK_DEF_FILE_FLAG "-Xlinker /DEF:")

  if("${CMAKE_${lang}_SIMULATE_VERSION}" MATCHES "^([0-9]+)\\.([0-9]+)")
    math(EXPR MSVC_VERSION "${CMAKE_MATCH_1}*100 + ${CMAKE_MATCH_2}")
  endif()

  # No -fPIC on Windows
  set(CMAKE_${lang}_COMPILE_OPTIONS_PIC "")
  set(CMAKE_${lang}_COMPILE_OPTIONS_PIE "")
  set(_CMAKE_${lang}_PIE_MAY_BE_SUPPORTED_BY_LINKER NO)
  set(CMAKE_${lang}_LINK_OPTIONS_PIE "")
  set(CMAKE_${lang}_LINK_OPTIONS_NO_PIE "")
  set(CMAKE_SHARED_LIBRARY_${lang}_FLAGS "")

  set(CMAKE_${lang}_USE_RESPONSE_FILE_FOR_OBJECTS 1)
  set(CMAKE_${lang}_USE_RESPONSE_FILE_FOR_LIBRARIES 1)
  set(CMAKE_${lang}_USE_RESPONSE_FILE_FOR_INCLUDES 1)

  set(CMAKE_${lang}_COMPILE_OPTIONS_IPO "-flto")
  set(_CMAKE_${lang}_IPO_SUPPORTED_BY_CMAKE YES)
  set(_CMAKE_${lang}_IPO_MAY_BE_SUPPORTED_BY_COMPILER YES)
  set(CMAKE_${lang}_ARCHIVE_CREATE_IPO "<CMAKE_AR> cr <TARGET> <LINK_FLAGS> <OBJECTS>")
  set(CMAKE_${lang}_ARCHIVE_APPEND_IPO "<CMAKE_AR> r <TARGET> <LINK_FLAGS> <OBJECTS>")
  set(CMAKE_${lang}_ARCHIVE_FINISH_IPO "<CMAKE_RANLIB> <TARGET>")

  # Create archiving rules to support large object file lists for static libraries.
  set(CMAKE_${lang}_ARCHIVE_CREATE "<CMAKE_AR> qc <TARGET> <LINK_FLAGS> <OBJECTS>")
  set(CMAKE_${lang}_ARCHIVE_APPEND "<CMAKE_AR> q <TARGET> <LINK_FLAGS> <OBJECTS>")
  set(CMAKE_${lang}_ARCHIVE_FINISH "<CMAKE_RANLIB> <TARGET>")
  set(CMAKE_${lang}_CREATE_SHARED_LIBRARY
    "<CMAKE_${lang}_COMPILER> -fuse-ld=lld-link -nostartfiles -nostdlib <CMAKE_SHARED_LIBRARY_${lang}_FLAGS> <LANGUAGE_COMPILE_FLAGS> <LINK_FLAGS> <CMAKE_SHARED_LIBRARY_CREATE_${lang}_FLAGS> -o <TARGET> ${CMAKE_GNULD_IMAGE_VERSION} -Xlinker /implib:<TARGET_IMPLIB> -Xlinker /pdb:<TARGET_PDB> -Xlinker /version:<TARGET_VERSION_MAJOR>.<TARGET_VERSION_MINOR> <OBJECTS> <LINK_LIBRARIES>")
  set(CMAKE_${lang}_CREATE_SHARED_MODULE ${CMAKE_${lang}_CREATE_SHARED_LIBRARY})
  set(CMAKE_${lang}_LINK_EXECUTABLE
    "<CMAKE_${lang}_COMPILER> -fuse-ld=lld-link -nostartfiles -nostdlib <FLAGS> <CMAKE_${lang}_LINK_FLAGS> <LINK_FLAGS> <OBJECTS> -o <TARGET> -Xlinker /implib:<TARGET_IMPLIB> -Xlinker /pdb:<TARGET_PDB> -Xlinker /version:<TARGET_VERSION_MAJOR>.<TARGET_VERSION_MINOR> ${CMAKE_GNULD_IMAGE_VERSION} <LINK_LIBRARIES>")

  if(NOT "${lang}" STREQUAL "ASM")
    set(CMAKE_${lang}_COMPILE_OPTIONS_MSVC_RUNTIME_LIBRARY_MultiThreaded         -Xclang -flto-visibility-public-std -D_MT -Xclang --dependent-lib=libcmt)
    set(CMAKE_${lang}_COMPILE_OPTIONS_MSVC_RUNTIME_LIBRARY_MultiThreadedDLL      -D_DLL -D_MT -Xclang --dependent-lib=msvcrt)
    set(CMAKE_${lang}_COMPILE_OPTIONS_MSVC_RUNTIME_LIBRARY_MultiThreadedDebug    -D_DEBUG -Xclang -flto-visibility-public-std -D_MT -Xclang --dependent-lib=libcmtd)
    set(CMAKE_${lang}_COMPILE_OPTIONS_MSVC_RUNTIME_LIBRARY_MultiThreadedDebugDLL -D_DEBUG -D_DLL -D_MT -Xclang --dependent-lib=msvcrtd)

    if(CMAKE_MSVC_RUNTIME_LIBRARY_DEFAULT)
      set(__ADDED_FLAGS "")
      set(__ADDED_FLAGS_DEBUG "")
    else()
      set(__ADDED_FLAGS_DEBUG "-D_DEBUG -D_DLL -D_MT -Xclang --dependent-lib=msvcrtd")
      set(__ADDED_FLAGS "-D_DLL -D_MT -Xclang --dependent-lib=msvcrt")
    endif()

    string(APPEND CMAKE_${lang}_FLAGS_DEBUG_INIT " -g -Xclang -gcodeview -O0 ${__ADDED_FLAGS_DEBUG}")
    string(APPEND CMAKE_${lang}_FLAGS_MINSIZEREL_INIT " -Os -DNDEBUG ${__ADDED_FLAGS}")
    string(APPEND CMAKE_${lang}_FLAGS_RELEASE_INIT " -O3 -DNDEBUG ${__ADDED_FLAGS}")
    string(APPEND CMAKE_${lang}_FLAGS_RELWITHDEBINFO_INIT " -O2 -g -DNDEBUG -Xclang -gcodeview ${__ADDED_FLAGS}")
  endif()
  set(CMAKE_INCLUDE_SYSTEM_FLAG_${lang} "-isystem ")

  set(CMAKE_PCH_EXTENSION .pch)
  set(CMAKE_PCH_PROLOGUE "#pragma clang system_header")
  set(CMAKE_${lang}_COMPILE_OPTIONS_USE_PCH -Xclang -include-pch -Xclang <PCH_FILE> -Xclang -include -Xclang <PCH_HEADER>)
  set(CMAKE_${lang}_COMPILE_OPTIONS_CREATE_PCH -Xclang -emit-pch -Xclang -include -Xclang <PCH_HEADER>)

  unset(__ADDED_FLAGS)
  unset(__ADDED_FLAGS_DEBUG)
  string(TOLOWER "${CMAKE_BUILD_TYPE}" BUILD_TYPE_LOWER)
  set(CMAKE_${lang}_STANDARD_LIBRARIES_INIT "-lkernel32 -luser32 -lgdi32 -lwinspool -lshell32 -lole32 -loleaut32 -luuid -lcomdlg32 -ladvapi32 -loldnames")

  enable_language(RC)
endmacro()

if("x${CMAKE_C_SIMULATE_ID}" STREQUAL "xMSVC"
    OR "x${CMAKE_CXX_SIMULATE_ID}" STREQUAL "xMSVC")

  if ( DEFINED CMAKE_C_COMPILER_ID AND DEFINED CMAKE_CXX_COMPILER_ID
       AND NOT "x${CMAKE_C_COMPILER_ID}" STREQUAL "x${CMAKE_CXX_COMPILER_ID}")
    message(FATAL_ERROR "The current configuration mixes Clang and MSVC or "
            "some other CL compatible compiler tool. This is not supported. "
            "Use either clang or MSVC as both C and C++ compilers.")
  endif()

  if ( DEFINED CMAKE_C_COMPILER_FRONTEND_VARIANT AND DEFINED CMAKE_CXX_COMPILER_FRONTEND_VARIANT
       AND NOT "x${CMAKE_C_COMPILER_FRONTEND_VARIANT}" STREQUAL "x${CMAKE_CXX_COMPILER_FRONTEND_VARIANT}")
    message(FATAL_ERROR "The current configuration uses the Clang compiler "
            "tool with mixed frontend variants, both the GNU and in MSVC CL "
            "like variants. This is not supported. Use either clang/clang++ "
            "or clang-cl as both C and C++ compilers.")
  endif()

  if(NOT CMAKE_RC_COMPILER_INIT)
    # Check if rc is already in the path
    # This may happen in cases where the user is already in a visual studio environment when CMake is invoked
    find_program(__RC_COMPILER_PATH NAMES rc)

    # Default to rc if it's available, otherwise fall back to llvm-rc
    if(__RC_COMPILER_PATH)
      set(CMAKE_RC_COMPILER_INIT rc)
    else()
      set(CMAKE_RC_COMPILER_INIT llvm-rc)
    endif()

    unset(__RC_COMPILER_PATH CACHE)
  endif()

  if ( "x${CMAKE_CXX_COMPILER_FRONTEND_VARIANT}" STREQUAL "xMSVC" OR "x${CMAKE_C_COMPILER_FRONTEND_VARIANT}" STREQUAL "xMSVC" )
    include(Platform/Windows-MSVC)

    # Feed the preprocessed rc file to llvm-rc
    if(CMAKE_RC_COMPILER_INIT MATCHES "llvm-rc")
      if(DEFINED CMAKE_C_COMPILER_ID)
        set(CMAKE_RC_PREPROCESSOR CMAKE_C_COMPILER)
      elseif(DEFINED CMAKE_CXX_COMPILER_ID)
        set(CMAKE_RC_PREPROCESSOR CMAKE_CXX_COMPILER)
      endif()
      if(DEFINED CMAKE_RC_PREPROCESSOR)
        set(CMAKE_DEPFILE_FLAGS_RC "-clang:-MD -clang:-MF -clang:<DEPFILE>")
<<<<<<< HEAD
        set(CMAKE_RC_COMPILE_OBJECT "${CMAKE_COMMAND} -E cmake_llvm_rc <SOURCE> <OBJECT>.pp <${CMAKE_RC_PREPROCESSOR}> <DEFINES> -DRC_INVOKED <INCLUDES> <FLAGS> -E -- <SOURCE> ++ <CMAKE_RC_COMPILER> <DEFINES> -I <SOURCE_DIR> <INCLUDES> /fo <OBJECT> <OBJECT>.pp")
=======
        set(CMAKE_RC_COMPILE_OBJECT "<CMAKE_COMMAND> -E cmake_llvm_rc <SOURCE> <OBJECT>.pp <${CMAKE_RC_PREPROCESSOR}> <DEFINES> -DRC_INVOKED <INCLUDES> <FLAGS> -E <SOURCE> -- <CMAKE_RC_COMPILER> <DEFINES> -I <SOURCE_DIR> <INCLUDES> /fo <OBJECT> <OBJECT>.pp")
>>>>>>> 3937536d
        if(CMAKE_GENERATOR STREQUAL "Ninja")
          set(CMAKE_NINJA_CMCLDEPS_RC 0)
          set(CMAKE_NINJA_DEP_TYPE_RC gcc)
        endif()
        unset(CMAKE_RC_PREPROCESSOR)
      endif()
    endif()

    macro(__windows_compiler_clang lang)
      set(_COMPILE_${lang} "${_COMPILE_${lang}_MSVC}")
      __windows_compiler_msvc(${lang})
    endmacro()
  else()
    cmake_policy(GET CMP0091 __WINDOWS_CLANG_CMP0091)
    if(__WINDOWS_CLANG_CMP0091 STREQUAL "NEW")
      set(CMAKE_MSVC_RUNTIME_LIBRARY_DEFAULT "MultiThreaded$<$<CONFIG:Debug>:Debug>DLL")
    else()
      set(CMAKE_MSVC_RUNTIME_LIBRARY_DEFAULT "")
    endif()
    unset(__WINDOWS_CLANG_CMP0091)

    set(CMAKE_BUILD_TYPE_INIT Debug)

    macro(__windows_compiler_clang lang)
      __windows_compiler_clang_gnu(${lang})
    endmacro()
  endif()

else()
  include(Platform/Windows-GNU)
  macro(__windows_compiler_clang lang)
    __windows_compiler_gnu(${lang})
  endmacro()
endif()<|MERGE_RESOLUTION|>--- conflicted
+++ resolved
@@ -142,11 +142,7 @@
       endif()
       if(DEFINED CMAKE_RC_PREPROCESSOR)
         set(CMAKE_DEPFILE_FLAGS_RC "-clang:-MD -clang:-MF -clang:<DEPFILE>")
-<<<<<<< HEAD
-        set(CMAKE_RC_COMPILE_OBJECT "${CMAKE_COMMAND} -E cmake_llvm_rc <SOURCE> <OBJECT>.pp <${CMAKE_RC_PREPROCESSOR}> <DEFINES> -DRC_INVOKED <INCLUDES> <FLAGS> -E -- <SOURCE> ++ <CMAKE_RC_COMPILER> <DEFINES> -I <SOURCE_DIR> <INCLUDES> /fo <OBJECT> <OBJECT>.pp")
-=======
-        set(CMAKE_RC_COMPILE_OBJECT "<CMAKE_COMMAND> -E cmake_llvm_rc <SOURCE> <OBJECT>.pp <${CMAKE_RC_PREPROCESSOR}> <DEFINES> -DRC_INVOKED <INCLUDES> <FLAGS> -E <SOURCE> -- <CMAKE_RC_COMPILER> <DEFINES> -I <SOURCE_DIR> <INCLUDES> /fo <OBJECT> <OBJECT>.pp")
->>>>>>> 3937536d
+        set(CMAKE_RC_COMPILE_OBJECT "<CMAKE_COMMAND> -E cmake_llvm_rc <SOURCE> <OBJECT>.pp <${CMAKE_RC_PREPROCESSOR}> <DEFINES> -DRC_INVOKED <INCLUDES> <FLAGS> -E -- <SOURCE> ++ <CMAKE_RC_COMPILER> <DEFINES> -I <SOURCE_DIR> <INCLUDES> /fo <OBJECT> <OBJECT>.pp")
         if(CMAKE_GENERATOR STREQUAL "Ninja")
           set(CMAKE_NINJA_CMCLDEPS_RC 0)
           set(CMAKE_NINJA_DEP_TYPE_RC gcc)
