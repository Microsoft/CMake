# Distributed under the OSI-approved BSD 3-Clause License.  See accompanying
# file Copyright.txt or https://cmake.org/licensing for details.

#.rst:
# CPackRPM
# --------
#
# The built in (binary) CPack RPM generator (Unix only)
#
# Variables specific to CPack RPM generator
# ^^^^^^^^^^^^^^^^^^^^^^^^^^^^^^^^^^^^^^^^^
#
# CPackRPM may be used to create RPM packages using :module:`CPack`.
# CPackRPM is a :module:`CPack` generator thus it uses the ``CPACK_XXX``
# variables used by :module:`CPack`.
#
# CPackRPM has specific features which are controlled by the specifics
# :code:`CPACK_RPM_XXX` variables.
#
# :code:`CPACK_RPM_<COMPONENT>_XXXX` variables may be used in order to have
# **component** specific values.  Note however that ``<COMPONENT>`` refers to the
# **grouping name** written in upper case. It may be either a component name or
# a component GROUP name. Usually those variables correspond to RPM spec file
# entities. One may find information about spec files here
# http://www.rpm.org/wiki/Docs
#
# .. note::
#
#  `<COMPONENT>` part of variables is preferred to be in upper case (for e.g. if
#  component is named `foo` then use `CPACK_RPM_FOO_XXXX` variable name format)
#  as is with other `CPACK_<COMPONENT>_XXXX` variables.
#  For the purposes of back compatibility (CMake/CPack version 3.5 and lower)
#  support for same cased component (e.g. `fOo` would be used as
#  `CPACK_RPM_fOo_XXXX`) is still supported for variables defined in older
#  versions of CMake/CPack but is not guaranteed for variables that
#  will be added in the future. For the sake of back compatibility same cased
#  component variables also override upper cased versions where both are
#  present.
#
# Here are some CPackRPM wiki resources that are here for historic reasons and
# are no longer maintained but may still prove useful:
#
#  - https://cmake.org/Wiki/CMake:CPackConfiguration
#  - https://cmake.org/Wiki/CMake:CPackPackageGenerators#RPM_.28Unix_Only.29
#
# List of CPackRPM specific variables:
#
# .. variable:: CPACK_RPM_COMPONENT_INSTALL
#
#  Enable component packaging for CPackRPM
#
#  * Mandatory : NO
#  * Default   : OFF
#
#  If enabled (ON) multiple packages are generated. By default a single package
#  containing files of all components is generated.
#
# .. variable:: CPACK_RPM_PACKAGE_SUMMARY
#               CPACK_RPM_<component>_PACKAGE_SUMMARY
#
#  The RPM package summary.
#
#  * Mandatory : YES
#  * Default   : :variable:`CPACK_PACKAGE_DESCRIPTION_SUMMARY`
#
# .. variable:: CPACK_RPM_PACKAGE_NAME
#               CPACK_RPM_<component>_PACKAGE_NAME
#
#  The RPM package name.
#
#  * Mandatory : YES
#  * Default   : :variable:`CPACK_PACKAGE_NAME`
#
# .. variable:: CPACK_RPM_FILE_NAME
#               CPACK_RPM_<component>_FILE_NAME
#
#  Package file name.
#
#  * Mandatory : YES
#  * Default   : ``<CPACK_PACKAGE_FILE_NAME>[-<component>].rpm`` with spaces
#                replaced by '-'
#
#  This may be set to ``RPM-DEFAULT`` to allow rpmbuild tool to generate package
#  file name by itself.
#  Alternatively provided package file name must end with ``.rpm`` suffix.
#
#  .. note::
#
#    By using user provided spec file, rpm macro extensions such as for
#    generating debuginfo packages or by simply using multiple components more
#    than one rpm file may be generated, either from a single spec file or from
#    multiple spec files (each component execution produces it's own spec file).
#    In such cases duplicate file names may occur as a result of this variable
#    setting or spec file content structure. Duplicate files get overwritten
#    and it is up to the packager to set the variables in a manner that will
#    prevent such errors.
#
# .. variable:: CPACK_RPM_MAIN_COMPONENT
#
#  Main component that is packaged without component suffix.
#
#  * Mandatory : NO
#  * Default   : -
#
#  This variable can be set to any component or group name so that component or
#  group rpm package is generated without component suffix in filename and
#  package name.
#
# .. variable:: CPACK_RPM_PACKAGE_VERSION
#
#  The RPM package version.
#
#  * Mandatory : YES
#  * Default   : :variable:`CPACK_PACKAGE_VERSION`
#
# .. variable:: CPACK_RPM_PACKAGE_ARCHITECTURE
#               CPACK_RPM_<component>_PACKAGE_ARCHITECTURE
#
#  The RPM package architecture.
#
#  * Mandatory : YES
#  * Default   : Native architecture output by ``uname -m``
#
#  This may be set to ``noarch`` if you know you are building a noarch package.
#
# .. variable:: CPACK_RPM_PACKAGE_RELEASE
#
#  The RPM package release.
#
#  * Mandatory : YES
#  * Default   : 1
#
#  This is the numbering of the RPM package itself, i.e. the version of the
#  packaging and not the version of the content (see
#  :variable:`CPACK_RPM_PACKAGE_VERSION`). One may change the default value if
#  the previous packaging was buggy and/or you want to put here a fancy Linux
#  distro specific numbering.
#
# .. note::
#
#  This is the string that goes into the RPM ``Release:`` field. Some distros
#  (e.g. Fedora, CentOS) require ``1%{?dist}`` format and not just a number.
#  ``%{?dist}`` part can be added by setting :variable:`CPACK_RPM_PACKAGE_RELEASE_DIST`.
#
# .. variable:: CPACK_RPM_PACKAGE_RELEASE_DIST
#
#  The dist tag that is added  RPM ``Release:`` field.
#
#  * Mandatory : NO
#  * Default   : OFF
#
#  This is the reported ``%{dist}`` tag from the current distribution or empty
#  ``%{dist}`` if RPM macro is not set. If this variable is set then RPM
#  ``Release:`` field value is set to ``${CPACK_RPM_PACKAGE_RELEASE}%{?dist}``.
#
# .. variable:: CPACK_RPM_PACKAGE_LICENSE
#
#  The RPM package license policy.
#
#  * Mandatory : YES
#  * Default   : "unknown"
#
# .. variable:: CPACK_RPM_PACKAGE_GROUP
#               CPACK_RPM_<component>_PACKAGE_GROUP
#
#  The RPM package group.
#
#  * Mandatory : YES
#  * Default   : "unknown"
#
# .. variable:: CPACK_RPM_PACKAGE_VENDOR
#
#  The RPM package vendor.
#
#  * Mandatory : YES
#  * Default   : CPACK_PACKAGE_VENDOR if set or "unknown"
#
# .. variable:: CPACK_RPM_PACKAGE_URL
#               CPACK_RPM_<component>_PACKAGE_URL
#
#  The projects URL.
#
#  * Mandatory : NO
#  * Default   : -
#
# .. variable:: CPACK_RPM_PACKAGE_DESCRIPTION
#               CPACK_RPM_<component>_PACKAGE_DESCRIPTION
#
#  RPM package description.
#
#  * Mandatory : YES
#  * Default : :variable:`CPACK_COMPONENT_<compName>_DESCRIPTION` (component
#    based installers only) if set, :variable:`CPACK_PACKAGE_DESCRIPTION_FILE`
#    if set or "no package description available"
#
# .. variable:: CPACK_RPM_COMPRESSION_TYPE
#
#  RPM compression type.
#
#  * Mandatory : NO
#  * Default   : -
#
#  May be used to override RPM compression type to be used to build the
#  RPM. For example some Linux distribution now default to lzma or xz
#  compression whereas older cannot use such RPM. Using this one can enforce
#  compression type to be used.
#
#  Possible values are:
#
#  - lzma
#  - xz
#  - bzip2
#  - gzip
#
# .. variable:: CPACK_RPM_PACKAGE_AUTOREQ
#               CPACK_RPM_<component>_PACKAGE_AUTOREQ
#
#  RPM spec autoreq field.
#
#  * Mandatory : NO
#  * Default   : -
#
#  May be used to enable (1, yes) or disable (0, no) automatic shared libraries
#  dependency detection. Dependencies are added to requires list.
#
#  .. note::
#
#    By default automatic dependency detection is enabled by rpm generator.
#
# .. variable:: CPACK_RPM_PACKAGE_AUTOPROV
#               CPACK_RPM_<component>_PACKAGE_AUTOPROV
#
#  RPM spec autoprov field.
#
#  * Mandatory : NO
#  * Default   : -
#
#  May be used to enable (1, yes) or disable (0, no) automatic listing of shared
#  libraries that are provided by the package. Shared libraries are added to
#  provides list.
#
#  .. note::
#
#    By default automatic provides detection is enabled by rpm generator.
#
# .. variable:: CPACK_RPM_PACKAGE_AUTOREQPROV
#               CPACK_RPM_<component>_PACKAGE_AUTOREQPROV
#
#  RPM spec autoreqprov field.
#
#  * Mandatory : NO
#  * Default   : -
#
#  Variable enables/disables autoreq and autoprov at the same time.
#  See :variable:`CPACK_RPM_PACKAGE_AUTOREQ` and :variable:`CPACK_RPM_PACKAGE_AUTOPROV`
#  for more details.
#
#  .. note::
#
#    By default automatic detection feature is enabled by rpm.
#
# .. variable:: CPACK_RPM_PACKAGE_REQUIRES
#               CPACK_RPM_<component>_PACKAGE_REQUIRES
#
#  RPM spec requires field.
#
#  * Mandatory : NO
#  * Default   : -
#
#  May be used to set RPM dependencies (requires). Note that you must enclose
#  the complete requires string between quotes, for example::
#
#   set(CPACK_RPM_PACKAGE_REQUIRES "python >= 2.5.0, cmake >= 2.8")
#
#  The required package list of an RPM file could be printed with::
#
#   rpm -qp --requires file.rpm
#
# .. variable:: CPACK_RPM_PACKAGE_CONFLICTS
#               CPACK_RPM_<component>_PACKAGE_CONFLICTS
#
#  RPM spec conflicts field.
#
#  * Mandatory : NO
#  * Default   : -
#
#  May be used to set negative RPM dependencies (conflicts). Note that you must
#  enclose the complete requires string between quotes, for example::
#
#   set(CPACK_RPM_PACKAGE_CONFLICTS "libxml2")
#
#  The conflicting package list of an RPM file could be printed with::
#
#   rpm -qp --conflicts file.rpm
#
# .. variable:: CPACK_RPM_PACKAGE_REQUIRES_PRE
#               CPACK_RPM_<component>_PACKAGE_REQUIRES_PRE
#
#  RPM spec requires(pre) field.
#
#  * Mandatory : NO
#  * Default   : -
#
#  May be used to set RPM preinstall dependencies (requires(pre)). Note that
#  you must enclose the complete requires string between quotes, for example::
#
#   set(CPACK_RPM_PACKAGE_REQUIRES_PRE "shadow-utils, initscripts")
#
# .. variable:: CPACK_RPM_PACKAGE_REQUIRES_POST
#               CPACK_RPM_<component>_PACKAGE_REQUIRES_POST
#
#  RPM spec requires(post) field.
#
#  * Mandatory : NO
#  * Default   : -
#
#  May be used to set RPM postinstall dependencies (requires(post)). Note that
#  you must enclose the complete requires string between quotes, for example::
#
#   set(CPACK_RPM_PACKAGE_REQUIRES_POST "shadow-utils, initscripts")
#
# .. variable:: CPACK_RPM_PACKAGE_REQUIRES_POSTUN
#               CPACK_RPM_<component>_PACKAGE_REQUIRES_POSTUN
#
#  RPM spec requires(postun) field.
#
#  * Mandatory : NO
#  * Default   : -
#
#  May be used to set RPM postuninstall dependencies (requires(postun)). Note
#  that you must enclose the complete requires string between quotes, for
#  example::
#
#   set(CPACK_RPM_PACKAGE_REQUIRES_POSTUN "shadow-utils, initscripts")
#
# .. variable:: CPACK_RPM_PACKAGE_REQUIRES_PREUN
#               CPACK_RPM_<component>_PACKAGE_REQUIRES_PREUN
#
#  RPM spec requires(preun) field.
#
#  * Mandatory : NO
#  * Default   : -
#
#  May be used to set RPM preuninstall dependencies (requires(preun)). Note that
#  you must enclose the complete requires string between quotes, for example::
#
#   set(CPACK_RPM_PACKAGE_REQUIRES_PREUN "shadow-utils, initscripts")
#
# .. variable:: CPACK_RPM_PACKAGE_SUGGESTS
#               CPACK_RPM_<component>_PACKAGE_SUGGESTS
#
#  RPM spec suggest field.
#
#  * Mandatory : NO
#  * Default   : -
#
#  May be used to set weak RPM dependencies (suggests). Note that you must
#  enclose the complete requires string between quotes.
#
# .. variable:: CPACK_RPM_PACKAGE_PROVIDES
#               CPACK_RPM_<component>_PACKAGE_PROVIDES
#
#  RPM spec provides field.
#
#  * Mandatory : NO
#  * Default   : -
#
#  May be used to set RPM dependencies (provides). The provided package list
#  of an RPM file could be printed with::
#
#   rpm -qp --provides file.rpm
#
# .. variable:: CPACK_RPM_PACKAGE_OBSOLETES
#               CPACK_RPM_<component>_PACKAGE_OBSOLETES
#
#  RPM spec obsoletes field.
#
#  * Mandatory : NO
#  * Default   : -
#
#  May be used to set RPM packages that are obsoleted by this one.
#
# .. variable:: CPACK_RPM_PACKAGE_RELOCATABLE
#
#  build a relocatable RPM.
#
#  * Mandatory : NO
#  * Default   : CPACK_PACKAGE_RELOCATABLE
#
#  If this variable is set to TRUE or ON CPackRPM will try
#  to build a relocatable RPM package. A relocatable RPM may
#  be installed using::
#
#   rpm --prefix or --relocate
#
#  in order to install it at an alternate place see rpm(8). Note that
#  currently this may fail if :variable:`CPACK_SET_DESTDIR` is set to ``ON``. If
#  :variable:`CPACK_SET_DESTDIR` is set then you will get a warning message but
#  if there is file installed with absolute path you'll get unexpected behavior.
#
# .. variable:: CPACK_RPM_SPEC_INSTALL_POST
#
#  Deprecated - use :variable:`CPACK_RPM_POST_INSTALL_SCRIPT_FILE` instead.
#
#  * Mandatory : NO
#  * Default   : -
#  * Deprecated: YES
#
#  This way of specifying post-install script is deprecated, use
#  :variable:`CPACK_RPM_POST_INSTALL_SCRIPT_FILE`.
#  May be used to set an RPM post-install command inside the spec file.
#  For example setting it to ``/bin/true`` may be used to prevent
#  rpmbuild to strip binaries.
#
# .. variable:: CPACK_RPM_SPEC_MORE_DEFINE
#
#  RPM extended spec definitions lines.
#
#  * Mandatory : NO
#  * Default   : -
#
#  May be used to add any ``%define`` lines to the generated spec file.
#
# .. variable:: CPACK_RPM_PACKAGE_DEBUG
#
#  Toggle CPackRPM debug output.
#
#  * Mandatory : NO
#  * Default   : -
#
#  May be set when invoking cpack in order to trace debug information
#  during CPack RPM run. For example you may launch CPack like this::
#
#   cpack -D CPACK_RPM_PACKAGE_DEBUG=1 -G RPM
#
# .. variable:: CPACK_RPM_USER_BINARY_SPECFILE
#               CPACK_RPM_<componentName>_USER_BINARY_SPECFILE
#
#  A user provided spec file.
#
#  * Mandatory : NO
#  * Default   : -
#
#  May be set by the user in order to specify a USER binary spec file
#  to be used by CPackRPM instead of generating the file.
#  The specified file will be processed by configure_file( @ONLY).
#
# .. variable:: CPACK_RPM_GENERATE_USER_BINARY_SPECFILE_TEMPLATE
#
#  Spec file template.
#
#  * Mandatory : NO
#  * Default   : -
#
#  If set CPack will generate a template for USER specified binary
#  spec file and stop with an error. For example launch CPack like this::
#
#   cpack -D CPACK_RPM_GENERATE_USER_BINARY_SPECFILE_TEMPLATE=1 -G RPM
#
#  The user may then use this file in order to hand-craft is own
#  binary spec file which may be used with
#  :variable:`CPACK_RPM_USER_BINARY_SPECFILE`.
#
# .. variable:: CPACK_RPM_PRE_INSTALL_SCRIPT_FILE
#               CPACK_RPM_PRE_UNINSTALL_SCRIPT_FILE
#
#  Path to file containing pre (un)install script.
#
#  * Mandatory : NO
#  * Default   : -
#
#  May be used to embed a pre (un)installation script in the spec file.
#  The referred script file (or both) will be read and directly
#  put after the ``%pre`` or ``%preun`` section
#  If :variable:`CPACK_RPM_COMPONENT_INSTALL` is set to ON the (un)install
#  script for each component can be overridden with
#  ``CPACK_RPM_<COMPONENT>_PRE_INSTALL_SCRIPT_FILE`` and
#  ``CPACK_RPM_<COMPONENT>_PRE_UNINSTALL_SCRIPT_FILE``.
#  One may verify which scriptlet has been included with::
#
#   rpm -qp --scripts  package.rpm
#
# .. variable:: CPACK_RPM_POST_INSTALL_SCRIPT_FILE
#               CPACK_RPM_POST_UNINSTALL_SCRIPT_FILE
#
#  Path to file containing post (un)install script.
#
#  * Mandatory : NO
#  * Default   : -
#
#  May be used to embed a post (un)installation script in the spec file.
#  The referred script file (or both) will be read and directly
#  put after the ``%post`` or ``%postun`` section.
#  If :variable:`CPACK_RPM_COMPONENT_INSTALL` is set to ON the (un)install
#  script for each component can be overridden with
#  ``CPACK_RPM_<COMPONENT>_POST_INSTALL_SCRIPT_FILE`` and
#  ``CPACK_RPM_<COMPONENT>_POST_UNINSTALL_SCRIPT_FILE``.
#  One may verify which scriptlet has been included with::
#
#   rpm -qp --scripts  package.rpm
#
# .. variable:: CPACK_RPM_USER_FILELIST
#               CPACK_RPM_<COMPONENT>_USER_FILELIST
#
#  * Mandatory : NO
#  * Default   : -
#
#  May be used to explicitly specify ``%(<directive>)`` file line
#  in the spec file. Like ``%config(noreplace)`` or any other directive
#  that be found in the ``%files`` section. You can have multiple directives
#  per line, as in ``%attr(600,root,root) %config(noreplace)``. Since
#  CPackRPM is generating the list of files (and directories) the user
#  specified files of the ``CPACK_RPM_<COMPONENT>_USER_FILELIST`` list will
#  be removed from the generated list. If referring to directories do
#  not add a trailing slash.
#
# .. variable:: CPACK_RPM_CHANGELOG_FILE
#
#  RPM changelog file.
#
#  * Mandatory : NO
#  * Default   : -
#
#  May be used to embed a changelog in the spec file.
#  The referred file will be read and directly put after the ``%changelog``
#  section.
#
# .. variable:: CPACK_RPM_EXCLUDE_FROM_AUTO_FILELIST
#
#  list of path to be excluded.
#
#  * Mandatory : NO
#  * Default   : /etc /etc/init.d /usr /usr/share /usr/share/doc /usr/bin /usr/lib /usr/lib64 /usr/include
#
#  May be used to exclude path (directories or files) from the auto-generated
#  list of paths discovered by CPack RPM. The defaut value contains a
#  reasonable set of values if the variable is not defined by the user. If the
#  variable is defined by the user then CPackRPM will NOT any of the default
#  path. If you want to add some path to the default list then you can use
#  :variable:`CPACK_RPM_EXCLUDE_FROM_AUTO_FILELIST_ADDITION` variable.
#
# .. variable:: CPACK_RPM_EXCLUDE_FROM_AUTO_FILELIST_ADDITION
#
#  additional list of path to be excluded.
#
#  * Mandatory : NO
#  * Default   : -
#
#  May be used to add more exclude path (directories or files) from the initial
#  default list of excluded paths. See
#  :variable:`CPACK_RPM_EXCLUDE_FROM_AUTO_FILELIST`.
#
# .. variable:: CPACK_RPM_RELOCATION_PATHS
#
#  Packages relocation paths list.
#
#  * Mandatory : NO
#  * Default   : -
#
#  May be used to specify more than one relocation path per relocatable RPM.
#  Variable contains a list of relocation paths that if relative are prefixed
#  by the value of :variable:`CPACK_RPM_<COMPONENT>_PACKAGE_PREFIX` or by the
#  value of :variable:`CPACK_PACKAGING_INSTALL_PREFIX` if the component version
#  is not provided.
#  Variable is not component based as its content can be used to set a different
#  path prefix for e.g. binary dir and documentation dir at the same time.
#  Only prefixes that are required by a certain component are added to that
#  component - component must contain at least one file/directory/symbolic link
#  with :variable:`CPACK_RPM_RELOCATION_PATHS` prefix for a certain relocation
#  path to be added. Package will not contain any relocation paths if there are
#  no files/directories/symbolic links on any of the provided prefix locations.
#  Packages that either do not contain any relocation paths or contain
#  files/directories/symbolic links that are outside relocation paths print
#  out an ``AUTHOR_WARNING`` that RPM will be partially relocatable.
#
# .. variable:: CPACK_RPM_<COMPONENT>_PACKAGE_PREFIX
#
#  Per component relocation path install prefix.
#
#  * Mandatory : NO
#  * Default   : CPACK_PACKAGING_INSTALL_PREFIX
#
#  May be used to set per component :variable:`CPACK_PACKAGING_INSTALL_PREFIX`
#  for relocatable RPM packages.
#
# .. variable:: CPACK_RPM_NO_INSTALL_PREFIX_RELOCATION
#               CPACK_RPM_NO_<COMPONENT>_INSTALL_PREFIX_RELOCATION
#
#  Removal of default install prefix from relocation paths list.
#
#  * Mandatory : NO
#  * Default   : CPACK_PACKAGING_INSTALL_PREFIX or CPACK_RPM_<COMPONENT>_PACKAGE_PREFIX
#                are treated as one of relocation paths
#
#  May be used to remove CPACK_PACKAGING_INSTALL_PREFIX and CPACK_RPM_<COMPONENT>_PACKAGE_PREFIX
#  from relocatable RPM prefix paths.
#
# .. variable:: CPACK_RPM_ADDITIONAL_MAN_DIRS
#
#  * Mandatory : NO
#  * Default   : -
#
#  May be used to set additional man dirs that could potentially be compressed
#  by brp-compress RPM macro. Variable content must be a list of regular
#  expressions that point to directories containing man files or to man files
#  directly. Note that in order to compress man pages a path must also be
#  present in brp-compress RPM script and that brp-compress script must be
#  added to RPM configuration by the operating system.
#
#  Regular expressions that are added by default were taken from brp-compress
#  RPM macro:
#
#  - /usr/man/man.*
#  - /usr/man/.*/man.*
#  - /usr/info.*
#  - /usr/share/man/man.*
#  - /usr/share/man/.*/man.*
#  - /usr/share/info.*
#  - /usr/kerberos/man.*
#  - /usr/X11R6/man/man.*
#  - /usr/lib/perl5/man/man.*
#  - /usr/share/doc/.*/man/man.*
#  - /usr/lib/.*/man/man.*
#
# .. variable:: CPACK_RPM_DEFAULT_USER
#               CPACK_RPM_<compName>_DEFAULT_USER
#
#  default user ownership of RPM content
#
#  * Mandatory : NO
#  * Default   : root
#
#  Value should be user name and not UID.
#  Note that <compName> must be in upper-case.
#
# .. variable:: CPACK_RPM_DEFAULT_GROUP
#               CPACK_RPM_<compName>_DEFAULT_GROUP
#
#  default group ownership of RPM content
#
#  * Mandatory : NO
#  * Default   : root
#
#  Value should be group name and not GID.
#  Note that <compName> must be in upper-case.
#
# .. variable:: CPACK_RPM_DEFAULT_FILE_PERMISSIONS
#               CPACK_RPM_<compName>_DEFAULT_FILE_PERMISSIONS
#
#  default permissions used for packaged files
#
#  * Mandatory : NO
#  * Default   : - (system default)
#
#  Accepted values are lists with ``PERMISSIONS``. Valid permissions
#  are:
#
#  - OWNER_READ
#  - OWNER_WRITE
#  - OWNER_EXECUTE
#  - GROUP_READ
#  - GROUP_WRITE
#  - GROUP_EXECUTE
#  - WORLD_READ
#  - WORLD_WRITE
#  - WORLD_EXECUTE
#
#  Note that <compName> must be in upper-case.
#
# .. variable:: CPACK_RPM_DEFAULT_DIR_PERMISSIONS
#               CPACK_RPM_<compName>_DEFAULT_DIR_PERMISSIONS
#
#  default permissions used for packaged directories
#
#  * Mandatory : NO
#  * Default   : - (system default)
#
#  Accepted values are lists with PERMISSIONS. Valid permissions
#  are the same as for :variable:`CPACK_RPM_DEFAULT_FILE_PERMISSIONS`.
#  Note that <compName> must be in upper-case.
#
# Packaging of Symbolic Links
# ^^^^^^^^^^^^^^^^^^^^^^^^^^^
#
# CPackRPM supports packaging of symbolic links::
#
#   execute_process(COMMAND ${CMAKE_COMMAND}
#     -E create_symlink <relative_path_location> <symlink_name>)
#   install(FILES ${CMAKE_CURRENT_BINARY_DIR}/<symlink_name>
#     DESTINATION <symlink_location> COMPONENT libraries)
#
# Symbolic links will be optimized (paths will be shortened if possible)
# before being added to the package or if multiple relocation paths are
# detected, a post install symlink relocation script will be generated.
#
# Symbolic links may point to locations that are not packaged by the same
# package (either a different component or even not packaged at all) but
# those locations will be treated as if they were a part of the package
# while determining if symlink should be either created or present in a
# post install script - depending on relocation paths.
#
# Symbolic links that point to locations outside packaging path produce a
# warning and are treated as non relocatable permanent symbolic links.
#
# Currently there are a few limitations though:
#
# * For component based packaging component interdependency is not checked
#   when processing symbolic links. Symbolic links pointing to content of
#   a different component are treated the same way as if pointing to location
#   that will not be packaged.
#
# * Symbolic links pointing to a location through one or more intermediate
#   symbolic links will not be handled differently - if the intermediate
#   symbolic link(s) is also on a relocatable path, relocating it during
#   package installation may cause initial symbolic link to point to an
#   invalid location.
#
# Packaging of debug information
# ^^^^^^^^^^^^^^^^^^^^^^^^^^^^^^
#
# Debuginfo packages contain debug symbols and sources for debugging packaged
# binaries.
#
# Debuginfo RPM packaging has it's own set of variables:
#
# .. variable:: CPACK_RPM_DEBUGINFO_PACKAGE
#               CPACK_RPM_<component>_DEBUGINFO_PACKAGE
#
#  Enable generation of debuginfo RPM package(s).
#
#  * Mandatory : NO
#  * Default   : OFF
#
# .. note::
#
#  Binaries must contain debug symbols before packaging so use either ``Debug``
#  or ``RelWithDebInfo`` for :variable:`CMAKE_BUILD_TYPE` variable value.
#
# .. note::
#
#  Packages generated from packages without binary files, with binary files but
#  without execute permissions or without debug symbols will be empty.
#
# .. variable:: CPACK_BUILD_SOURCE_DIRS
#
#  Provides locations of root directories of source files from which binaries
#  were built.
#
#  * Mandatory : YES if :variable:`CPACK_RPM_DEBUGINFO_PACKAGE` is set
#  * Default   : -
#
# .. note::
#
#  For CMake project :variable:`CPACK_BUILD_SOURCE_DIRS` is set by default to
#  point to :variable:`CMAKE_SOURCE_DIR` and :variable:`CMAKE_BINARY_DIR` paths.
#
# .. note::
#
#  Sources with path prefixes that do not fall under any location provided with
#  :variable:`CPACK_BUILD_SOURCE_DIRS` will not be present in debuginfo package.
#
# .. variable:: CPACK_RPM_BUILD_SOURCE_DIRS_PREFIX
#               CPACK_RPM_<component>_BUILD_SOURCE_DIRS_PREFIX
#
#  Prefix of location where sources will be placed during package installation.
#
#  * Mandatory : YES if :variable:`CPACK_RPM_DEBUGINFO_PACKAGE` is set
#  * Default   : "/usr/src/debug/<CPACK_PACKAGE_FILE_NAME>" and
#                for component packaging "/usr/src/debug/<CPACK_PACKAGE_FILE_NAME>-<component>"
#
# .. note::
#
#  Each source path prefix is additionaly suffixed by ``src_<index>`` where
#  index is index of the path used from :variable:`CPACK_BUILD_SOURCE_DIRS`
#  variable. This produces ``<CPACK_RPM_BUILD_SOURCE_DIRS_PREFIX>/src_<index>``
#  replacement path.
#  Limitation is that replaced path part must be shorter or of equal
#  length than the length of its replacement. If that is not the case either
#  :variable:`CPACK_RPM_BUILD_SOURCE_DIRS_PREFIX` variable has to be set to
#  a shorter path or source directories must be placed on a longer path.
#
# .. variable:: CPACK_RPM_DEBUGINFO_EXCLUDE_DIRS
#
#  Directories containing sources that should be excluded from debuginfo packages.
#
#  * Mandatory : NO
#  * Default   : "/usr /usr/src /usr/src/debug"
#
#  Listed paths are owned by other RPM packages and should therefore not be
#  deleted on debuginfo package uninstallation.
#
# .. variable:: CPACK_RPM_DEBUGINFO_EXCLUDE_DIRS_ADDITION
#
#  Paths that should be appended to :variable:`CPACK_RPM_DEBUGINFO_EXCLUDE_DIRS`
#  for exclusion.
#
#  * Mandatory : NO
#  * Default   : -
#
# .. variable:: CPACK_RPM_DEBUGINFO_SINGLE_PACKAGE
#
#  Create a single debuginfo package even if components packaging is set.
#
#  * Mandatory : NO
#  * Default   : OFF
#
#  When this variable is enabled it produces a single debuginfo package even if
#  component packaging is enabled.
#
#  When using this feature in combination with components packaging and there is
#  more than one component this variable requires :variable:`CPACK_RPM_MAIN_COMPONENT`
#  to be set.
#
# .. note::
#
#  If none of the :variable:`CPACK_RPM_<component>_DEBUGINFO_PACKAGE` variables
#  is set then :variable:`CPACK_RPM_DEBUGINFO_PACKAGE` is automatically set to
#  ``ON`` when :variable:`CPACK_RPM_DEBUGINFO_SINGLE_PACKAGE` is set.
#
# Packaging of sources (SRPM)
# ^^^^^^^^^^^^^^^^^^^^^^^^^^^
#
# SRPM packaging is enabled by setting :variable:`CPACK_RPM_PACKAGE_SOURCES`
# variable while usually using :variable:`CPACK_INSTALLED_DIRECTORIES` variable
# to provide directory containing CMakeLists.txt and source files.
#
# For CMake projects SRPM package would be product by executing:
#
# ``cpack -G RPM --config ./CPackSourceConfig.cmake``
#
# .. note::
#
#  Produced SRPM package is expected to be built with :manual:`cmake(1)` executable
#  and packaged with :manual:`cpack(1)` executable so CMakeLists.txt has to be
#  located in root source directory and must be able to generate binary rpm
#  packages by executing ``cpack -G`` command. The two executables as well as
#  rpmbuild must also be present when generating binary rpm packages from the
#  produced SRPM package.
#
# Once the SRPM package is generated it can be used to generate binary packages
# by creating a directory structure for rpm generation and executing rpmbuild
# tool:
#
# ``mkdir -p build_dir/{BUILD,BUILDROOT,RPMS,SOURCES,SPECS,SRPMS}``
# ``rpmbuild --define "_topdir <path_to_build_dir>" --rebuild <SRPM_file_name>``
#
# Generated packages will be located in build_dir/RPMS directory or its sub
# directories.
#
# .. note::
#
#  SRPM package internally uses CPack/RPM generator to generate binary packages
#  so CMakeScripts.txt can decide during the SRPM to binary rpm generation step
#  what content the package(s) should have as well as how they should be packaged
#  (monolithic or components). CMake can decide this for e.g. by reading environment
#  variables set by the package manager before starting the process of generating
#  binary rpm packages. This way a single SRPM package can be used to produce
#  different binary rpm packages on different platforms depending on the platform's
#  packaging rules.
#
# Source RPM packaging has it's own set of variables:
#
# .. variable:: CPACK_RPM_PACKAGE_SOURCES
#
#  Should the content be packaged as a source rpm (default is binary rpm).
#
#  * Mandatory : NO
#  * Default   : OFF
#
# .. note::
#
#  For cmake projects :variable:`CPACK_RPM_PACKAGE_SOURCES` variable is set
#  to ``OFF`` in CPackConfig.cmake and ``ON`` in CPackSourceConfig.cmake
#  generated files.
#
# .. variable:: CPACK_RPM_SOURCE_PKG_BUILD_PARAMS
#
#  Additional command-line parameters provided to :manual:`cmake(1)` executable.
#
#  * Mandatory : NO
#  * Default   : -
#
# .. variable:: CPACK_RPM_SOURCE_PKG_PACKAGING_INSTALL_PREFIX
#
#  Packaging install prefix that would be provided in :variable:`CPACK_PACKAGING_INSTALL_PREFIX`
#  variable for producing binary RPM packages.
#
#  * Mandatory : YES
#  * Default   : "/"

# Author: Eric Noulard with the help of Alexander Neundorf.

function(get_unix_permissions_octal_notation PERMISSIONS_VAR RETURN_VAR)
  set(PERMISSIONS ${${PERMISSIONS_VAR}})
  list(LENGTH PERMISSIONS PERM_LEN_PRE)
  list(REMOVE_DUPLICATES PERMISSIONS)
  list(LENGTH PERMISSIONS PERM_LEN_POST)

  if(NOT ${PERM_LEN_PRE} EQUAL ${PERM_LEN_POST})
    message(FATAL_ERROR "${PERMISSIONS_VAR} contains duplicate values.")
  endif()

  foreach(PERMISSION_TYPE "OWNER" "GROUP" "WORLD")
    set(${PERMISSION_TYPE}_PERMISSIONS 0)

    foreach(PERMISSION ${PERMISSIONS})
      if("${PERMISSION}" STREQUAL "${PERMISSION_TYPE}_READ")
        math(EXPR ${PERMISSION_TYPE}_PERMISSIONS "${${PERMISSION_TYPE}_PERMISSIONS} + 4")
      elseif("${PERMISSION}" STREQUAL "${PERMISSION_TYPE}_WRITE")
        math(EXPR ${PERMISSION_TYPE}_PERMISSIONS "${${PERMISSION_TYPE}_PERMISSIONS} + 2")
      elseif("${PERMISSION}" STREQUAL "${PERMISSION_TYPE}_EXECUTE")
        math(EXPR ${PERMISSION_TYPE}_PERMISSIONS "${${PERMISSION_TYPE}_PERMISSIONS} + 1")
      elseif(PERMISSION MATCHES "${PERMISSION_TYPE}.*")
        message(FATAL_ERROR "${PERMISSIONS_VAR} contains invalid values.")
      endif()
    endforeach()
  endforeach()

  set(${RETURN_VAR} "${OWNER_PERMISSIONS}${GROUP_PERMISSIONS}${WORLD_PERMISSIONS}" PARENT_SCOPE)
endfunction()

function(cpack_rpm_prepare_relocation_paths)
  # set appropriate prefix, remove possible trailing slash and convert backslashes to slashes
  if(CPACK_RPM_${CPACK_RPM_PACKAGE_COMPONENT}_PACKAGE_PREFIX)
    file(TO_CMAKE_PATH "${CPACK_RPM_${CPACK_RPM_PACKAGE_COMPONENT}_PACKAGE_PREFIX}" PATH_PREFIX)
  elseif(CPACK_RPM_${CPACK_RPM_PACKAGE_COMPONENT_UPPER}_PACKAGE_PREFIX)
    file(TO_CMAKE_PATH "${CPACK_RPM_${CPACK_RPM_PACKAGE_COMPONENT_UPPER}_PACKAGE_PREFIX}" PATH_PREFIX)
  else()
    file(TO_CMAKE_PATH "${CPACK_PACKAGING_INSTALL_PREFIX}" PATH_PREFIX)
  endif()

  set(RPM_RELOCATION_PATHS "${CPACK_RPM_RELOCATION_PATHS}")
  list(REMOVE_DUPLICATES RPM_RELOCATION_PATHS)

  # set base path prefix
  if(EXISTS "${WDIR}/${PATH_PREFIX}")
    if(NOT CPACK_RPM_NO_INSTALL_PREFIX_RELOCATION AND
       NOT CPACK_RPM_NO_${CPACK_RPM_PACKAGE_COMPONENT}_INSTALL_PREFIX_RELOCATION AND
       NOT CPACK_RPM_NO_${CPACK_RPM_PACKAGE_COMPONENT_UPPER}_INSTALL_PREFIX_RELOCATION)
      string(APPEND TMP_RPM_PREFIXES "Prefix: ${PATH_PREFIX}\n")
      list(APPEND RPM_USED_PACKAGE_PREFIXES "${PATH_PREFIX}")

      if(CPACK_RPM_PACKAGE_DEBUG)
        message("CPackRPM:Debug: removing '${PATH_PREFIX}' from relocation paths")
      endif()
    endif()
  endif()

  # set other path prefixes
  foreach(RELOCATION_PATH ${RPM_RELOCATION_PATHS})
    if(IS_ABSOLUTE "${RELOCATION_PATH}")
      set(PREPARED_RELOCATION_PATH "${RELOCATION_PATH}")
    else()
      set(PREPARED_RELOCATION_PATH "${PATH_PREFIX}/${RELOCATION_PATH}")
    endif()

    if(EXISTS "${WDIR}/${PREPARED_RELOCATION_PATH}")
      string(APPEND TMP_RPM_PREFIXES "Prefix: ${PREPARED_RELOCATION_PATH}\n")
      list(APPEND RPM_USED_PACKAGE_PREFIXES "${PREPARED_RELOCATION_PATH}")
    endif()
  endforeach()

  # warn about all the paths that are not relocatable
  cmake_policy(PUSH)
    # Tell file(GLOB_RECURSE) not to follow directory symlinks
    # even if the project does not set this policy to NEW.
    cmake_policy(SET CMP0009 NEW)
    file(GLOB_RECURSE FILE_PATHS_ "${WDIR}/*")
  cmake_policy(POP)
  foreach(TMP_PATH ${FILE_PATHS_})
    string(LENGTH "${WDIR}" WDIR_LEN)
    string(SUBSTRING "${TMP_PATH}" ${WDIR_LEN} -1 TMP_PATH)
    unset(TMP_PATH_FOUND_)

    foreach(RELOCATION_PATH ${RPM_USED_PACKAGE_PREFIXES})
      file(RELATIVE_PATH REL_PATH_ "${RELOCATION_PATH}" "${TMP_PATH}")
      string(SUBSTRING "${REL_PATH_}" 0 2 PREFIX_)

      if(NOT "${PREFIX_}" STREQUAL "..")
        set(TPM_PATH_FOUND_ TRUE)
        break()
      endif()
    endforeach()

    if(NOT TPM_PATH_FOUND_)
      message(AUTHOR_WARNING "CPackRPM:Warning: Path ${TMP_PATH} is not on one of the relocatable paths! Package will be partially relocatable.")
    endif()
  endforeach()

  set(RPM_USED_PACKAGE_PREFIXES "${RPM_USED_PACKAGE_PREFIXES}" PARENT_SCOPE)
  set(TMP_RPM_PREFIXES "${TMP_RPM_PREFIXES}" PARENT_SCOPE)
endfunction()

function(cpack_rpm_prepare_content_list)
  # get files list
  cmake_policy(PUSH)
    cmake_policy(SET CMP0009 NEW)
    file(GLOB_RECURSE CPACK_RPM_INSTALL_FILES LIST_DIRECTORIES true RELATIVE "${WDIR}" "${WDIR}/*")
  cmake_policy(POP)
  set(CPACK_RPM_INSTALL_FILES "/${CPACK_RPM_INSTALL_FILES}")
  string(REPLACE ";" ";/" CPACK_RPM_INSTALL_FILES "${CPACK_RPM_INSTALL_FILES}")

  # if we are creating a relocatable package, omit parent directories of
  # CPACK_RPM_PACKAGE_PREFIX. This is achieved by building a "filter list"
  # which is passed to the find command that generates the content-list
  if(CPACK_RPM_PACKAGE_RELOCATABLE)
    # get a list of the elements in CPACK_RPM_PACKAGE_PREFIXES that are
    # destinct parent paths of other relocation paths and remove the
    # final element (so the install-prefix dir itself is not omitted
    # from the RPM's content-list)
    list(SORT RPM_USED_PACKAGE_PREFIXES)
    set(_DISTINCT_PATH "NOT_SET")
    foreach(_RPM_RELOCATION_PREFIX ${RPM_USED_PACKAGE_PREFIXES})
      if(NOT "${_RPM_RELOCATION_PREFIX}" MATCHES "${_DISTINCT_PATH}/.*")
        set(_DISTINCT_PATH "${_RPM_RELOCATION_PREFIX}")

        string(REPLACE "/" ";" _CPACK_RPM_PACKAGE_PREFIX_ELEMS " ${_RPM_RELOCATION_PREFIX}")
        cmake_policy(PUSH)
          cmake_policy(SET CMP0007 NEW)
          list(REMOVE_AT _CPACK_RPM_PACKAGE_PREFIX_ELEMS -1)
        cmake_policy(POP)
        unset(_TMP_LIST)
        # Now generate all of the parent dirs of the relocation path
        foreach(_PREFIX_PATH_ELEM ${_CPACK_RPM_PACKAGE_PREFIX_ELEMS})
          list(APPEND _TMP_LIST "${_PREFIX_PATH_ELEM}")
          string(REPLACE ";" "/" _OMIT_DIR "${_TMP_LIST}")
          separate_arguments(_OMIT_DIR)
          list(APPEND _RPM_DIRS_TO_OMIT ${_OMIT_DIR})
        endforeach()
      endif()
    endforeach()
  endif()

  if(CPACK_RPM_PACKAGE_DEBUG)
    message("CPackRPM:Debug: Initial list of path to OMIT in RPM: ${_RPM_DIRS_TO_OMIT}")
  endif()

  if(NOT DEFINED CPACK_RPM_EXCLUDE_FROM_AUTO_FILELIST)
    set(CPACK_RPM_EXCLUDE_FROM_AUTO_FILELIST /etc /etc/init.d /usr /usr/share /usr/share/doc /usr/bin /usr/lib /usr/lib64 /usr/include)
    if(CPACK_RPM_EXCLUDE_FROM_AUTO_FILELIST_ADDITION)
      if(CPACK_RPM_PACKAGE_DEBUG)
        message("CPackRPM:Debug: Adding ${CPACK_RPM_EXCLUDE_FROM_AUTO_FILELIST_ADDITION} to builtin omit list.")
      endif()
      list(APPEND CPACK_RPM_EXCLUDE_FROM_AUTO_FILELIST "${CPACK_RPM_EXCLUDE_FROM_AUTO_FILELIST_ADDITION}")
    endif()
  endif()

  if(CPACK_RPM_EXCLUDE_FROM_AUTO_FILELIST)
    if(CPACK_RPM_PACKAGE_DEBUG)
      message("CPackRPM:Debug: CPACK_RPM_EXCLUDE_FROM_AUTO_FILELIST= ${CPACK_RPM_EXCLUDE_FROM_AUTO_FILELIST}")
    endif()
    list(APPEND _RPM_DIRS_TO_OMIT ${CPACK_RPM_EXCLUDE_FROM_AUTO_FILELIST})
  endif()

  if(CPACK_RPM_PACKAGE_DEBUG)
    message("CPackRPM:Debug: Final list of path to OMIT in RPM: ${_RPM_DIRS_TO_OMIT}")
  endif()

  list(REMOVE_ITEM CPACK_RPM_INSTALL_FILES ${_RPM_DIRS_TO_OMIT})

  # add man paths that will be compressed
  # (copied from /usr/lib/rpm/brp-compress - script that does the actual
  # compressing)
  list(APPEND MAN_LOCATIONS "/usr/man/man.*" "/usr/man/.*/man.*" "/usr/info.*"
    "/usr/share/man/man.*" "/usr/share/man/.*/man.*" "/usr/share/info.*"
    "/usr/kerberos/man.*" "/usr/X11R6/man/man.*" "/usr/lib/perl5/man/man.*"
    "/usr/share/doc/.*/man/man.*" "/usr/lib/.*/man/man.*")

  if(CPACK_RPM_ADDITIONAL_MAN_DIRS)
    if(CPACK_RPM_PACKAGE_DEBUG)
      message("CPackRPM:Debug: CPACK_RPM_ADDITIONAL_MAN_DIRS= ${CPACK_RPM_ADDITIONAL_MAN_DIRS}")
    endif()
    list(APPEND MAN_LOCATIONS ${CPACK_RPM_ADDITIONAL_MAN_DIRS})
  endif()

  foreach(PACK_LOCATION IN LISTS CPACK_RPM_INSTALL_FILES)
    foreach(MAN_LOCATION IN LISTS MAN_LOCATIONS)
      # man pages are files inside a certain location
      if(PACK_LOCATION MATCHES "${MAN_LOCATION}/"
        AND NOT IS_DIRECTORY "${WDIR}${PACK_LOCATION}"
        AND NOT IS_SYMLINK "${WDIR}${PACK_LOCATION}")
        list(FIND CPACK_RPM_INSTALL_FILES "${PACK_LOCATION}" INDEX)
        # insert file location that covers compressed man pages
        # even if using a wildcard causes duplicates as those are
        # handled by RPM and we still keep the same file list
        # in spec file - wildcard only represents file type (e.g. .gz)
        list(INSERT CPACK_RPM_INSTALL_FILES ${INDEX} "${PACK_LOCATION}*")
        # remove file location that doesn't cover compressed man pages
        math(EXPR INDEX ${INDEX}+1)
        list(REMOVE_AT CPACK_RPM_INSTALL_FILES ${INDEX})

        break()
      endif()
    endforeach()
  endforeach()

  set(CPACK_RPM_INSTALL_FILES "${CPACK_RPM_INSTALL_FILES}" PARENT_SCOPE)
endfunction()

function(cpack_rpm_symlink_get_relocation_prefixes LOCATION PACKAGE_PREFIXES RETURN_VARIABLE)
  foreach(PKG_PREFIX IN LISTS PACKAGE_PREFIXES)
    string(REGEX MATCH "^${PKG_PREFIX}/.*" FOUND_ "${LOCATION}")
    if(FOUND_)
      list(APPEND TMP_PREFIXES "${PKG_PREFIX}")
    endif()
  endforeach()

  set(${RETURN_VARIABLE} "${TMP_PREFIXES}" PARENT_SCOPE)
endfunction()

function(cpack_rpm_symlink_create_relocation_script PACKAGE_PREFIXES)
  list(LENGTH PACKAGE_PREFIXES LAST_INDEX)
  set(SORTED_PACKAGE_PREFIXES "${PACKAGE_PREFIXES}")
  list(SORT SORTED_PACKAGE_PREFIXES)
  list(REVERSE SORTED_PACKAGE_PREFIXES)
  math(EXPR LAST_INDEX ${LAST_INDEX}-1)

  foreach(SYMLINK_INDEX RANGE ${LAST_INDEX})
    list(GET SORTED_PACKAGE_PREFIXES ${SYMLINK_INDEX} SRC_PATH)
    list(FIND PACKAGE_PREFIXES "${SRC_PATH}" SYMLINK_INDEX) # reverse magic
    string(LENGTH "${SRC_PATH}" SRC_PATH_LEN)

    set(PARTS_CNT 0)
    set(SCRIPT_PART "if [ \"$RPM_INSTALL_PREFIX${SYMLINK_INDEX}\" != \"${SRC_PATH}\" ]; then\n")

    # both paths relocated
    foreach(POINT_INDEX RANGE ${LAST_INDEX})
      list(GET SORTED_PACKAGE_PREFIXES ${POINT_INDEX} POINT_PATH)
      list(FIND PACKAGE_PREFIXES "${POINT_PATH}" POINT_INDEX) # reverse magic
      string(LENGTH "${POINT_PATH}" POINT_PATH_LEN)

      if(_RPM_RELOCATION_SCRIPT_${SYMLINK_INDEX}_${POINT_INDEX})
        if("${SYMLINK_INDEX}" EQUAL "${POINT_INDEX}")
          set(INDENT "")
        else()
          string(APPEND SCRIPT_PART "  if [ \"$RPM_INSTALL_PREFIX${POINT_INDEX}\" != \"${POINT_PATH}\" ]; then\n")
          set(INDENT "  ")
        endif()

        foreach(RELOCATION_NO IN LISTS _RPM_RELOCATION_SCRIPT_${SYMLINK_INDEX}_${POINT_INDEX})
          math(EXPR PARTS_CNT ${PARTS_CNT}+1)

          math(EXPR RELOCATION_INDEX ${RELOCATION_NO}-1)
          list(GET _RPM_RELOCATION_SCRIPT_PAIRS ${RELOCATION_INDEX} RELOCATION_SCRIPT_PAIR)
          string(FIND "${RELOCATION_SCRIPT_PAIR}" ":" SPLIT_INDEX)

          math(EXPR SRC_PATH_END ${SPLIT_INDEX}-${SRC_PATH_LEN})
          string(SUBSTRING ${RELOCATION_SCRIPT_PAIR} ${SRC_PATH_LEN} ${SRC_PATH_END} SYMLINK_)

          math(EXPR POINT_PATH_START ${SPLIT_INDEX}+1+${POINT_PATH_LEN})
          string(SUBSTRING ${RELOCATION_SCRIPT_PAIR} ${POINT_PATH_START} -1 POINT_)

          string(APPEND SCRIPT_PART "  ${INDENT}if [ -z \"$CPACK_RPM_RELOCATED_SYMLINK_${RELOCATION_INDEX}\" ]; then\n")
          string(APPEND SCRIPT_PART "    ${INDENT}ln -s \"$RPM_INSTALL_PREFIX${POINT_INDEX}${POINT_}\" \"$RPM_INSTALL_PREFIX${SYMLINK_INDEX}${SYMLINK_}\"\n")
          string(APPEND SCRIPT_PART "    ${INDENT}CPACK_RPM_RELOCATED_SYMLINK_${RELOCATION_INDEX}=true\n")
          string(APPEND SCRIPT_PART "  ${INDENT}fi\n")
        endforeach()

        if(NOT "${SYMLINK_INDEX}" EQUAL "${POINT_INDEX}")
          string(APPEND SCRIPT_PART "  fi\n")
        endif()
      endif()
    endforeach()

    # source path relocated
    if(_RPM_RELOCATION_SCRIPT_${SYMLINK_INDEX}_X)
      foreach(RELOCATION_NO IN LISTS _RPM_RELOCATION_SCRIPT_${SYMLINK_INDEX}_X)
        math(EXPR PARTS_CNT ${PARTS_CNT}+1)

        math(EXPR RELOCATION_INDEX ${RELOCATION_NO}-1)
        list(GET _RPM_RELOCATION_SCRIPT_PAIRS ${RELOCATION_INDEX} RELOCATION_SCRIPT_PAIR)
        string(FIND "${RELOCATION_SCRIPT_PAIR}" ":" SPLIT_INDEX)

        math(EXPR SRC_PATH_END ${SPLIT_INDEX}-${SRC_PATH_LEN})
        string(SUBSTRING ${RELOCATION_SCRIPT_PAIR} ${SRC_PATH_LEN} ${SRC_PATH_END} SYMLINK_)

        math(EXPR POINT_PATH_START ${SPLIT_INDEX}+1)
        string(SUBSTRING ${RELOCATION_SCRIPT_PAIR} ${POINT_PATH_START} -1 POINT_)

        string(APPEND SCRIPT_PART "  if [ -z \"$CPACK_RPM_RELOCATED_SYMLINK_${RELOCATION_INDEX}\" ]; then\n")
        string(APPEND SCRIPT_PART "    ln -s \"${POINT_}\" \"$RPM_INSTALL_PREFIX${SYMLINK_INDEX}${SYMLINK_}\"\n")
        string(APPEND SCRIPT_PART "    CPACK_RPM_RELOCATED_SYMLINK_${RELOCATION_INDEX}=true\n")
        string(APPEND SCRIPT_PART "  fi\n")
      endforeach()
    endif()

    if(PARTS_CNT)
      set(SCRIPT "${SCRIPT_PART}")
      string(APPEND SCRIPT "fi\n")
    endif()
  endforeach()

  # point path relocated
  foreach(POINT_INDEX RANGE ${LAST_INDEX})
    list(GET SORTED_PACKAGE_PREFIXES ${POINT_INDEX} POINT_PATH)
    list(FIND PACKAGE_PREFIXES "${POINT_PATH}" POINT_INDEX) # reverse magic
    string(LENGTH "${POINT_PATH}" POINT_PATH_LEN)

    if(_RPM_RELOCATION_SCRIPT_X_${POINT_INDEX})
      string(APPEND SCRIPT "if [ \"$RPM_INSTALL_PREFIX${POINT_INDEX}\" != \"${POINT_PATH}\" ]; then\n")

      foreach(RELOCATION_NO IN LISTS _RPM_RELOCATION_SCRIPT_X_${POINT_INDEX})
        math(EXPR RELOCATION_INDEX ${RELOCATION_NO}-1)
        list(GET _RPM_RELOCATION_SCRIPT_PAIRS ${RELOCATION_INDEX} RELOCATION_SCRIPT_PAIR)
        string(FIND "${RELOCATION_SCRIPT_PAIR}" ":" SPLIT_INDEX)

        string(SUBSTRING ${RELOCATION_SCRIPT_PAIR} 0 ${SPLIT_INDEX} SYMLINK_)

        math(EXPR POINT_PATH_START ${SPLIT_INDEX}+1+${POINT_PATH_LEN})
        string(SUBSTRING ${RELOCATION_SCRIPT_PAIR} ${POINT_PATH_START} -1 POINT_)

        string(APPEND SCRIPT "  if [ -z \"$CPACK_RPM_RELOCATED_SYMLINK_${RELOCATION_INDEX}\" ]; then\n")
        string(APPEND SCRIPT "    ln -s \"$RPM_INSTALL_PREFIX${POINT_INDEX}${POINT_}\" \"${SYMLINK_}\"\n")
        string(APPEND SCRIPT "    CPACK_RPM_RELOCATED_SYMLINK_${RELOCATION_INDEX}=true\n")
        string(APPEND SCRIPT "  fi\n")
      endforeach()

      string(APPEND SCRIPT "fi\n")
    endif()
  endforeach()

  # no path relocated
  if(_RPM_RELOCATION_SCRIPT_X_X)
    foreach(RELOCATION_NO IN LISTS _RPM_RELOCATION_SCRIPT_X_X)
      math(EXPR RELOCATION_INDEX ${RELOCATION_NO}-1)
      list(GET _RPM_RELOCATION_SCRIPT_PAIRS ${RELOCATION_INDEX} RELOCATION_SCRIPT_PAIR)
      string(FIND "${RELOCATION_SCRIPT_PAIR}" ":" SPLIT_INDEX)

      string(SUBSTRING ${RELOCATION_SCRIPT_PAIR} 0 ${SPLIT_INDEX} SYMLINK_)

      math(EXPR POINT_PATH_START ${SPLIT_INDEX}+1)
      string(SUBSTRING ${RELOCATION_SCRIPT_PAIR} ${POINT_PATH_START} -1 POINT_)

      string(APPEND SCRIPT "if [ -z \"$CPACK_RPM_RELOCATED_SYMLINK_${RELOCATION_INDEX}\" ]; then\n")
      string(APPEND SCRIPT "  ln -s \"${POINT_}\" \"${SYMLINK_}\"\n")
      string(APPEND SCRIPT "fi\n")
    endforeach()
  endif()

  set(RPM_SYMLINK_POSTINSTALL "${SCRIPT}" PARENT_SCOPE)
endfunction()

function(cpack_rpm_symlink_add_for_relocation_script PACKAGE_PREFIXES SYMLINK SYMLINK_RELOCATION_PATHS POINT POINT_RELOCATION_PATHS)
  list(LENGTH SYMLINK_RELOCATION_PATHS SYMLINK_PATHS_COUTN)
  list(LENGTH POINT_RELOCATION_PATHS POINT_PATHS_COUNT)

  list(APPEND _RPM_RELOCATION_SCRIPT_PAIRS "${SYMLINK}:${POINT}")
  list(LENGTH _RPM_RELOCATION_SCRIPT_PAIRS PAIR_NO)

  if(SYMLINK_PATHS_COUTN)
    foreach(SYMLINK_RELOC_PATH IN LISTS SYMLINK_RELOCATION_PATHS)
      list(FIND PACKAGE_PREFIXES "${SYMLINK_RELOC_PATH}" SYMLINK_INDEX)

      # source path relocated
      list(APPEND _RPM_RELOCATION_SCRIPT_${SYMLINK_INDEX}_X "${PAIR_NO}")
      list(APPEND RELOCATION_VARS "_RPM_RELOCATION_SCRIPT_${SYMLINK_INDEX}_X")

      foreach(POINT_RELOC_PATH IN LISTS POINT_RELOCATION_PATHS)
        list(FIND PACKAGE_PREFIXES "${POINT_RELOC_PATH}" POINT_INDEX)

        # both paths relocated
        list(APPEND _RPM_RELOCATION_SCRIPT_${SYMLINK_INDEX}_${POINT_INDEX} "${PAIR_NO}")
        list(APPEND RELOCATION_VARS "_RPM_RELOCATION_SCRIPT_${SYMLINK_INDEX}_${POINT_INDEX}")

        # point path relocated
        list(APPEND _RPM_RELOCATION_SCRIPT_X_${POINT_INDEX} "${PAIR_NO}")
        list(APPEND RELOCATION_VARS "_RPM_RELOCATION_SCRIPT_X_${POINT_INDEX}")
      endforeach()
    endforeach()
  elseif(POINT_PATHS_COUNT)
    foreach(POINT_RELOC_PATH IN LISTS POINT_RELOCATION_PATHS)
      list(FIND PACKAGE_PREFIXES "${POINT_RELOC_PATH}" POINT_INDEX)

      # point path relocated
      list(APPEND _RPM_RELOCATION_SCRIPT_X_${POINT_INDEX} "${PAIR_NO}")
      list(APPEND RELOCATION_VARS "_RPM_RELOCATION_SCRIPT_X_${POINT_INDEX}")
    endforeach()
  endif()

  # no path relocated
  list(APPEND _RPM_RELOCATION_SCRIPT_X_X "${PAIR_NO}")
  list(APPEND RELOCATION_VARS "_RPM_RELOCATION_SCRIPT_X_X")

  # place variables into parent scope
  foreach(VAR IN LISTS RELOCATION_VARS)
    set(${VAR} "${${VAR}}" PARENT_SCOPE)
  endforeach()
  set(_RPM_RELOCATION_SCRIPT_PAIRS "${_RPM_RELOCATION_SCRIPT_PAIRS}" PARENT_SCOPE)
  set(REQUIRES_SYMLINK_RELOCATION_SCRIPT "true" PARENT_SCOPE)
  set(DIRECTIVE "%ghost " PARENT_SCOPE)
endfunction()

function(cpack_rpm_prepare_install_files INSTALL_FILES_LIST WDIR PACKAGE_PREFIXES IS_RELOCATABLE)
  # Prepend directories in ${CPACK_RPM_INSTALL_FILES} with %dir
  # This is necessary to avoid duplicate files since rpmbuild does
  # recursion on its own when encountering a pathname which is a directory
  # which is not flagged as %dir
  string(STRIP "${INSTALL_FILES_LIST}" INSTALL_FILES_LIST)
  string(REPLACE "\n" ";" INSTALL_FILES_LIST
                          "${INSTALL_FILES_LIST}")
  string(REPLACE "\"" "" INSTALL_FILES_LIST
                          "${INSTALL_FILES_LIST}")
  string(LENGTH "${WDIR}" WDR_LEN_)

  list(SORT INSTALL_FILES_LIST) # make file order consistent on all platforms

  foreach(F IN LISTS INSTALL_FILES_LIST)
    unset(DIRECTIVE)

    if(IS_SYMLINK "${WDIR}/${F}")
      if(IS_RELOCATABLE)
        # check that symlink has relocatable format
        get_filename_component(SYMLINK_LOCATION_ "${WDIR}/${F}" DIRECTORY)
        execute_process(COMMAND ls -la "${WDIR}/${F}"
                  WORKING_DIRECTORY "${WDIR}"
                  OUTPUT_VARIABLE SYMLINK_POINT_
                  OUTPUT_STRIP_TRAILING_WHITESPACE)

        string(FIND "${SYMLINK_POINT_}" "->" SYMLINK_POINT_INDEX_ REVERSE)
        math(EXPR SYMLINK_POINT_INDEX_ ${SYMLINK_POINT_INDEX_}+3)
        string(LENGTH "${SYMLINK_POINT_}" SYMLINK_POINT_LENGTH_)

        # get destination path
        string(SUBSTRING "${SYMLINK_POINT_}" ${SYMLINK_POINT_INDEX_} ${SYMLINK_POINT_LENGTH_} SYMLINK_POINT_)

        # check if path is relative or absolute
        string(SUBSTRING "${SYMLINK_POINT_}" 0 1 SYMLINK_IS_ABSOLUTE_)

        if(${SYMLINK_IS_ABSOLUTE_} STREQUAL "/")
          # prevent absolute paths from having /../ or /./ section inside of them
          get_filename_component(SYMLINK_POINT_ "${SYMLINK_POINT_}" ABSOLUTE)
        else()
          # handle relative path
          get_filename_component(SYMLINK_POINT_ "${SYMLINK_LOCATION_}/${SYMLINK_POINT_}" ABSOLUTE)
        endif()

        # recalculate path length after conversion to canonical form
        string(LENGTH "${SYMLINK_POINT_}" SYMLINK_POINT_LENGTH_)

        if(SYMLINK_POINT_ MATCHES "${WDIR}/.*")
          # only symlinks that are pointing inside the packaging structure should be checked for relocation
          string(SUBSTRING "${SYMLINK_POINT_}" ${WDR_LEN_} -1 SYMLINK_POINT_WD_)
          cpack_rpm_symlink_get_relocation_prefixes("${F}" "${PACKAGE_PREFIXES}" "SYMLINK_RELOCATIONS")
          cpack_rpm_symlink_get_relocation_prefixes("${SYMLINK_POINT_WD_}" "${PACKAGE_PREFIXES}" "POINT_RELOCATIONS")

          list(LENGTH SYMLINK_RELOCATIONS SYMLINK_RELOCATIONS_COUNT)
          list(LENGTH POINT_RELOCATIONS POINT_RELOCATIONS_COUNT)
        else()
          # location pointed to is ouside WDR so it should be treated as a permanent symlink
          set(SYMLINK_POINT_WD_ "${SYMLINK_POINT_}")

          unset(SYMLINK_RELOCATIONS)
          unset(POINT_RELOCATIONS)
          unset(SYMLINK_RELOCATIONS_COUNT)
          unset(POINT_RELOCATIONS_COUNT)

          message(AUTHOR_WARNING "CPackRPM:Warning: Symbolic link '${F}' points to location that is outside packaging path! Link will possibly not be relocatable.")
        endif()

        if(SYMLINK_RELOCATIONS_COUNT AND POINT_RELOCATIONS_COUNT)
          # find matching
          foreach(SYMLINK_RELOCATION_PREFIX IN LISTS SYMLINK_RELOCATIONS)
            list(FIND POINT_RELOCATIONS "${SYMLINK_RELOCATION_PREFIX}" FOUND_INDEX)
            if(NOT ${FOUND_INDEX} EQUAL -1)
              break()
            endif()
          endforeach()

          if(NOT ${FOUND_INDEX} EQUAL -1)
            # symlinks have the same subpath
            if(${SYMLINK_RELOCATIONS_COUNT} EQUAL 1 AND ${POINT_RELOCATIONS_COUNT} EQUAL 1)
              # permanent symlink
              get_filename_component(SYMLINK_LOCATION_ "${F}" DIRECTORY)
              file(RELATIVE_PATH FINAL_PATH_ ${SYMLINK_LOCATION_} ${SYMLINK_POINT_WD_})
              execute_process(COMMAND "${CMAKE_COMMAND}" -E create_symlink "${FINAL_PATH_}" "${WDIR}/${F}")
            else()
              # relocation subpaths
              cpack_rpm_symlink_add_for_relocation_script("${PACKAGE_PREFIXES}" "${F}" "${SYMLINK_RELOCATIONS}"
                  "${SYMLINK_POINT_WD_}" "${POINT_RELOCATIONS}")
            endif()
          else()
            # not on the same relocation path
            cpack_rpm_symlink_add_for_relocation_script("${PACKAGE_PREFIXES}" "${F}" "${SYMLINK_RELOCATIONS}"
                "${SYMLINK_POINT_WD_}" "${POINT_RELOCATIONS}")
          endif()
        elseif(POINT_RELOCATIONS_COUNT)
          # point is relocatable
          cpack_rpm_symlink_add_for_relocation_script("${PACKAGE_PREFIXES}" "${F}" "${SYMLINK_RELOCATIONS}"
              "${SYMLINK_POINT_WD_}" "${POINT_RELOCATIONS}")
        else()
          # is not relocatable or points to non relocatable path - permanent symlink
          execute_process(COMMAND "${CMAKE_COMMAND}" -E create_symlink "${SYMLINK_POINT_WD_}" "${WDIR}/${F}")
        endif()
      endif()
    elseif(IS_DIRECTORY "${WDIR}/${F}")
      set(DIRECTIVE "%dir ")
    endif()

    string(APPEND INSTALL_FILES "${DIRECTIVE}\"${F}\"\n")
  endforeach()

  if(REQUIRES_SYMLINK_RELOCATION_SCRIPT)
    cpack_rpm_symlink_create_relocation_script("${PACKAGE_PREFIXES}")
  endif()

  set(RPM_SYMLINK_POSTINSTALL "${RPM_SYMLINK_POSTINSTALL}" PARENT_SCOPE)
  set(CPACK_RPM_INSTALL_FILES "${INSTALL_FILES}" PARENT_SCOPE)
endfunction()

if(CMAKE_BINARY_DIR)
  message(FATAL_ERROR "CPackRPM.cmake may only be used by CPack internally.")
endif()

if(NOT UNIX)
  message(FATAL_ERROR "CPackRPM.cmake may only be used under UNIX.")
endif()

# We need to check if the binaries were compiled with debug symbols
# because without them the package will be useless
function(cpack_rpm_debugsymbol_check INSTALL_FILES WORKING_DIR)
  if(NOT CPACK_BUILD_SOURCE_DIRS)
    message(FATAL_ERROR "CPackRPM: CPACK_BUILD_SOURCE_DIRS variable is not set!"
      " Required for debuginfo packaging. See documentation of"
      " CPACK_RPM_DEBUGINFO_PACKAGE variable for details.")
  endif()

  # With objdump we should check the debug symbols
  find_program(OBJDUMP_EXECUTABLE objdump)
  if(NOT OBJDUMP_EXECUTABLE)
    message(FATAL_ERROR "CPackRPM: objdump binary could not be found!"
      " Required for debuginfo packaging. See documentation of"
      " CPACK_RPM_DEBUGINFO_PACKAGE variable for details.")
  endif()

  # With debugedit we prepare source files list
  find_program(DEBUGEDIT_EXECUTABLE debugedit "/usr/lib/rpm/")
  if(NOT DEBUGEDIT_EXECUTABLE)
    message(FATAL_ERROR "CPackRPM: debugedit binary could not be found!"
      " Required for debuginfo packaging. See documentation of"
      " CPACK_RPM_DEBUGINFO_PACKAGE variable for details.")
  endif()

  unset(mkdir_list_)
  unset(cp_list_)
  unset(additional_sources_)

  foreach(F IN LISTS INSTALL_FILES)
    if(IS_DIRECTORY "${WORKING_DIR}/${F}" OR IS_SYMLINK "${WORKING_DIR}/${F}")
      continue()
    endif()

    execute_process(COMMAND "${OBJDUMP_EXECUTABLE}" -h ${WORKING_DIR}/${F}
                    WORKING_DIRECTORY "${CPACK_TOPLEVEL_DIRECTORY}"
                    RESULT_VARIABLE OBJDUMP_EXEC_RESULT
                    OUTPUT_VARIABLE OBJDUMP_OUT
                    ERROR_QUIET)
    # Check that if the given file was executable or not
    if(NOT OBJDUMP_EXEC_RESULT)
      string(FIND "${OBJDUMP_OUT}" "debug" FIND_RESULT)
      if(FIND_RESULT GREATER -1)
        set(index_ 0)
        foreach(source_dir_ IN LISTS CPACK_BUILD_SOURCE_DIRS)
          string(LENGTH "${source_dir_}" source_dir_len_)
          string(LENGTH "${CPACK_RPM_BUILD_SOURCE_DIRS_PREFIX}/src_${index_}" debuginfo_dir_len)
          if(source_dir_len_ LESS debuginfo_dir_len)
            message(FATAL_ERROR "CPackRPM: source dir path '${source_dir_}' is"
              " shorter than debuginfo sources dir path '${CPACK_RPM_BUILD_SOURCE_DIRS_PREFIX}/src_${index_}'!"
              " Source dir path must be longer than debuginfo sources dir path."
              " Set CPACK_RPM_BUILD_SOURCE_DIRS_PREFIX variable to a shorter value"
              " or make source dir path longer."
              " Required for debuginfo packaging. See documentation of"
              " CPACK_RPM_DEBUGINFO_PACKAGE variable for details.")
          endif()

          file(REMOVE "${CPACK_RPM_DIRECTORY}/${CPACK_PACKAGE_FILE_NAME}${CPACK_RPM_PACKAGE_COMPONENT_PART_PATH}/debugsources_add.list")
          execute_process(COMMAND "${DEBUGEDIT_EXECUTABLE}" -b "${source_dir_}" -d "${CPACK_RPM_BUILD_SOURCE_DIRS_PREFIX}/src_${index_}" -i -l "${CPACK_RPM_DIRECTORY}/${CPACK_PACKAGE_FILE_NAME}${CPACK_RPM_PACKAGE_COMPONENT_PART_PATH}/debugsources_add.list" "${WORKING_DIR}/${F}"
              RESULT_VARIABLE res_
              OUTPUT_VARIABLE opt_
              ERROR_VARIABLE err_
            )

          file(STRINGS
            "${CPACK_RPM_DIRECTORY}/${CPACK_PACKAGE_FILE_NAME}${CPACK_RPM_PACKAGE_COMPONENT_PART_PATH}/debugsources_add.list"
            sources_)
          list(REMOVE_DUPLICATES sources_)

          foreach(source_ IN LISTS sources_)
            if(EXISTS "${source_dir_}/${source_}" AND NOT IS_DIRECTORY "${source_dir_}/${source_}")
              get_filename_component(path_part_ "${source_}" DIRECTORY)
              list(APPEND mkdir_list_ "%{buildroot}${CPACK_RPM_BUILD_SOURCE_DIRS_PREFIX}/src_${index_}/${path_part_}")
              list(APPEND cp_list_ "cp \"${source_dir_}/${source_}\" \"%{buildroot}${CPACK_RPM_BUILD_SOURCE_DIRS_PREFIX}/src_${index_}/${path_part_}\"")

              list(APPEND additional_sources_ "${CPACK_RPM_BUILD_SOURCE_DIRS_PREFIX}/src_${index_}/${source_}")
            endif()
          endforeach()

          math(EXPR index_ "${index_} + 1")
        endforeach()
      else()
        message(WARNING "CPackRPM: File: ${F} does not contain debug symbols. They will possibly be missing from debuginfo package!")
      endif()
    endif()
  endforeach()

  list(LENGTH mkdir_list_ len_)
  if(len_)
    list(REMOVE_DUPLICATES mkdir_list_)
    unset(TMP_RPM_DEBUGINFO_INSTALL)
    foreach(part_ IN LISTS mkdir_list_)
      string(APPEND TMP_RPM_DEBUGINFO_INSTALL "mkdir -p \"${part_}\"\n")
    endforeach()
  endif()

  list(LENGTH cp_list_ len_)
  if(len_)
    list(REMOVE_DUPLICATES cp_list_)
    foreach(part_ IN LISTS cp_list_)
      string(APPEND TMP_RPM_DEBUGINFO_INSTALL "${part_}\n")
    endforeach()
  endif()

  if(NOT DEFINED CPACK_RPM_DEBUGINFO_EXCLUDE_DIRS)
    set(CPACK_RPM_DEBUGINFO_EXCLUDE_DIRS /usr /usr/src /usr/src/debug)
    if(CPACK_RPM_DEBUGINFO_EXCLUDE_DIRS_ADDITION)
      if(CPACK_RPM_PACKAGE_DEBUG)
        message("CPackRPM:Debug: Adding ${CPACK_RPM_DEBUGINFO_EXCLUDE_DIRS_ADDITION} to builtin omit list.")
      endif()
      list(APPEND CPACK_RPM_DEBUGINFO_EXCLUDE_DIRS "${CPACK_RPM_DEBUGINFO_EXCLUDE_DIRS_ADDITION}")
    endif()
  endif()
  if(CPACK_RPM_PACKAGE_DEBUG)
    message("CPackRPM:Debug: CPACK_RPM_DEBUGINFO_EXCLUDE_DIRS= ${CPACK_RPM_DEBUGINFO_EXCLUDE_DIRS}")
  endif()

  list(LENGTH additional_sources_ len_)
  if(len_)
    list(REMOVE_DUPLICATES additional_sources_)
    unset(additional_sources_all_)
    foreach(source_ IN LISTS additional_sources_)
      string(REPLACE "/" ";" split_source_ " ${source_}")
      list(REMOVE_AT split_source_ 0)
      unset(tmp_path_)
      # Now generate all segments of the path
      foreach(segment_ IN LISTS split_source_)
        string(APPEND tmp_path_ "/${segment_}")
        list(APPEND additional_sources_all_ "${tmp_path_}")
      endforeach()
    endforeach()

    list(REMOVE_DUPLICATES additional_sources_all_)
    list(REMOVE_ITEM additional_sources_all_
      ${CPACK_RPM_DEBUGINFO_EXCLUDE_DIRS})

    unset(TMP_DEBUGINFO_ADDITIONAL_SOURCES)
    foreach(source_ IN LISTS additional_sources_all_)
      string(APPEND TMP_DEBUGINFO_ADDITIONAL_SOURCES "${source_}\n")
    endforeach()
  endif()

  set(TMP_RPM_DEBUGINFO_INSTALL "${TMP_RPM_DEBUGINFO_INSTALL}" PARENT_SCOPE)
  set(TMP_DEBUGINFO_ADDITIONAL_SOURCES "${TMP_DEBUGINFO_ADDITIONAL_SOURCES}"
    PARENT_SCOPE)
endfunction()

function(cpack_rpm_variable_fallback OUTPUT_VAR_NAME)
  set(FALLBACK_VAR_NAMES ${ARGN})

  foreach(variable_name IN LISTS FALLBACK_VAR_NAMES)
    if(${variable_name})
      set(${OUTPUT_VAR_NAME} "${${variable_name}}" PARENT_SCOPE)
      break()
    endif()
  endforeach()
endfunction()

function(cpack_rpm_generate_package)
  # rpmbuild is the basic command for building RPM package
  # it may be a simple (symbolic) link to rpm command.
  find_program(RPMBUILD_EXECUTABLE rpmbuild)

  # Check version of the rpmbuild tool this would be easier to
  # track bugs with users and CPackRPM debug mode.
  # We may use RPM version in order to check for available version dependent features
  if(RPMBUILD_EXECUTABLE)
    execute_process(COMMAND ${RPMBUILD_EXECUTABLE} --version
                    OUTPUT_VARIABLE _TMP_VERSION
                    ERROR_QUIET
                    OUTPUT_STRIP_TRAILING_WHITESPACE)
    string(REGEX REPLACE "^.* " ""
           RPMBUILD_EXECUTABLE_VERSION
           ${_TMP_VERSION})
    if(CPACK_RPM_PACKAGE_DEBUG)
      message("CPackRPM:Debug: rpmbuild version is <${RPMBUILD_EXECUTABLE_VERSION}>")
    endif()
  endif()

  if(NOT RPMBUILD_EXECUTABLE)
    message(FATAL_ERROR "RPM package requires rpmbuild executable")
  endif()

  # Display lsb_release output if DEBUG mode enable
  # This will help to diagnose problem with CPackRPM
  # because we will know on which kind of Linux we are
  if(CPACK_RPM_PACKAGE_DEBUG)
    find_program(LSB_RELEASE_EXECUTABLE lsb_release)
    if(LSB_RELEASE_EXECUTABLE)
      execute_process(COMMAND ${LSB_RELEASE_EXECUTABLE} -a
                      OUTPUT_VARIABLE _TMP_LSB_RELEASE_OUTPUT
                      ERROR_QUIET
                      OUTPUT_STRIP_TRAILING_WHITESPACE)
      string(REGEX REPLACE "\n" ", "
             LSB_RELEASE_OUTPUT
             ${_TMP_LSB_RELEASE_OUTPUT})
    else ()
      set(LSB_RELEASE_OUTPUT "lsb_release not installed/found!")
    endif()
    message("CPackRPM:Debug: LSB_RELEASE  = ${LSB_RELEASE_OUTPUT}")
  endif()

  # We may use RPM version in the future in order
  # to shut down warning about space in buildtree
  # some recent RPM version should support space in different places.
  # not checked [yet].
  if(CPACK_TOPLEVEL_DIRECTORY MATCHES ".* .*")
    message(FATAL_ERROR "${RPMBUILD_EXECUTABLE} can't handle paths with spaces, use a build directory without spaces for building RPMs.")
  endif()

  # If rpmbuild is found
  # we try to discover alien since we may be on non RPM distro like Debian.
  # In this case we may try to to use more advanced features
  # like generating RPM directly from DEB using alien.
  # FIXME feature not finished (yet)
  find_program(ALIEN_EXECUTABLE alien)
  if(ALIEN_EXECUTABLE)
    message(STATUS "alien found, we may be on a Debian based distro.")
  endif()

  # Are we packaging components ?
  if(CPACK_RPM_PACKAGE_COMPONENT)
    string(TOUPPER ${CPACK_RPM_PACKAGE_COMPONENT} CPACK_RPM_PACKAGE_COMPONENT_UPPER)
  endif()

  set(WDIR "${CPACK_TOPLEVEL_DIRECTORY}/${CPACK_PACKAGE_FILE_NAME}${CPACK_RPM_PACKAGE_COMPONENT_PART_PATH}")

  #
  # Use user-defined RPM specific variables value
  # or generate reasonable default value from
  # CPACK_xxx generic values.
  # The variables comes from the needed (mandatory or not)
  # values found in the RPM specification file aka ".spec" file.
  # The variables which may/should be defined are:
  #

  # CPACK_RPM_PACKAGE_SUMMARY (mandatory)

  if(CPACK_RPM_PACKAGE_COMPONENT)
    cpack_rpm_variable_fallback("CPACK_RPM_PACKAGE_SUMMARY"
      "CPACK_RPM_${CPACK_RPM_PACKAGE_COMPONENT}_PACKAGE_SUMMARY"
      "CPACK_RPM_${CPACK_RPM_PACKAGE_COMPONENT_UPPER}_PACKAGE_SUMMARY")
  endif()

  if(NOT CPACK_RPM_PACKAGE_SUMMARY)
    if(CPACK_PACKAGE_DESCRIPTION_SUMMARY)
      set(CPACK_RPM_PACKAGE_SUMMARY ${CPACK_PACKAGE_DESCRIPTION_SUMMARY})
    else()
      # if neither var is defined lets use the name as summary
      string(TOLOWER "${CPACK_PACKAGE_NAME}" CPACK_RPM_PACKAGE_SUMMARY)
    endif()
  endif()

  # CPACK_RPM_PACKAGE_NAME (mandatory)
  if(NOT CPACK_RPM_PACKAGE_NAME)
    string(TOLOWER "${CPACK_PACKAGE_NAME}" CPACK_RPM_PACKAGE_NAME)
  endif()

  if(CPACK_RPM_PACKAGE_COMPONENT)
    string(TOUPPER "${CPACK_RPM_MAIN_COMPONENT}"
      CPACK_RPM_MAIN_COMPONENT_UPPER)

    if(NOT CPACK_RPM_MAIN_COMPONENT_UPPER STREQUAL CPACK_RPM_PACKAGE_COMPONENT_UPPER)
      string(APPEND CPACK_RPM_PACKAGE_NAME "-${CPACK_RPM_PACKAGE_COMPONENT}")

      cpack_rpm_variable_fallback("CPACK_RPM_PACKAGE_NAME"
        "CPACK_RPM_${CPACK_RPM_PACKAGE_COMPONENT}_PACKAGE_NAME"
        "CPACK_RPM_${CPACK_RPM_PACKAGE_COMPONENT_UPPER}_PACKAGE_NAME")
    endif()
  endif()

  # CPACK_RPM_PACKAGE_VERSION (mandatory)
  if(NOT CPACK_RPM_PACKAGE_VERSION)
    if(NOT CPACK_PACKAGE_VERSION)
      message(FATAL_ERROR "RPM package requires a package version")
    endif()
    set(CPACK_RPM_PACKAGE_VERSION ${CPACK_PACKAGE_VERSION})
  endif()
  # Replace '-' in version with '_'
  # '-' character is  an Illegal RPM version character
  # it is illegal because it is used to separate
  # RPM "Version" from RPM "Release"
  string(REPLACE "-" "_" CPACK_RPM_PACKAGE_VERSION ${CPACK_RPM_PACKAGE_VERSION})

  # CPACK_RPM_PACKAGE_ARCHITECTURE (mandatory)
  if(NOT CPACK_RPM_PACKAGE_ARCHITECTURE)
    execute_process(COMMAND uname "-m"
                    OUTPUT_VARIABLE CPACK_RPM_PACKAGE_ARCHITECTURE
                    OUTPUT_STRIP_TRAILING_WHITESPACE)
  else()
    if(CPACK_RPM_PACKAGE_DEBUG)
      message("CPackRPM:Debug: using user-specified build arch = ${CPACK_RPM_PACKAGE_ARCHITECTURE}")
    endif()
  endif()

  if(CPACK_RPM_PACKAGE_COMPONENT)
    cpack_rpm_variable_fallback("CPACK_RPM_PACKAGE_ARCHITECTURE"
      "CPACK_RPM_${CPACK_RPM_PACKAGE_COMPONENT}_PACKAGE_ARCHITECTURE"
      "CPACK_RPM_${CPACK_RPM_PACKAGE_COMPONENT_UPPER}_PACKAGE_ARCHITECTURE")

    if(CPACK_RPM_PACKAGE_DEBUG)
      message("CPackRPM:Debug: using component build arch = ${CPACK_RPM_PACKAGE_ARCHITECTURE}")
    endif()
  endif()

  if(${CPACK_RPM_PACKAGE_ARCHITECTURE} STREQUAL "noarch")
    set(TMP_RPM_BUILDARCH "Buildarch: ${CPACK_RPM_PACKAGE_ARCHITECTURE}")
  else()
    set(TMP_RPM_BUILDARCH "")
  endif()

  # CPACK_RPM_PACKAGE_RELEASE
  # The RPM release is the numbering of the RPM package ITSELF
  # this is the version of the PACKAGING and NOT the version
  # of the CONTENT of the package.
  # You may well need to generate a new RPM package release
  # without changing the version of the packaged software.
  # This is the case when the packaging is buggy (not) the software :=)
  # If not set, 1 is a good candidate
  if(NOT CPACK_RPM_PACKAGE_RELEASE)
    set(CPACK_RPM_PACKAGE_RELEASE "1")
  endif()

  if(CPACK_RPM_PACKAGE_RELEASE_DIST)
    string(APPEND CPACK_RPM_PACKAGE_RELEASE "%{?dist}")
  endif()

  # CPACK_RPM_PACKAGE_LICENSE
  if(NOT CPACK_RPM_PACKAGE_LICENSE)
    set(CPACK_RPM_PACKAGE_LICENSE "unknown")
  endif()

  # CPACK_RPM_PACKAGE_GROUP
  if(CPACK_RPM_PACKAGE_COMPONENT)
    cpack_rpm_variable_fallback("CPACK_RPM_PACKAGE_GROUP"
      "CPACK_RPM_${CPACK_RPM_PACKAGE_COMPONENT}_PACKAGE_GROUP"
      "CPACK_RPM_${CPACK_RPM_PACKAGE_COMPONENT_UPPER}_PACKAGE_GROUP")
  endif()

  if(NOT CPACK_RPM_PACKAGE_GROUP)
    set(CPACK_RPM_PACKAGE_GROUP "unknown")
  endif()

  # CPACK_RPM_PACKAGE_VENDOR
  if(NOT CPACK_RPM_PACKAGE_VENDOR)
    if(CPACK_PACKAGE_VENDOR)
      set(CPACK_RPM_PACKAGE_VENDOR "${CPACK_PACKAGE_VENDOR}")
    else()
      set(CPACK_RPM_PACKAGE_VENDOR "unknown")
    endif()
  endif()

  # CPACK_RPM_PACKAGE_SOURCE
  # The name of the source tarball in case we generate a source RPM

  # CPACK_RPM_PACKAGE_DESCRIPTION
  # The variable content may be either
  #   - explicitly given by the user or
  #   - filled with the content of CPACK_PACKAGE_DESCRIPTION_FILE
  #     if it is defined
  #   - set to a default value
  #

  if(CPACK_RPM_PACKAGE_COMPONENT)
    cpack_rpm_variable_fallback("CPACK_RPM_PACKAGE_DESCRIPTION"
      "CPACK_RPM_${CPACK_RPM_PACKAGE_COMPONENT}_PACKAGE_DESCRIPTION"
      "CPACK_RPM_${CPACK_RPM_PACKAGE_COMPONENT_UPPER}_PACKAGE_DESCRIPTION"
      "CPACK_COMPONENT_${CPACK_RPM_PACKAGE_COMPONENT_UPPER}_DESCRIPTION")
  endif()

  if(NOT CPACK_RPM_PACKAGE_DESCRIPTION)
    if(CPACK_PACKAGE_DESCRIPTION_FILE)
      file(READ ${CPACK_PACKAGE_DESCRIPTION_FILE} CPACK_RPM_PACKAGE_DESCRIPTION)
    else ()
      set(CPACK_RPM_PACKAGE_DESCRIPTION "no package description available")
    endif ()
  endif ()

  # CPACK_RPM_COMPRESSION_TYPE
  #
  if (CPACK_RPM_COMPRESSION_TYPE)
     if(CPACK_RPM_PACKAGE_DEBUG)
       message("CPackRPM:Debug: User Specified RPM compression type: ${CPACK_RPM_COMPRESSION_TYPE}")
     endif()
     if(CPACK_RPM_COMPRESSION_TYPE STREQUAL "lzma")
       set(CPACK_RPM_COMPRESSION_TYPE_TMP "%define _binary_payload w9.lzdio")
     endif()
     if(CPACK_RPM_COMPRESSION_TYPE STREQUAL "xz")
       set(CPACK_RPM_COMPRESSION_TYPE_TMP "%define _binary_payload w7.xzdio")
     endif()
     if(CPACK_RPM_COMPRESSION_TYPE STREQUAL "bzip2")
       set(CPACK_RPM_COMPRESSION_TYPE_TMP "%define _binary_payload w9.bzdio")
     endif()
     if(CPACK_RPM_COMPRESSION_TYPE STREQUAL "gzip")
       set(CPACK_RPM_COMPRESSION_TYPE_TMP "%define _binary_payload w9.gzdio")
     endif()
  else()
     set(CPACK_RPM_COMPRESSION_TYPE_TMP "")
  endif()

  if(NOT CPACK_RPM_PACKAGE_SOURCES)
    if(CPACK_PACKAGE_RELOCATABLE OR CPACK_RPM_PACKAGE_RELOCATABLE)
      if(CPACK_RPM_PACKAGE_DEBUG)
        message("CPackRPM:Debug: Trying to build a relocatable package")
      endif()
      if(CPACK_SET_DESTDIR AND (NOT CPACK_SET_DESTDIR STREQUAL "I_ON"))
        message("CPackRPM:Warning: CPACK_SET_DESTDIR is set (=${CPACK_SET_DESTDIR}) while requesting a relocatable package (CPACK_RPM_PACKAGE_RELOCATABLE is set): this is not supported, the package won't be relocatable.")
        set(CPACK_RPM_PACKAGE_RELOCATABLE FALSE)
      else()
        set(CPACK_RPM_PACKAGE_PREFIX ${CPACK_PACKAGING_INSTALL_PREFIX}) # kept for back compatibility (provided external RPM spec files)
        cpack_rpm_prepare_relocation_paths()
        set(CPACK_RPM_PACKAGE_RELOCATABLE TRUE)
      endif()
    endif()
  else()
    if(CPACK_RPM_PACKAGE_COMPONENT)
      message(FATAL_ERROR "CPACK_RPM_PACKAGE_SOURCES parameter can not be used"
        " in combination with CPACK_RPM_PACKAGE_COMPONENT parameter!")
    endif()

    set(CPACK_RPM_PACKAGE_RELOCATABLE FALSE) # disable relocatable option if building source RPM
  endif()

  execute_process(
    COMMAND "${RPMBUILD_EXECUTABLE}" --querytags
    OUTPUT_VARIABLE RPMBUILD_TAG_LIST
    OUTPUT_STRIP_TRAILING_WHITESPACE)
  string(REPLACE "\n" ";" RPMBUILD_TAG_LIST "${RPMBUILD_TAG_LIST}")

  # Check if additional fields for RPM spec header are given
  # There may be some COMPONENT specific variables as well
  # If component specific var is not provided we use the global one
  # for each component
  foreach(_RPM_SPEC_HEADER URL REQUIRES SUGGESTS PROVIDES OBSOLETES PREFIX CONFLICTS AUTOPROV AUTOREQ AUTOREQPROV REQUIRES_PRE REQUIRES_POST REQUIRES_PREUN REQUIRES_POSTUN)
    if(CPACK_RPM_PACKAGE_DEBUG)
      message("CPackRPM:Debug: processing ${_RPM_SPEC_HEADER}")
    endif()

    if(CPACK_RPM_PACKAGE_COMPONENT)
      cpack_rpm_variable_fallback("CPACK_RPM_PACKAGE_${_RPM_SPEC_HEADER}"
        "CPACK_RPM_${CPACK_RPM_PACKAGE_COMPONENT}_PACKAGE_${_RPM_SPEC_HEADER}"
        "CPACK_RPM_${CPACK_RPM_PACKAGE_COMPONENT_UPPER}_PACKAGE_${_RPM_SPEC_HEADER}")
    endif()

    if(DEFINED CPACK_RPM_PACKAGE_${_RPM_SPEC_HEADER})
      cmake_policy(PUSH)
        cmake_policy(SET CMP0057 NEW)
        # Prefix can be replaced by Prefixes but the old version stil works so we'll ignore it for now
        # Requires* is a special case because it gets transformed to Requires(pre/post/preun/postun)
        # Auto* is a special case because the tags can not be queried by querytags rpmbuild flag
        set(special_case_tags_ PREFIX REQUIRES_PRE REQUIRES_POST REQUIRES_PREUN REQUIRES_POSTUN AUTOPROV AUTOREQ AUTOREQPROV)
        if(NOT _RPM_SPEC_HEADER IN_LIST RPMBUILD_TAG_LIST AND NOT _RPM_SPEC_HEADER IN_LIST special_case_tags_)
          cmake_policy(POP)
          message(AUTHOR_WARNING "CPackRPM:Warning: ${_RPM_SPEC_HEADER} not "
              "supported in provided rpmbuild. Tag will not be used.")
          continue()
        endif()
      cmake_policy(POP)

      if(CPACK_RPM_PACKAGE_DEBUG)
        message("CPackRPM:Debug: using CPACK_RPM_PACKAGE_${_RPM_SPEC_HEADER}")
      endif()

      set(CPACK_RPM_PACKAGE_${_RPM_SPEC_HEADER}_TMP ${CPACK_RPM_PACKAGE_${_RPM_SPEC_HEADER}})
    endif()

    # Treat the RPM Spec keyword iff it has been properly defined
    if(DEFINED CPACK_RPM_PACKAGE_${_RPM_SPEC_HEADER}_TMP)
      # Transform NAME --> Name e.g. PROVIDES --> Provides
      # The Upper-case first letter and lowercase tail is the
      # appropriate value required in the final RPM spec file.
      string(SUBSTRING ${_RPM_SPEC_HEADER} 1 -1 _PACKAGE_HEADER_TAIL)
      string(TOLOWER "${_PACKAGE_HEADER_TAIL}" _PACKAGE_HEADER_TAIL)
      string(SUBSTRING ${_RPM_SPEC_HEADER} 0 1 _PACKAGE_HEADER_NAME)
      string(APPEND _PACKAGE_HEADER_NAME "${_PACKAGE_HEADER_TAIL}")
      # The following keywords require parentheses around the "pre" or "post" suffix in the final RPM spec file.
      set(SCRIPTS_REQUIREMENTS_LIST REQUIRES_PRE REQUIRES_POST REQUIRES_PREUN REQUIRES_POSTUN)
      list(FIND SCRIPTS_REQUIREMENTS_LIST ${_RPM_SPEC_HEADER} IS_SCRIPTS_REQUIREMENT_FOUND)
      if(NOT ${IS_SCRIPTS_REQUIREMENT_FOUND} EQUAL -1)
        string(REPLACE "_" "(" _PACKAGE_HEADER_NAME "${_PACKAGE_HEADER_NAME}")
        string(APPEND _PACKAGE_HEADER_NAME ")")
      endif()
      if(CPACK_RPM_PACKAGE_DEBUG)
        message("CPackRPM:Debug: User defined ${_PACKAGE_HEADER_NAME}:\n ${CPACK_RPM_PACKAGE_${_RPM_SPEC_HEADER}_TMP}")
      endif()
      set(TMP_RPM_${_RPM_SPEC_HEADER} "${_PACKAGE_HEADER_NAME}: ${CPACK_RPM_PACKAGE_${_RPM_SPEC_HEADER}_TMP}")
      unset(CPACK_RPM_PACKAGE_${_RPM_SPEC_HEADER}_TMP)
    endif()
  endforeach()

  # CPACK_RPM_SPEC_INSTALL_POST
  # May be used to define a RPM post intallation script
  # for example setting it to "/bin/true" may prevent
  # rpmbuild from stripping binaries.
  if(CPACK_RPM_SPEC_INSTALL_POST)
    if(CPACK_RPM_PACKAGE_DEBUG)
      message("CPackRPM:Debug: User defined CPACK_RPM_SPEC_INSTALL_POST = ${CPACK_RPM_SPEC_INSTALL_POST}")
    endif()
    set(TMP_RPM_SPEC_INSTALL_POST "%define __spec_install_post ${CPACK_RPM_SPEC_INSTALL_POST}")
  endif()

  # CPACK_RPM_POST_INSTALL_SCRIPT_FILE (or CPACK_RPM_<COMPONENT>_POST_INSTALL_SCRIPT_FILE)
  # CPACK_RPM_POST_UNINSTALL_SCRIPT_FILE (or CPACK_RPM_<COMPONENT>_POST_UNINSTALL_SCRIPT_FILE)
  # May be used to embed a post (un)installation script in the spec file.
  # The refered script file(s) will be read and directly
  # put after the %post or %postun section
  # ----------------------------------------------------------------
  # CPACK_RPM_PRE_INSTALL_SCRIPT_FILE (or CPACK_RPM_<COMPONENT>_PRE_INSTALL_SCRIPT_FILE)
  # CPACK_RPM_PRE_UNINSTALL_SCRIPT_FILE (or CPACK_RPM_<COMPONENT>_PRE_UNINSTALL_SCRIPT_FILE)
  # May be used to embed a pre (un)installation script in the spec file.
  # The refered script file(s) will be read and directly
  # put after the %pre or %preun section
  foreach(RPM_SCRIPT_FILE_TYPE_ "INSTALL" "UNINSTALL")
    foreach(RPM_SCRIPT_FILE_TIME_ "PRE" "POST")
      set("CPACK_RPM_${RPM_SCRIPT_FILE_TIME_}_${RPM_SCRIPT_FILE_TYPE_}_READ_FILE"
        "${CPACK_RPM_${RPM_SCRIPT_FILE_TIME_}_${RPM_SCRIPT_FILE_TYPE_}_SCRIPT_FILE}")

      if(CPACK_RPM_PACKAGE_COMPONENT)
        cpack_rpm_variable_fallback("CPACK_RPM_${RPM_SCRIPT_FILE_TIME_}_${RPM_SCRIPT_FILE_TYPE_}_READ_FILE"
          "CPACK_RPM_${CPACK_RPM_PACKAGE_COMPONENT}_${RPM_SCRIPT_FILE_TIME_}_${RPM_SCRIPT_FILE_TYPE_}_SCRIPT_FILE"
          "CPACK_RPM_${CPACK_RPM_PACKAGE_COMPONENT_UPPER}_${RPM_SCRIPT_FILE_TIME_}_${RPM_SCRIPT_FILE_TYPE_}_SCRIPT_FILE")
      endif()

      # Handle file if it has been specified
      if(CPACK_RPM_${RPM_SCRIPT_FILE_TIME_}_${RPM_SCRIPT_FILE_TYPE_}_READ_FILE)
        if(EXISTS ${CPACK_RPM_${RPM_SCRIPT_FILE_TIME_}_${RPM_SCRIPT_FILE_TYPE_}_READ_FILE})
          file(READ ${CPACK_RPM_${RPM_SCRIPT_FILE_TIME_}_${RPM_SCRIPT_FILE_TYPE_}_READ_FILE}
            "CPACK_RPM_SPEC_${RPM_SCRIPT_FILE_TIME_}${RPM_SCRIPT_FILE_TYPE_}")
        else()
          message("CPackRPM:Warning: CPACK_RPM_${RPM_SCRIPT_FILE_TIME_}_${RPM_SCRIPT_FILE_TYPE_}_SCRIPT_FILE <${CPACK_RPM_${RPM_SCRIPT_FILE_TIME_}_${RPM_SCRIPT_FILE_TYPE_}_READ_FILE}> does not exists - ignoring")
        endif()
      else()
        # reset SPEC var value if no file has been specified
        # (either globally or component-wise)
        set("CPACK_RPM_SPEC_${RPM_SCRIPT_FILE_TIME_}${RPM_SCRIPT_FILE_TYPE_}" "")
      endif()
    endforeach()
  endforeach()

  # CPACK_RPM_CHANGELOG_FILE
  # May be used to embed a changelog in the spec file.
  # The refered file will be read and directly put after the %changelog section
  if(CPACK_RPM_CHANGELOG_FILE)
    if(EXISTS ${CPACK_RPM_CHANGELOG_FILE})
      file(READ ${CPACK_RPM_CHANGELOG_FILE} CPACK_RPM_SPEC_CHANGELOG)
    else()
      message(SEND_ERROR "CPackRPM:Warning: CPACK_RPM_CHANGELOG_FILE <${CPACK_RPM_CHANGELOG_FILE}> does not exists - ignoring")
    endif()
  else()
    set(CPACK_RPM_SPEC_CHANGELOG "* Sun Jul 4 2010 Eric Noulard <eric.noulard@gmail.com> - ${CPACK_RPM_PACKAGE_VERSION}-${CPACK_RPM_PACKAGE_RELEASE}\n  Generated by CPack RPM (no Changelog file were provided)")
  endif()

  # CPACK_RPM_SPEC_MORE_DEFINE
  # This is a generated spec rpm file spaceholder
  if(CPACK_RPM_SPEC_MORE_DEFINE)
    if(CPACK_RPM_PACKAGE_DEBUG)
      message("CPackRPM:Debug: User defined more define spec line specified:\n ${CPACK_RPM_SPEC_MORE_DEFINE}")
    endif()
  endif()

  # Now we may create the RPM build tree structure
  set(CPACK_RPM_ROOTDIR "${CPACK_TOPLEVEL_DIRECTORY}")
  message(STATUS "CPackRPM:Debug: Using CPACK_RPM_ROOTDIR=${CPACK_RPM_ROOTDIR}")
  # Prepare RPM build tree
  file(MAKE_DIRECTORY ${CPACK_RPM_ROOTDIR})
  file(MAKE_DIRECTORY ${CPACK_RPM_ROOTDIR}/tmp)
  file(MAKE_DIRECTORY ${CPACK_RPM_ROOTDIR}/BUILD)
  file(MAKE_DIRECTORY ${CPACK_RPM_ROOTDIR}/RPMS)
  file(MAKE_DIRECTORY ${CPACK_RPM_ROOTDIR}/SOURCES)
  file(MAKE_DIRECTORY ${CPACK_RPM_ROOTDIR}/SPECS)
  file(MAKE_DIRECTORY ${CPACK_RPM_ROOTDIR}/SRPMS)

  # it seems rpmbuild can't handle spaces in the path
  # neither escaping (as below) nor putting quotes around the path seem to help
  #string(REGEX REPLACE " " "\\\\ " CPACK_RPM_DIRECTORY "${CPACK_TOPLEVEL_DIRECTORY}")
  set(CPACK_RPM_DIRECTORY "${CPACK_TOPLEVEL_DIRECTORY}")

  cpack_rpm_prepare_content_list()

  # In component case, put CPACK_ABSOLUTE_DESTINATION_FILES_<COMPONENT>
  #                   into CPACK_ABSOLUTE_DESTINATION_FILES_INTERNAL
  #         otherwise, put CPACK_ABSOLUTE_DESTINATION_FILES
  # This must be done BEFORE the CPACK_ABSOLUTE_DESTINATION_FILES_INTERNAL handling
  if(CPACK_RPM_PACKAGE_COMPONENT)
    if(CPACK_ABSOLUTE_DESTINATION_FILES)
      cpack_rpm_variable_fallback("COMPONENT_FILES_TAG"
        "CPACK_ABSOLUTE_DESTINATION_FILES_${CPACK_RPM_PACKAGE_COMPONENT}"
        "CPACK_ABSOLUTE_DESTINATION_FILES_${CPACK_RPM_PACKAGE_COMPONENT_UPPER}")
      set(CPACK_ABSOLUTE_DESTINATION_FILES_INTERNAL "${${COMPONENT_FILES_TAG}}")
      if(CPACK_RPM_PACKAGE_DEBUG)
        message("CPackRPM:Debug: Handling Absolute Destination Files: <${CPACK_ABSOLUTE_DESTINATION_FILES_INTERNAL}>")
        message("CPackRPM:Debug: in component = ${CPACK_RPM_PACKAGE_COMPONENT}")
      endif()
    endif()
  else()
    if(CPACK_ABSOLUTE_DESTINATION_FILES)
      set(CPACK_ABSOLUTE_DESTINATION_FILES_INTERNAL "${CPACK_ABSOLUTE_DESTINATION_FILES}")
    endif()
  endif()

  # In component case, set CPACK_RPM_USER_FILELIST_INTERNAL with CPACK_RPM_<COMPONENT>_USER_FILELIST.
  set(CPACK_RPM_USER_FILELIST_INTERNAL "")
  if(CPACK_RPM_PACKAGE_COMPONENT)
    cpack_rpm_variable_fallback("CPACK_RPM_USER_FILELIST_INTERNAL"
      "CPACK_RPM_${CPACK_RPM_PACKAGE_COMPONENT}_USER_FILELIST"
      "CPACK_RPM_${CPACK_RPM_PACKAGE_COMPONENT_UPPER}_USER_FILELIST")

    if(CPACK_RPM_PACKAGE_DEBUG AND CPACK_RPM_USER_FILELIST_INTERNAL)
      message("CPackRPM:Debug: Handling User Filelist: <${CPACK_RPM_USER_FILELIST_INTERNAL}>")
      message("CPackRPM:Debug: in component = ${CPACK_RPM_PACKAGE_COMPONENT}")
    endif()
  elseif(CPACK_RPM_USER_FILELIST)
    set(CPACK_RPM_USER_FILELIST_INTERNAL "${CPACK_RPM_USER_FILELIST}")
  endif()

  # Handle user specified file line list in CPACK_RPM_USER_FILELIST_INTERNAL
  # Remove those files from CPACK_ABSOLUTE_DESTINATION_FILES_INTERNAL
  #                      or CPACK_RPM_INSTALL_FILES,
  # hence it must be done before these auto-generated lists are processed.
  if(CPACK_RPM_USER_FILELIST_INTERNAL)
    if(CPACK_RPM_PACKAGE_DEBUG)
      message("CPackRPM:Debug: Handling User Filelist: <${CPACK_RPM_USER_FILELIST_INTERNAL}>")
    endif()

    # Create CMake list from CPACK_RPM_INSTALL_FILES
    string(STRIP "${CPACK_RPM_INSTALL_FILES}" CPACK_RPM_INSTALL_FILES_LIST)
    string(REPLACE "\n" ";" CPACK_RPM_INSTALL_FILES_LIST
                            "${CPACK_RPM_INSTALL_FILES_LIST}")
    string(REPLACE "\"" "" CPACK_RPM_INSTALL_FILES_LIST
                            "${CPACK_RPM_INSTALL_FILES_LIST}")

    set(CPACK_RPM_USER_INSTALL_FILES "")
    foreach(F IN LISTS CPACK_RPM_USER_FILELIST_INTERNAL)
      string(REGEX REPLACE "%[A-Za-z]+(\\([^()]*\\))? " "" F_PATH ${F})
      string(REGEX MATCH "(%[A-Za-z]+(\\([^()]*\\))? )*" F_PREFIX ${F})
      string(STRIP ${F_PREFIX} F_PREFIX)

      if(CPACK_RPM_PACKAGE_DEBUG)
        message("CPackRPM:Debug: F_PREFIX=<${F_PREFIX}>, F_PATH=<${F_PATH}>")
      endif()
      if(F_PREFIX)
        string(APPEND F_PREFIX " ")
      endif()
      # Rebuild the user list file
      string(APPEND CPACK_RPM_USER_INSTALL_FILES "${F_PREFIX}\"${F_PATH}\"\n")

      # Remove from CPACK_RPM_INSTALL_FILES and CPACK_ABSOLUTE_DESTINATION_FILES_INTERNAL
      list(REMOVE_ITEM CPACK_RPM_INSTALL_FILES_LIST ${F_PATH})
      # ABSOLUTE destination files list may not exists at all
      if (CPACK_ABSOLUTE_DESTINATION_FILES_INTERNAL)
        list(REMOVE_ITEM CPACK_ABSOLUTE_DESTINATION_FILES_INTERNAL ${F_PATH})
      endif()
    endforeach()

    # Rebuild CPACK_RPM_INSTALL_FILES
    set(CPACK_RPM_INSTALL_FILES "")
    foreach(F IN LISTS CPACK_RPM_INSTALL_FILES_LIST)
      string(APPEND CPACK_RPM_INSTALL_FILES "\"${F}\"\n")
    endforeach()
  else()
    set(CPACK_RPM_USER_INSTALL_FILES "")
  endif()

  if (CPACK_ABSOLUTE_DESTINATION_FILES_INTERNAL)
    if(CPACK_RPM_PACKAGE_DEBUG)
      message("CPackRPM:Debug: Handling Absolute Destination Files: ${CPACK_ABSOLUTE_DESTINATION_FILES_INTERNAL}")
    endif()
    # Remove trailing space
    string(STRIP "${CPACK_RPM_INSTALL_FILES}" CPACK_RPM_INSTALL_FILES_LIST)
    # Transform endline separated - string into CMake List
    string(REPLACE "\n" ";" CPACK_RPM_INSTALL_FILES_LIST "${CPACK_RPM_INSTALL_FILES_LIST}")
    # Remove unecessary quotes
    string(REPLACE "\"" "" CPACK_RPM_INSTALL_FILES_LIST "${CPACK_RPM_INSTALL_FILES_LIST}")
    # Remove ABSOLUTE install file from INSTALL FILE LIST
    list(REMOVE_ITEM CPACK_RPM_INSTALL_FILES_LIST ${CPACK_ABSOLUTE_DESTINATION_FILES_INTERNAL})
    # Rebuild INSTALL_FILES
    set(CPACK_RPM_INSTALL_FILES "")
    foreach(F IN LISTS CPACK_RPM_INSTALL_FILES_LIST)
      string(APPEND CPACK_RPM_INSTALL_FILES "\"${F}\"\n")
    endforeach()
    # Build ABSOLUTE_INSTALL_FILES
    set(CPACK_RPM_ABSOLUTE_INSTALL_FILES "")
    foreach(F IN LISTS CPACK_ABSOLUTE_DESTINATION_FILES_INTERNAL)
      string(APPEND CPACK_RPM_ABSOLUTE_INSTALL_FILES "%config \"${F}\"\n")
    endforeach()
    if(CPACK_RPM_PACKAGE_DEBUG)
      message("CPackRPM:Debug: CPACK_RPM_ABSOLUTE_INSTALL_FILES=${CPACK_RPM_ABSOLUTE_INSTALL_FILES}")
      message("CPackRPM:Debug: CPACK_RPM_INSTALL_FILES=${CPACK_RPM_INSTALL_FILES}")
    endif()
  else()
    # reset vars in order to avoid leakage of value(s) from one component to another
    set(CPACK_RPM_ABSOLUTE_INSTALL_FILES "")
  endif()

  cpack_rpm_variable_fallback("CPACK_RPM_DEBUGINFO_PACKAGE"
    "CPACK_RPM_${CPACK_RPM_PACKAGE_COMPONENT}_DEBUGINFO_PACKAGE"
    "CPACK_RPM_${CPACK_RPM_PACKAGE_COMPONENT_UPPER}_DEBUGINFO_PACKAGE"
    "CPACK_RPM_DEBUGINFO_PACKAGE")
  if(CPACK_RPM_DEBUGINFO_PACKAGE OR (CPACK_RPM_DEBUGINFO_SINGLE_PACKAGE AND NOT GENERATE_SPEC_PARTS))
    cpack_rpm_variable_fallback("CPACK_RPM_BUILD_SOURCE_DIRS_PREFIX"
      "CPACK_RPM_${CPACK_RPM_PACKAGE_COMPONENT}_BUILD_SOURCE_DIRS_PREFIX"
      "CPACK_RPM_${CPACK_RPM_PACKAGE_COMPONENT_UPPER}_BUILD_SOURCE_DIRS_PREFIX"
      "CPACK_RPM_BUILD_SOURCE_DIRS_PREFIX")
    if(NOT CPACK_RPM_BUILD_SOURCE_DIRS_PREFIX)
      set(CPACK_RPM_BUILD_SOURCE_DIRS_PREFIX "/usr/src/debug/${CPACK_PACKAGE_FILE_NAME}${CPACK_RPM_PACKAGE_COMPONENT_PART_PATH}")
    endif()

    if(CPACK_RPM_DEBUGINFO_SINGLE_PACKAGE AND GENERATE_SPEC_PARTS)
      file(WRITE "${CPACK_RPM_ROOTDIR}/SPECS/${CPACK_RPM_PACKAGE_COMPONENT}.files"
        "${CPACK_RPM_INSTALL_FILES}")
    else()
      if(CPACK_RPM_DEBUGINFO_SINGLE_PACKAGE AND CPACK_RPM_PACKAGE_COMPONENT)
        # this part is only required by components packaging - with monolithic
        # packages we can be certain that there are no other components present
        # so CPACK_RPM_DEBUGINFO_SINGLE_PACKAGE is a noop
        if(CPACK_RPM_DEBUGINFO_PACKAGE)
          # only add current package files to debuginfo list if debuginfo
          # generation is enabled for current package
<<<<<<< HEAD
          set(install_files_ "${CPACK_RPM_INSTALL_FILES}")
=======
          string(STRIP "${CPACK_RPM_INSTALL_FILES}" install_files_)
          string(REPLACE "\n" ";" install_files_ "${install_files_}")
          string(REPLACE "\"" "" install_files_ "${install_files_}")
>>>>>>> da7833c5
        else()
          unset(install_files_)
        endif()

        file(GLOB files_ "${CPACK_RPM_DIRECTORY}/SPECS/*.files")

        foreach(f_ IN LISTS files_)
          file(READ "${f_}" tmp_)
          string(APPEND install_files_ ";${tmp_}")
        endforeach()

        # if there were other components/groups so we need to move files from them
        # to current component otherwise those files won't be found
        file(GLOB components_ LIST_DIRECTORIES true RELATIVE
          "${CPACK_TOPLEVEL_DIRECTORY}/${CPACK_PACKAGE_FILE_NAME}"
          "${CPACK_TOPLEVEL_DIRECTORY}/${CPACK_PACKAGE_FILE_NAME}/*")
        foreach(component_ IN LISTS components_)
          string(TOUPPER "${component_}" component_dir_upper_)
          if(component_dir_upper_ STREQUAL CPACK_RPM_PACKAGE_COMPONENT_UPPER)
            # skip current component
            continue()
          endif()

          cmake_policy(PUSH)
            cmake_policy(SET CMP0009 NEW)
            file(GLOB_RECURSE files_for_move_ LIST_DIRECTORIES false RELATIVE
              "${CPACK_TOPLEVEL_DIRECTORY}/${CPACK_PACKAGE_FILE_NAME}/${component_}"
              "${CPACK_TOPLEVEL_DIRECTORY}/${CPACK_PACKAGE_FILE_NAME}/${component_}/*")
          cmake_policy(POP)

          foreach(f_ IN LISTS files_for_move_)
            get_filename_component(dir_path_ "${f_}" DIRECTORY)
            set(src_file_
              "${CPACK_TOPLEVEL_DIRECTORY}/${CPACK_PACKAGE_FILE_NAME}/${component_}/${f_}")

            # check that we are not overriding an existing file that doesn't
            # match the file that we want to copy
            if(EXISTS "${src_file_}" AND EXISTS "${WDIR}/${f_}")
              execute_process(
                  COMMAND ${CMAKE_COMMAND} -E compare_files "${src_file_}" "${WDIR}/${f_}"
                  RESULT_VARIABLE res_
                )
              if(res_)
                message(FATAL_ERROR "CPackRPM:Error: File on path '${WDIR}/${f_}'"
                  " already exists but is a different than the one in component"
                  " '${component_}'! Packages will not be generated.")
              endif()
            endif()

            file(MAKE_DIRECTORY "${WDIR}/${dir_path_}")
            file(RENAME "${src_file_}"
              "${WDIR}/${f_}")
          endforeach()
        endforeach()

        cpack_rpm_debugsymbol_check("${install_files_}" "${WDIR}")
      else()
<<<<<<< HEAD
        cpack_rpm_debugsymbol_check("${CPACK_RPM_INSTALL_FILES}" "${WDIR}")
=======
        string(STRIP "${CPACK_RPM_INSTALL_FILES}" install_files_)
        string(REPLACE "\n" ";" install_files_ "${install_files_}")
        string(REPLACE "\"" "" install_files_ "${install_files_}")

        cpack_rpm_debugsymbol_check("${install_files_}" "${WDIR}")
>>>>>>> da7833c5
      endif()

      if(TMP_DEBUGINFO_ADDITIONAL_SOURCES)
        set(TMP_RPM_DEBUGINFO "
# Modified version of %%debug_package macro
# defined in /usr/lib/rpm/macros as that one
# can't handle injection of extra source files.
%ifnarch noarch
%global __debug_package 1
%package debuginfo
Summary: Debug information for package %{name}
Group: Development/Debug
AutoReqProv: 0
%description debuginfo
This package provides debug information for package %{name}.
Debug information is useful when developing applications that use this
package or when debugging this package.
%files debuginfo -f debugfiles.list
%defattr(-,root,root)
${TMP_DEBUGINFO_ADDITIONAL_SOURCES}
%endif
")
      elseif(CPACK_RPM_DEBUGINFO_SINGLE_PACKAGE)
        message(AUTHOR_WARNING "CPackRPM:Warning: debuginfo package was requested"
          " but will not be generated as no source files were found!")
      else()
        message(AUTHOR_WARNING "CPackRPM:Warning: debuginfo package was requested"
          " but will not be generated as no source files were found! Component: '"
          "${CPACK_RPM_PACKAGE_COMPONENT}'.")
      endif()
    endif()
  endif()

  # Prepare install files
  cpack_rpm_prepare_install_files(
      "${CPACK_RPM_INSTALL_FILES}"
      "${WDIR}"
      "${RPM_USED_PACKAGE_PREFIXES}"
      "${CPACK_RPM_PACKAGE_RELOCATABLE}"
    )

  # set default user and group
  foreach(_PERM_TYPE "USER" "GROUP")
    if(CPACK_RPM_${CPACK_RPM_PACKAGE_COMPONENT_UPPER}_DEFAULT_${_PERM_TYPE})
      set(TMP_DEFAULT_${_PERM_TYPE} "${CPACK_RPM_${CPACK_RPM_PACKAGE_COMPONENT_UPPER}_DEFAULT_${_PERM_TYPE}}")
    elseif(CPACK_RPM_DEFAULT_${_PERM_TYPE})
      set(TMP_DEFAULT_${_PERM_TYPE} "${CPACK_RPM_DEFAULT_${_PERM_TYPE}}")
    else()
      set(TMP_DEFAULT_${_PERM_TYPE} "root")
    endif()
  endforeach()

  # set default file and dir permissions
  foreach(_PERM_TYPE "FILE" "DIR")
    if(CPACK_RPM_${CPACK_RPM_PACKAGE_COMPONENT_UPPER}_DEFAULT_${_PERM_TYPE}_PERMISSIONS)
      get_unix_permissions_octal_notation("CPACK_RPM_${CPACK_RPM_PACKAGE_COMPONENT_UPPER}_DEFAULT_${_PERM_TYPE}_PERMISSIONS" "TMP_DEFAULT_${_PERM_TYPE}_PERMISSIONS")
      set(_PERMISSIONS_VAR "CPACK_RPM_${CPACK_RPM_PACKAGE_COMPONENT_UPPER}_DEFAULT_${_PERM_TYPE}_PERMISSIONS")
    elseif(CPACK_RPM_DEFAULT_${_PERM_TYPE}_PERMISSIONS)
      get_unix_permissions_octal_notation("CPACK_RPM_DEFAULT_${_PERM_TYPE}_PERMISSIONS" "TMP_DEFAULT_${_PERM_TYPE}_PERMISSIONS")
      set(_PERMISSIONS_VAR "CPACK_RPM_DEFAULT_${_PERM_TYPE}_PERMISSIONS")
    else()
      set(TMP_DEFAULT_${_PERM_TYPE}_PERMISSIONS "-")
    endif()
  endforeach()

  # The name of the final spec file to be used by rpmbuild
  set(CPACK_RPM_BINARY_SPECFILE "${CPACK_RPM_ROOTDIR}/SPECS/${CPACK_RPM_PACKAGE_NAME}.spec")

  # Print out some debug information if we were asked for that
  if(CPACK_RPM_PACKAGE_DEBUG)
     message("CPackRPM:Debug: CPACK_TOPLEVEL_DIRECTORY          = ${CPACK_TOPLEVEL_DIRECTORY}")
     message("CPackRPM:Debug: CPACK_TOPLEVEL_TAG                = ${CPACK_TOPLEVEL_TAG}")
     message("CPackRPM:Debug: CPACK_TEMPORARY_DIRECTORY         = ${CPACK_TEMPORARY_DIRECTORY}")
     message("CPackRPM:Debug: CPACK_OUTPUT_FILE_NAME            = ${CPACK_OUTPUT_FILE_NAME}")
     message("CPackRPM:Debug: CPACK_OUTPUT_FILE_PATH            = ${CPACK_OUTPUT_FILE_PATH}")
     message("CPackRPM:Debug: CPACK_PACKAGE_FILE_NAME           = ${CPACK_PACKAGE_FILE_NAME}")
     message("CPackRPM:Debug: CPACK_RPM_BINARY_SPECFILE         = ${CPACK_RPM_BINARY_SPECFILE}")
     message("CPackRPM:Debug: CPACK_PACKAGE_INSTALL_DIRECTORY   = ${CPACK_PACKAGE_INSTALL_DIRECTORY}")
     message("CPackRPM:Debug: CPACK_TEMPORARY_PACKAGE_FILE_NAME = ${CPACK_TEMPORARY_PACKAGE_FILE_NAME}")
  endif()

  #
  # USER generated/provided spec file handling.
  #

  # We can have a component specific spec file.
  if(CPACK_RPM_PACKAGE_COMPONENT)
    cpack_rpm_variable_fallback("CPACK_RPM_USER_BINARY_SPECFILE"
      "CPACK_RPM_${CPACK_RPM_PACKAGE_COMPONENT}_USER_BINARY_SPECFILE"
      "CPACK_RPM_${CPACK_RPM_PACKAGE_COMPONENT_UPPER}_USER_BINARY_SPECFILE")
  endif()

  cpack_rpm_variable_fallback("CPACK_RPM_FILE_NAME"
    "CPACK_RPM_${CPACK_RPM_PACKAGE_COMPONENT}_FILE_NAME"
    "CPACK_RPM_${CPACK_RPM_PACKAGE_COMPONENT_UPPER}_FILE_NAME"
    "CPACK_RPM_FILE_NAME")
  if(NOT CPACK_RPM_FILE_NAME STREQUAL "RPM-DEFAULT")
    if(CPACK_RPM_FILE_NAME)
      cmake_policy(PUSH)
        cmake_policy(SET CMP0010 NEW)
        if(NOT CPACK_RPM_FILE_NAME MATCHES ".*\\.rpm")
      cmake_policy(POP)
          message(FATAL_ERROR "'${CPACK_RPM_FILE_NAME}' is not a valid RPM package file name as it must end with '.rpm'!")
        endif()
      cmake_policy(POP)
    else()
      # old file name format for back compatibility
      string(TOUPPER "${CPACK_RPM_MAIN_COMPONENT}"
        CPACK_RPM_MAIN_COMPONENT_UPPER)

      if(CPACK_RPM_MAIN_COMPONENT_UPPER STREQUAL CPACK_RPM_PACKAGE_COMPONENT_UPPER)
        # this is the main component so ignore the component filename part
        set(CPACK_RPM_FILE_NAME "${CPACK_PACKAGE_FILE_NAME}.rpm")
      else()
        set(CPACK_RPM_FILE_NAME "${CPACK_OUTPUT_FILE_NAME}")
      endif()
    endif()
    # else example:
    #set(CPACK_RPM_FILE_NAME "${CPACK_RPM_PACKAGE_NAME}-${CPACK_RPM_PACKAGE_VERSION}-${CPACK_RPM_PACKAGE_RELEASE}-${CPACK_RPM_PACKAGE_ARCHITECTURE}.rpm")

    if(CPACK_RPM_DEBUGINFO_SINGLE_PACKAGE AND GENERATE_SPEC_PARTS)
      string(TOLOWER "${CPACK_RPM_PACKAGE_NAME}-${CPACK_PACKAGE_VERSION}.*\\.rpm" expected_filename_)

      file(WRITE "${CPACK_RPM_ROOTDIR}/SPECS/${CPACK_RPM_PACKAGE_COMPONENT}.rpm_name"
        "${expected_filename_};${CPACK_RPM_FILE_NAME}")
    elseif(NOT CPACK_RPM_DEBUGINFO_PACKAGE)
      set(FILE_NAME_DEFINE "%define _rpmfilename ${CPACK_RPM_FILE_NAME}")
    endif()
  endif()

  if(CPACK_RPM_PACKAGE_SOURCES) # source rpm
    set(archive_name_ "${CPACK_RPM_PACKAGE_NAME}-${CPACK_RPM_PACKAGE_VERSION}")

    execute_process(
        COMMAND ${CMAKE_COMMAND} -E tar "cfvz" "${CPACK_RPM_DIRECTORY}/SOURCES/${archive_name_}.tar.gz" "${CPACK_PACKAGE_FILE_NAME}"
        WORKING_DIRECTORY ${CPACK_RPM_DIRECTORY}
      )
    set(TMP_RPM_SOURCE "Source: ${archive_name_}.tar.gz")

    if(CPACK_RPM_BUILDREQUIRES)
      set(TMP_RPM_BUILD_REQUIRES "BuildRequires: ${CPACK_RPM_BUILDREQUIRES}")
    endif()

    # Disable debuginfo packages - srpm generates invalid packages due to
    # releasing controll to cpack to generate binary packages.
    # Note however that this doesn't prevent cpack to generate debuginfo
    # packages when run from srpm with --rebuild.
    set(TMP_RPM_DISABLE_DEBUGINFO "%define debug_package %{nil}")

    if(NOT CPACK_RPM_SOURCE_PKG_PACKAGING_INSTALL_PREFIX)
      set(CPACK_RPM_SOURCE_PKG_PACKAGING_INSTALL_PREFIX "/")
    endif()

    set(TMP_RPM_BUILD
      "
%build
mkdir cpack_rpm_build_dir
cd cpack_rpm_build_dir
cmake ${CPACK_RPM_SOURCE_PKG_BUILD_PARAMS} -DCPACK_PACKAGING_INSTALL_PREFIX=${CPACK_RPM_SOURCE_PKG_PACKAGING_INSTALL_PREFIX} ../${CPACK_PACKAGE_FILE_NAME}
make %{?_smp_mflags}" # %{?_smp_mflags} -> -j option
      )
    set(TMP_RPM_INSTALL
      "
cd cpack_rpm_build_dir
cpack -G RPM
mv *.rpm %_rpmdir"
      )
    set(TMP_RPM_PREP "%setup -c")

    set(RPMBUILD_FLAGS "-bs")

     file(WRITE ${CPACK_RPM_BINARY_SPECFILE}.in
      "# -*- rpm-spec -*-
BuildRoot:      %_topdir/\@CPACK_PACKAGE_FILE_NAME\@
Summary:        \@CPACK_RPM_PACKAGE_SUMMARY\@
Name:           \@CPACK_RPM_PACKAGE_NAME\@
Version:        \@CPACK_RPM_PACKAGE_VERSION\@
Release:        \@CPACK_RPM_PACKAGE_RELEASE\@
License:        \@CPACK_RPM_PACKAGE_LICENSE\@
Group:          \@CPACK_RPM_PACKAGE_GROUP\@
Vendor:         \@CPACK_RPM_PACKAGE_VENDOR\@

\@TMP_RPM_SOURCE\@
\@TMP_RPM_BUILD_REQUIRES\@
\@TMP_RPM_BUILDARCH\@
\@TMP_RPM_PREFIXES\@

\@TMP_RPM_DISABLE_DEBUGINFO\@

%define _rpmdir %_topdir/RPMS
%define _srcrpmdir %_topdir/SRPMS
\@FILE_NAME_DEFINE\@
%define _unpackaged_files_terminate_build 0
\@TMP_RPM_SPEC_INSTALL_POST\@
\@CPACK_RPM_SPEC_MORE_DEFINE\@
\@CPACK_RPM_COMPRESSION_TYPE_TMP\@

%description
\@CPACK_RPM_PACKAGE_DESCRIPTION\@

# This is a shortcutted spec file generated by CMake RPM generator
# we skip _install step because CPack does that for us.
# We do only save CPack installed tree in _prepr
# and then restore it in build.
%prep
\@TMP_RPM_PREP\@

\@TMP_RPM_BUILD\@

#p build

%install
\@TMP_RPM_INSTALL\@

%clean

%changelog
\@CPACK_RPM_SPEC_CHANGELOG\@
"
    )

  elseif(GENERATE_SPEC_PARTS) # binary rpm with single debuginfo package
    file(WRITE ${CPACK_RPM_BINARY_SPECFILE}.in
        "# -*- rpm-spec -*-
%package -n \@CPACK_RPM_PACKAGE_NAME\@
Summary:        \@CPACK_RPM_PACKAGE_SUMMARY\@
Version:        \@CPACK_RPM_PACKAGE_VERSION\@
Release:        \@CPACK_RPM_PACKAGE_RELEASE\@
License:        \@CPACK_RPM_PACKAGE_LICENSE\@
Group:          \@CPACK_RPM_PACKAGE_GROUP\@
Vendor:         \@CPACK_RPM_PACKAGE_VENDOR\@

\@TMP_RPM_URL\@
\@TMP_RPM_REQUIRES\@
\@TMP_RPM_REQUIRES_PRE\@
\@TMP_RPM_REQUIRES_POST\@
\@TMP_RPM_REQUIRES_PREUN\@
\@TMP_RPM_REQUIRES_POSTUN\@
\@TMP_RPM_PROVIDES\@
\@TMP_RPM_OBSOLETES\@
\@TMP_RPM_CONFLICTS\@
\@TMP_RPM_SUGGESTS\@
\@TMP_RPM_AUTOPROV\@
\@TMP_RPM_AUTOREQ\@
\@TMP_RPM_AUTOREQPROV\@
\@TMP_RPM_BUILDARCH\@
\@TMP_RPM_PREFIXES\@

%description -n \@CPACK_RPM_PACKAGE_NAME\@
\@CPACK_RPM_PACKAGE_DESCRIPTION\@

%files -n \@CPACK_RPM_PACKAGE_NAME\@
%defattr(\@TMP_DEFAULT_FILE_PERMISSIONS\@,\@TMP_DEFAULT_USER\@,\@TMP_DEFAULT_GROUP\@,\@TMP_DEFAULT_DIR_PERMISSIONS\@)
\@CPACK_RPM_INSTALL_FILES\@
\@CPACK_RPM_ABSOLUTE_INSTALL_FILES\@
\@CPACK_RPM_USER_INSTALL_FILES\@
"
    )

  else()  # binary rpm
    if(CPACK_RPM_DEBUGINFO_SINGLE_PACKAGE)
      # find generated spec file and take its name
      file(GLOB spec_files_ "${CPACK_RPM_DIRECTORY}/SPECS/*.spec")

      foreach(f_ IN LISTS spec_files_)
        file(READ "${f_}" tmp_)
        string(APPEND TMP_OTHER_COMPONENTS "\n${tmp_}\n")
      endforeach()
    endif()

    # We should generate a USER spec file template:
    #  - either because the user asked for it : CPACK_RPM_GENERATE_USER_BINARY_SPECFILE_TEMPLATE
    #  - or the user did not provide one : NOT CPACK_RPM_USER_BINARY_SPECFILE
    set(RPMBUILD_FLAGS "-bb")
    if(CPACK_RPM_GENERATE_USER_BINARY_SPECFILE_TEMPLATE OR NOT CPACK_RPM_USER_BINARY_SPECFILE)

      file(WRITE ${CPACK_RPM_BINARY_SPECFILE}.in
        "# -*- rpm-spec -*-
BuildRoot:      %_topdir/\@CPACK_PACKAGE_FILE_NAME\@\@CPACK_RPM_PACKAGE_COMPONENT_PART_PATH\@
Summary:        \@CPACK_RPM_PACKAGE_SUMMARY\@
Name:           \@CPACK_RPM_PACKAGE_NAME\@
Version:        \@CPACK_RPM_PACKAGE_VERSION\@
Release:        \@CPACK_RPM_PACKAGE_RELEASE\@
License:        \@CPACK_RPM_PACKAGE_LICENSE\@
Group:          \@CPACK_RPM_PACKAGE_GROUP\@
Vendor:         \@CPACK_RPM_PACKAGE_VENDOR\@

\@TMP_RPM_URL\@
\@TMP_RPM_REQUIRES\@
\@TMP_RPM_REQUIRES_PRE\@
\@TMP_RPM_REQUIRES_POST\@
\@TMP_RPM_REQUIRES_PREUN\@
\@TMP_RPM_REQUIRES_POSTUN\@
\@TMP_RPM_PROVIDES\@
\@TMP_RPM_OBSOLETES\@
\@TMP_RPM_CONFLICTS\@
\@TMP_RPM_SUGGESTS\@
\@TMP_RPM_AUTOPROV\@
\@TMP_RPM_AUTOREQ\@
\@TMP_RPM_AUTOREQPROV\@
\@TMP_RPM_BUILDARCH\@
\@TMP_RPM_PREFIXES\@

\@TMP_RPM_DEBUGINFO\@

%define _rpmdir %_topdir/RPMS
%define _srcrpmdir %_topdir/SRPMS
\@FILE_NAME_DEFINE\@
%define _unpackaged_files_terminate_build 0
\@TMP_RPM_SPEC_INSTALL_POST\@
\@CPACK_RPM_SPEC_MORE_DEFINE\@
\@CPACK_RPM_COMPRESSION_TYPE_TMP\@

%description
\@CPACK_RPM_PACKAGE_DESCRIPTION\@

# This is a shortcutted spec file generated by CMake RPM generator
# we skip _install step because CPack does that for us.
# We do only save CPack installed tree in _prepr
# and then restore it in build.
%prep
mv $RPM_BUILD_ROOT %_topdir/tmpBBroot

%install
if [ -e $RPM_BUILD_ROOT ];
then
  rm -rf $RPM_BUILD_ROOT
fi
mv %_topdir/tmpBBroot $RPM_BUILD_ROOT

\@TMP_RPM_DEBUGINFO_INSTALL\@

%clean

%post
\@RPM_SYMLINK_POSTINSTALL\@
\@CPACK_RPM_SPEC_POSTINSTALL\@

%postun
\@CPACK_RPM_SPEC_POSTUNINSTALL\@

%pre
\@CPACK_RPM_SPEC_PREINSTALL\@

%preun
\@CPACK_RPM_SPEC_PREUNINSTALL\@

%files
%defattr(\@TMP_DEFAULT_FILE_PERMISSIONS\@,\@TMP_DEFAULT_USER\@,\@TMP_DEFAULT_GROUP\@,\@TMP_DEFAULT_DIR_PERMISSIONS\@)
\@CPACK_RPM_INSTALL_FILES\@
\@CPACK_RPM_ABSOLUTE_INSTALL_FILES\@
\@CPACK_RPM_USER_INSTALL_FILES\@

%changelog
\@CPACK_RPM_SPEC_CHANGELOG\@

\@TMP_OTHER_COMPONENTS\@
"
      )
    endif()

    # Stop here if we were asked to only generate a template USER spec file
    # The generated file may then be used as a template by user who wants
    # to customize their own spec file.
    if(CPACK_RPM_GENERATE_USER_BINARY_SPECFILE_TEMPLATE)
      message(FATAL_ERROR "CPackRPM: STOP here Generated USER binary spec file template is: ${CPACK_RPM_BINARY_SPECFILE}.in")
    endif()
  endif()

  # After that we may either use a user provided spec file
  # or generate one using appropriate variables value.
  if(CPACK_RPM_USER_BINARY_SPECFILE)
    # User may have specified SPECFILE just use it
    message("CPackRPM: Will use USER specified spec file: ${CPACK_RPM_USER_BINARY_SPECFILE}")
    # The user provided file is processed for @var replacement
    configure_file(${CPACK_RPM_USER_BINARY_SPECFILE} ${CPACK_RPM_BINARY_SPECFILE} @ONLY)
  else()
    # No User specified spec file, will use the generated spec file
    message("CPackRPM: Will use GENERATED spec file: ${CPACK_RPM_BINARY_SPECFILE}")
    # Note the just created file is processed for @var replacement
    configure_file(${CPACK_RPM_BINARY_SPECFILE}.in ${CPACK_RPM_BINARY_SPECFILE} @ONLY)
  endif()

  if(NOT GENERATE_SPEC_PARTS) # generate package
    if(RPMBUILD_EXECUTABLE)
      # Now call rpmbuild using the SPECFILE
      execute_process(
        COMMAND "${RPMBUILD_EXECUTABLE}" ${RPMBUILD_FLAGS}
                --define "_topdir ${CPACK_RPM_DIRECTORY}"
                --buildroot "%_topdir/${CPACK_PACKAGE_FILE_NAME}${CPACK_RPM_PACKAGE_COMPONENT_PART_PATH}"
                --target "${CPACK_RPM_PACKAGE_ARCHITECTURE}"
                "${CPACK_RPM_BINARY_SPECFILE}"
        WORKING_DIRECTORY "${CPACK_TOPLEVEL_DIRECTORY}/${CPACK_PACKAGE_FILE_NAME}${CPACK_RPM_PACKAGE_COMPONENT_PART_PATH}"
        RESULT_VARIABLE CPACK_RPMBUILD_EXEC_RESULT
        ERROR_FILE "${CPACK_TOPLEVEL_DIRECTORY}/rpmbuild${CPACK_RPM_PACKAGE_NAME}.err"
        OUTPUT_FILE "${CPACK_TOPLEVEL_DIRECTORY}/rpmbuild${CPACK_RPM_PACKAGE_NAME}.out")
      if(CPACK_RPM_PACKAGE_DEBUG OR CPACK_RPMBUILD_EXEC_RESULT)
        file(READ ${CPACK_TOPLEVEL_DIRECTORY}/rpmbuild${CPACK_RPM_PACKAGE_NAME}.err RPMBUILDERR)
        file(READ ${CPACK_TOPLEVEL_DIRECTORY}/rpmbuild${CPACK_RPM_PACKAGE_NAME}.out RPMBUILDOUT)
        message("CPackRPM:Debug: You may consult rpmbuild logs in: ")
        message("CPackRPM:Debug:    - ${CPACK_TOPLEVEL_DIRECTORY}/rpmbuild${CPACK_RPM_PACKAGE_NAME}.err")
        message("CPackRPM:Debug: *** ${RPMBUILDERR} ***")
        message("CPackRPM:Debug:    - ${CPACK_TOPLEVEL_DIRECTORY}/rpmbuild${CPACK_RPM_PACKAGE_NAME}.out")
        message("CPackRPM:Debug: *** ${RPMBUILDOUT} ***")
      endif()
    else()
      if(ALIEN_EXECUTABLE)
        message(FATAL_ERROR "RPM packaging through alien not done (yet)")
      endif()
    endif()

    # find generated rpm files and take their names
    cmake_policy(PUSH)
      # Tell file(GLOB_RECURSE) not to follow directory symlinks
      # even if the project does not set this policy to NEW.
      cmake_policy(SET CMP0009 NEW)
      file(GLOB_RECURSE GENERATED_FILES "${CPACK_RPM_DIRECTORY}/RPMS/*.rpm"
        "${CPACK_RPM_DIRECTORY}/SRPMS/*.rpm")
    cmake_policy(POP)

    if(NOT GENERATED_FILES)
      message(FATAL_ERROR "RPM package was not generated! ${CPACK_RPM_DIRECTORY}")
    endif()

    unset(expected_filenames_)
    unset(filenames_)
    if(CPACK_RPM_DEBUGINFO_PACKAGE AND NOT CPACK_RPM_FILE_NAME STREQUAL "RPM-DEFAULT")
      string(TOLOWER "${CPACK_RPM_PACKAGE_NAME}-${CPACK_PACKAGE_VERSION}.*\\.rpm" efn_)
      list(APPEND expected_filenames_ "${efn_}")
      list(APPEND filenames_ "${CPACK_RPM_FILE_NAME}")
    endif()

    # check if other files have to be renamed
    file(GLOB rename_files_ "${CPACK_RPM_DIRECTORY}/SPECS/*.rpm_name")
    if(rename_files_)
      foreach(f_ IN LISTS rename_files_)
        file(READ "${f_}" tmp_)
        list(GET tmp_ 0 efn_)
        list(APPEND expected_filenames_ "${efn_}")
        list(GET tmp_ 1 fn_)
        list(APPEND filenames_ "${fn_}")
      endforeach()
    endif()

    if(expected_filenames_)
      foreach(F IN LISTS GENERATED_FILES)
        unset(matched_)
        foreach(expected_ IN LISTS expected_filenames_)
          if(F MATCHES ".*/${expected_}")
            list(FIND expected_filenames_ "${expected_}" idx_)
            list(GET filenames_ ${idx_} filename_)
            get_filename_component(FILE_PATH "${F}" DIRECTORY)
            file(RENAME "${F}" "${FILE_PATH}/${filename_}")
            list(APPEND new_files_list_ "${FILE_PATH}/${filename_}")
            set(matched_ "YES")

            break()
          endif()
        endforeach()

        if(NOT matched_)
          list(APPEND new_files_list_ "${F}")
        endif()
      endforeach()

      set(GENERATED_FILES "${new_files_list_}")
    endif()
  endif()

  set(GEN_CPACK_OUTPUT_FILES "${GENERATED_FILES}" PARENT_SCOPE)

  if(CPACK_RPM_PACKAGE_DEBUG)
     message("CPackRPM:Debug: GEN_CPACK_OUTPUT_FILES = ${GENERATED_FILES}")
  endif()
endfunction()

cpack_rpm_generate_package()<|MERGE_RESOLUTION|>--- conflicted
+++ resolved
@@ -2133,13 +2133,9 @@
         if(CPACK_RPM_DEBUGINFO_PACKAGE)
           # only add current package files to debuginfo list if debuginfo
           # generation is enabled for current package
-<<<<<<< HEAD
-          set(install_files_ "${CPACK_RPM_INSTALL_FILES}")
-=======
           string(STRIP "${CPACK_RPM_INSTALL_FILES}" install_files_)
           string(REPLACE "\n" ";" install_files_ "${install_files_}")
           string(REPLACE "\"" "" install_files_ "${install_files_}")
->>>>>>> da7833c5
         else()
           unset(install_files_)
         endif()
@@ -2197,15 +2193,11 @@
 
         cpack_rpm_debugsymbol_check("${install_files_}" "${WDIR}")
       else()
-<<<<<<< HEAD
-        cpack_rpm_debugsymbol_check("${CPACK_RPM_INSTALL_FILES}" "${WDIR}")
-=======
         string(STRIP "${CPACK_RPM_INSTALL_FILES}" install_files_)
         string(REPLACE "\n" ";" install_files_ "${install_files_}")
         string(REPLACE "\"" "" install_files_ "${install_files_}")
 
         cpack_rpm_debugsymbol_check("${install_files_}" "${WDIR}")
->>>>>>> da7833c5
       endif()
 
       if(TMP_DEBUGINFO_ADDITIONAL_SOURCES)
