include(Compiler/Clang)
__compiler_clang(C)

cmake_policy(GET CMP0025 appleClangPolicy)
if(WIN32 OR (APPLE AND NOT appleClangPolicy STREQUAL NEW))
  return()
endif()

if(NOT CMAKE_C_COMPILER_VERSION VERSION_LESS 3.4)
  set(CMAKE_C90_STANDARD_COMPILE_OPTION "-std=c90")
  set(CMAKE_C90_EXTENSION_COMPILE_OPTION "-std=gnu90")

  set(CMAKE_C99_STANDARD_COMPILE_OPTION "-std=c99")
  set(CMAKE_C99_EXTENSION_COMPILE_OPTION "-std=gnu99")

  set(CMAKE_C11_STANDARD_COMPILE_OPTION "-std=c11")
  set(CMAKE_C11_EXTENSION_COMPILE_OPTION "-std=gnu11")
endif()

if(NOT CMAKE_C_COMPILER_VERSION VERSION_LESS 3.6)
  set(CMAKE_C_STANDARD_DEFAULT 11)
elseif(NOT CMAKE_C_COMPILER_VERSION VERSION_LESS 3.4)
  set(CMAKE_C_STANDARD_DEFAULT 99)
endif()

macro(cmake_record_c_compile_features)
  macro(_get_clang_features std_version list)
    record_compiler_features(C "${std_version}" ${list})
  endmacro()

<<<<<<< HEAD
  if (UNIX AND NOT CMAKE_CXX_COMPILER_VERSION VERSION_LESS 3.4)
    _get_clang_features(${CMAKE_C11_STANDARD_COMPILE_OPTION} CMAKE_C11_COMPILE_FEATURES)
=======
  if (UNIX AND NOT CMAKE_C_COMPILER_VERSION VERSION_LESS 3.4)
    _get_clang_features(c11 CMAKE_C11_COMPILE_FEATURES)
>>>>>>> 36bb100e
    if (_result EQUAL 0)
      _get_clang_features(${CMAKE_C99_STANDARD_COMPILE_OPTION} CMAKE_C99_COMPILE_FEATURES)
    endif()
    if (_result EQUAL 0)
      _get_clang_features(${CMAKE_C90_STANDARD_COMPILE_OPTION} CMAKE_C90_COMPILE_FEATURES)
    endif()
  else()
    set(_result 0)
  endif()
endmacro()<|MERGE_RESOLUTION|>--- conflicted
+++ resolved
@@ -28,13 +28,8 @@
     record_compiler_features(C "${std_version}" ${list})
   endmacro()
 
-<<<<<<< HEAD
-  if (UNIX AND NOT CMAKE_CXX_COMPILER_VERSION VERSION_LESS 3.4)
+  if (UNIX AND NOT CMAKE_C_COMPILER_VERSION VERSION_LESS 3.4)
     _get_clang_features(${CMAKE_C11_STANDARD_COMPILE_OPTION} CMAKE_C11_COMPILE_FEATURES)
-=======
-  if (UNIX AND NOT CMAKE_C_COMPILER_VERSION VERSION_LESS 3.4)
-    _get_clang_features(c11 CMAKE_C11_COMPILE_FEATURES)
->>>>>>> 36bb100e
     if (_result EQUAL 0)
       _get_clang_features(${CMAKE_C99_STANDARD_COMPILE_OPTION} CMAKE_C99_COMPILE_FEATURES)
     endif()
